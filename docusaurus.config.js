// @ts-check
// Note: type annotations allow type checking and IDEs autocompletion

const dotenv = require("dotenv");
const isDev = process.env.NODE_ENV === "development";
dotenv.config({ path: ".env.local" });

// @ts-ignore
const versions = require("./versions.json");
const lightCodeTheme = require("prism-react-renderer/themes/github");
const darkCodeTheme = require("prism-react-renderer/themes/dracula");
const simplePlantUML = require("@akebifiky/remark-simple-plantuml");
const showcaseProjectsPlugin = require("./plugins/showcase-projects");
const icpPricePlugin = require("./plugins/icp-price");
const tailwindPlugin = require("./plugins/tailwind");
const matomoPlugin = require("./plugins/matomo");
const keepSymlinks = require("./plugins/keep-symlinks");
const liveSessionsPlugin = require("./plugins/live-sessions");
const roadmapDataPlugin = require("./plugins/roadmap-data");
const whatIsIcpDataPlugin = require("./plugins/what-is-the-ic-cards");
const howItWorksCardsPlugin = require("./plugins/howitworks-cards");
const howItWorksArticlesPlugin = require("./plugins/howitworks-articles");
const math = require("remark-math");
const katex = require("rehype-katex");

const teamInformationPlugin = require("./plugins/team-information");
const votingRewardsPlugin = require("./plugins/voting-rewards");
const isDeployPreview =
  !!process.env.NETLIFY && process.env.CONTEXT === "deploy-preview";

/** @type {import('@docusaurus/types').Config} */
const config = {
  title: "Internet Computer Home",
  tagline:
    "Deploy smart contracts and build scalable dapps on the Internet Computer - the world’s fastest and most powerful open-source blockchain network",
  url: "https://internetcomputer.org",
  baseUrl: "/",
  onBrokenLinks: "throw",
  onBrokenMarkdownLinks: "throw",
  favicon: "img/favicon-32x32.png",
  organizationName: "dfinity",
  projectName: "portal",

  plugins: [
    require.resolve("docusaurus-lunr-search"),
    ["docusaurus2-dotenv", { systemvars: true }],
    "docusaurus-plugin-sass",
    keepSymlinks,
    tailwindPlugin,
    icpPricePlugin,
    showcaseProjectsPlugin,
    liveSessionsPlugin,
    howItWorksArticlesPlugin,
    howItWorksCardsPlugin,
    teamInformationPlugin,
    votingRewardsPlugin,
    roadmapDataPlugin,
    whatIsIcpDataPlugin,
    matomoPlugin,
  ],

  stylesheets: [
    {
      href: "https://cdn.jsdelivr.net/npm/katex@0.13.24/dist/katex.min.css",
      type: "text/css",
      integrity:
        "sha384-odtC+0UGzzFL/6PNoE8rX/SPcQDXBJ+uRepguP4QkPCm2LBxH3FA3y+fKSiJ+AmM",
      crossorigin: "anonymous",
    },
  ],

  presets: [
    [
      "classic",
      /** @type {import('@docusaurus/preset-classic').Options} */
      ({
        docs: {
          lastVersion: versions[0],
          showLastUpdateAuthor: true,
          showLastUpdateTime: true,
          breadcrumbs: true,
          versions: {
            current: {
              label: "Current 🚧",
              path: "current",
            },
          },

          sidebarPath: require.resolve("./sidebars.js"),
          remarkPlugins: [math, simplePlantUML, require("remark-code-import")],
          rehypePlugins: [katex],
          editUrl: "https://github.com/dfinity/portal/edit/master/",
        },
        theme: {
          customCss: require.resolve("./src/css/custom.scss"),
        },
      }),
    ],
  ],

  // TODO: Remove when ready to integrate internationalization
  // i18n: {
  //   defaultLocale: 'en',
  //   locales: isDeployPreview
  //   ? // Deploy preview: keep it fast!
  //     ['en']
  //   : ['en', 'fr'],
  // },

  themeConfig:
    // NOTE: liveCodeBLock is enabled for possible future feature,
    // but to do that type preset- classic had to be disabled below
    // /** @type {import('@docusaurus/preset-classic').ThemeConfig} */
    {
      image: "/img/share.jpg",
      colorMode: {
        disableSwitch: true,
        defaultMode: "light",
        respectPrefersColorScheme: false,
      },
      metadata: [
        {
          // ios safari zooms in when an input field is focused
          // maximum-scale=1 solves the issue
          name: "viewport",
          content: "width=device-width, initial-scale=1, maximum-scale=1",
        },
      ],
      navbar: {
        hideOnScroll: true,

        logo: {
          alt: "DFINITY Logo",
          src: "img/IC_logo_horizontal.svg",
          srcDark: "img/IC_logo_horizontal_white.svg",
        },
        items: [
          {
            type: "search",
            position: "right",
          },
          {
            type: "dropdown",
            position: "right",
            label: "Explore",
            items: [
              {
                label: "Basics",
                href: "/basics",
              },
              {
                label: "Web3 Ecosystem",
                href: "/showcase",
              },
              {
<<<<<<< HEAD
                label: "How it works",
                href: "/how-it-works",
              },

              {
=======
>>>>>>> ea4e0ad8
                label: "Bitcoin Integration",
                href: "/bitcoin-integration",
              },
              {
                label: "Videos",
                href: "/videos",
              },
              {
                label: "HTTPS Outcalls",
                href: "/https-outcalls",
              },
              {
<<<<<<< HEAD
                label: "Internet Computer Infographic",
                href: "https://internetcomputer.org/icig.pdf",
              },
              {
                label: "Whitepaper",
                href: "https://internetcomputer.org/whitepaper.pdf",
              },
              {
=======
>>>>>>> ea4e0ad8
                label: "Internet Identity",
                href: "https://identity.ic0.app/",
              },

              {
                label: "Dashboard",
                href: "https://dashboard.internetcomputer.org",
              },
              {
                label: "DFINITY Foundation",
                href: "https://dfinity.org",
              },
            ],
          },
          {
            type: "dropdown",
            position: "right",
            label: "Learn",
            items: [
              {
                label: "What is the IC",
                href: "/what-is-the-ic",
              },
              {
                label: "How it works",
                href: "/how-it-works",
              },
              {
                label: "Wiki",
                href: "https://wiki.internetcomputer.org",
              },
              {
                label: "Whitepaper",
                href: "https://internetcomputer.org/whitepaper.pdf",
              },
              {
                label: "Internet Computer Infographic",
                href: "https://internetcomputer.org/icig.pdf",
              },
            ],
          },
          {
            type: "dropdown",
            position: "right",
            label: "Develop",
            items: [
              {
                label: "Developers Home",
                to: "/developers",
              },
              {
                label: "Developer Docs",
                type: "doc",
                docId: "developer-docs/ic-overview",
              },
              { label: "Sample Code", to: "/samples" },
              { label: "Developer Tools", to: "/tooling" },
              { label: "Developer Grants", href: "https://dfinity.org/grants" },
              {
                label: "Motoko Playground",
                href: "https://m7sm4-2iaaa-aaaab-qabra-cai.raw.ic0.app/",
              },
              {
                label: "Dev Forum ",
                href: "https://forum.dfinity.org/",
              },
            ],
          },
          {
            type: "dropdown",
            position: "right",
            label: "Participate",
            items: [
              {
                label: "ICP tokens",
                href: "/icp-tokens",
              },
              {
                label: "Live sessions",
                href: "/live-sessions",
              },
              {
                label: "Roadmap",
                href: "/roadmap",
              },
              {
                label: "Staking & Governance",
                href: "https://internetcomputer.org/docs/current/tokenomics/token-holders/nns-app-quickstart/",
              },
              {
                label: "NNS Frontend dapp",
                href: "https://nns.ic0.app/v2/",
              },
              {
                label: "Node Providers",
                href: "https://wiki.internetcomputer.org/wiki/Internet_Computer_wiki#For_Node_Providers",
              },
              {
                label: "ICA",
                href: "https://association.internetcomputer.org/",
              },
            ],
          },

          {
            type: "docSidebar",
            position: "left",
            sidebarId: "developer-docs",
            label: "Developer Docs",
          },
          {
            type: "docSidebar",
            position: "left",
            sidebarId: "references",
            label: "References",
          },
          {
            type: "docSidebar",
            position: "left",
            sidebarId: "concepts",
            label: "Concepts",
          },
          {
            type: "docSidebar",
            position: "left",
            sidebarId: "tokenomics",
            label: "DAOs & Tokenomics",
          },
          {
            type: "docSidebar",
            position: "left",
            sidebarId: "samples",
            label: "Sample Code",
          },

          {
            html: '<img src="/img/svgIcons/ic0.svg" alt="Go to version hosted on the Internet Computer"/> <span>Switch to ic0</span>',
            position: "right",

            href: `https://${require("./canister_ids.json").portal.ic}.ic0.app`,
            className: "ic0-item",
          },
        ],
      },

      announcementBar:
        isDev || isDeployPreview
          ? {
              id: "local_dev",
              content: isDeployPreview
                ? `You are currently viewing a preview of this <a href="${
                    process.env.PR_URL || "https://github.com/dfinity/portal"
                  }">Pull Request</a>.`
                : 'You are currently locally editing the Developer Portal. Contributing guidelines are available <a href="https://github.com/dfinity/portal#contributing">here</a>.',
              textColor: "#091E42",
              isCloseable: false,
            }
          : undefined,

      footer: {
        links: [
          {
            items: [
              {
                label: "Internet Computer Association",
                to: "https://association.internetcomputer.org/",
              },
              {
                label: "Wiki",
                to: "https://wiki.internetcomputer.org/",
              },
              {
                label: "Dashboard",
                to: "https://dashboard.internetcomputer.org/",
              },
            ],
          },
          {
            items: [
              {
                label: "Brand Materials",
                to: "https://dfinity.frontify.com/d/XzkdhhDptijE/dfinity-brand-guide#/internet-computer/powered-by-crypto-badges",
              },
              {
                label: "Support & Feedback",
                to: "https://support.dfinity.org/hc/en-us",
              },
            ],
          },
          {
            title: "SocialMedia",
            items: [
              {
                label: "Youtube",
                to: "https://www.youtube.com/dfinity",
                icon: "data:image/svg+xml,%3C%3Fxml version='1.0' encoding='iso-8859-1'%3F%3E%3C!-- Generator: Adobe Illustrator 19.0.0, SVG Export Plug-In . SVG Version: 6.00 Build 0) --%3E%3Csvg version='1.1' id='Layer_1' xmlns='http://www.w3.org/2000/svg' xmlns:xlink='http://www.w3.org/1999/xlink' x='0px' y='0px' width='24' height='24' viewBox='0 0 310 310' style='enable-background:new 0 0 310 310;' xml:space='preserve'%3E%3Cg id='XMLID_822_'%3E%3Cpath id='XMLID_823_' fill='white' d='M297.917,64.645c-11.19-13.302-31.85-18.728-71.306-18.728H83.386c-40.359,0-61.369,5.776-72.517,19.938 C0,79.663,0,100.008,0,128.166v53.669c0,54.551,12.896,82.248,83.386,82.248h143.226c34.216,0,53.176-4.788,65.442-16.527 C304.633,235.518,310,215.863,310,181.835v-53.669C310,98.471,309.159,78.006,297.917,64.645z M199.021,162.41l-65.038,33.991 c-1.454,0.76-3.044,1.137-4.632,1.137c-1.798,0-3.592-0.484-5.181-1.446c-2.992-1.813-4.819-5.056-4.819-8.554v-67.764 c0-3.492,1.822-6.732,4.808-8.546c2.987-1.814,6.702-1.938,9.801-0.328l65.038,33.772c3.309,1.718,5.387,5.134,5.392,8.861 C204.394,157.263,202.325,160.684,199.021,162.41z'/%3E%3C/g%3E%3Cg%3E%3C/g%3E%3Cg%3E%3C/g%3E%3Cg%3E%3C/g%3E%3Cg%3E%3C/g%3E%3Cg%3E%3C/g%3E%3Cg%3E%3C/g%3E%3Cg%3E%3C/g%3E%3Cg%3E%3C/g%3E%3Cg%3E%3C/g%3E%3Cg%3E%3C/g%3E%3Cg%3E%3C/g%3E%3Cg%3E%3C/g%3E%3Cg%3E%3C/g%3E%3Cg%3E%3C/g%3E%3Cg%3E%3C/g%3E%3C/svg%3E%0A",
              },
              {
                label: "Medium",
                to: "https://medium.com/dfinity-network-blog",
                icon: "data:image/svg+xml,%3Csvg width='24px' height='24px' viewBox='0 0 24 24' xmlns='http://www.w3.org/2000/svg'%3E%3Cpath fill='white' d='m24 24h-24v-24h24zm-8.986-15.006v7.326c0 .198 0 .234-.127.362l-1.302 1.264v.27h6.32v-.27l-1.257-1.234c-.091-.07-.148-.178-.148-.3 0-.022.002-.043.005-.064v.002-9.07c-.003-.019-.005-.04-.005-.062 0-.121.058-.229.148-.298l.001-.001 1.286-1.234v-.27h-4.456l-3.176 7.924-3.609-7.924h-4.675v.271l1.502 1.813c.127.115.207.281.207.466 0 .022-.001.043-.003.064v-.003 7.126c.007.041.011.088.011.136 0 .222-.088.423-.231.571l-1.69 2.054v.27h4.8v-.27l-1.691-2.054c-.149-.154-.241-.363-.241-.595 0-.04.003-.079.008-.117v.004-6.16l4.215 9.195h.49z'/%3E%3C/svg%3E",
              },
              {
                label: "Reddit",
                to: "https://www.reddit.com/r/dfinity/",
                icon: "data:image/svg+xml,%3Csvg width='24px' height='24px' viewBox='0 0 24 24' xmlns='http://www.w3.org/2000/svg'%3E%3Cg%3E%3Cpath fill='none' d='M0 0h24v24H0z'/%3E%3Cpath fill-rule='nonzero' fill='white' d='M12 22C6.477 22 2 17.523 2 12S6.477 2 12 2s10 4.477 10 10-4.477 10-10 10zm6.67-10a1.46 1.46 0 0 0-2.47-1 7.12 7.12 0 0 0-3.85-1.23L13 6.65l2.14.45a1 1 0 1 0 .13-.61L12.82 6a.31.31 0 0 0-.37.24l-.74 3.47a7.14 7.14 0 0 0-3.9 1.23 1.46 1.46 0 1 0-1.61 2.39 2.87 2.87 0 0 0 0 .44c0 2.24 2.61 4.06 5.83 4.06s5.83-1.82 5.83-4.06a2.87 2.87 0 0 0 0-.44 1.46 1.46 0 0 0 .81-1.33zm-10 1a1 1 0 1 1 2 0 1 1 0 0 1-2 0zm5.81 2.75a3.84 3.84 0 0 1-2.47.77 3.84 3.84 0 0 1-2.47-.77.27.27 0 0 1 .38-.38A3.27 3.27 0 0 0 12 16a3.28 3.28 0 0 0 2.09-.61.28.28 0 1 1 .39.4v-.04zm-.18-1.71a1 1 0 1 1 1-1 1 1 0 0 1-1.01 1.04l.01-.04z'/%3E%3C/g%3E%3C/svg%3E%0A",
              },
              {
                label: "Discord",
                to: "https://discord.com/invite/cA7y6ezyE2",
                icon: "data:image/svg+xml,%3Csvg width='24' height='18' viewBox='0 0 24 18' fill='none' xmlns='http://www.w3.org/2000/svg'%3E%3Cpath fill-rule='evenodd' clip-rule='evenodd' d='M17.7158 17.2639C22.2578 17.12 24.0047 14.14 24.0047 14.14C24.0047 7.52221 21.0453 2.15813 21.0453 2.15813C18.0858 -0.0614848 15.2701 0.000170789 15.2701 0.000170789L14.9824 0.329003C18.4763 1.39771 20.0999 2.93911 20.0999 2.93911C17.9625 1.76764 15.8662 1.19219 13.9137 0.966116C12.434 0.801699 11.0159 0.842803 9.7622 1.00722L9.41282 1.04832C8.6935 1.10998 6.94658 1.37716 4.74751 2.3431C3.98709 2.69248 3.53495 2.93911 3.53495 2.93911C3.53495 2.93911 5.24076 1.3155 8.94013 0.246795L8.7346 0.000170789C8.7346 0.000170789 5.91898 -0.0614848 2.95949 2.15813C2.95949 2.15813 0 7.52221 0 14.14C0 14.14 1.72637 17.12 6.26836 17.2639C6.26836 17.2639 7.02879 16.339 7.64535 15.558C5.03524 14.7771 4.04875 13.1329 4.04875 13.1329L4.6242 13.4823L4.70641 13.5439L4.78691 13.5902L4.81088 13.6005L4.89138 13.6467C5.40518 13.9344 5.91898 14.1605 6.39167 14.3455C7.23431 14.6743 8.24136 15.0031 9.41282 15.2292C10.9542 15.5169 12.7628 15.6197 14.7358 15.2498C15.7017 15.0853 16.6882 14.7976 17.7158 14.366C18.4352 14.0989 19.2367 13.7084 20.0793 13.1535C20.0793 13.1535 19.0517 14.8387 16.3594 15.5991C16.976 16.3801 17.7158 17.2639 17.7158 17.2639ZM8.15915 7.66607C6.98768 7.66607 6.06284 8.69367 6.06284 9.94734C6.06284 11.201 7.00824 12.2286 8.15915 12.2286C9.33061 12.2286 10.2555 11.201 10.2555 9.94734C10.276 8.69367 9.33061 7.66607 8.15915 7.66607ZM15.6606 7.66607C14.4892 7.66607 13.5643 8.69367 13.5643 9.94734C13.5643 11.201 14.5097 12.2286 15.6606 12.2286C16.8321 12.2286 17.7569 11.201 17.7569 9.94734C17.7569 8.69367 16.8321 7.66607 15.6606 7.66607Z' fill='white'/%3E%3C/svg%3E%0A",
              },
              {
                label: "GitHub",
                to: "https://github.com/dfinity",
                icon: "data:image/svg+xml,%3Csvg width='24px' height='24px' viewBox='0 0 64 64' id='i-github' xmlns='http://www.w3.org/2000/svg'%3E%3Cpath stroke-width='0' fill='white' d='M32 0 C14 0 0 14 0 32 0 53 19 62 22 62 24 62 24 61 24 60 L24 55 C17 57 14 53 13 50 13 50 13 49 11 47 10 46 6 44 10 44 13 44 15 48 15 48 18 52 22 51 24 50 24 48 26 46 26 46 18 45 12 42 12 31 12 27 13 24 15 22 15 22 13 18 15 13 15 13 20 13 24 17 27 15 37 15 40 17 44 13 49 13 49 13 51 20 49 22 49 22 51 24 52 27 52 31 52 42 45 45 38 46 39 47 40 49 40 52 L40 60 C40 61 40 62 42 62 45 62 64 53 64 32 64 14 50 0 32 0 Z' /%3E%3C/svg%3E",
              },
              {
                label: "Twitter",
                to: "https://twitter.com/dfinity",
                icon: "data:image/svg+xml,%3Csvg width='24' height='20' viewBox='0 0 24 20' fill='none' xmlns='http://www.w3.org/2000/svg'%3E%3Cpath d='M24 2.55699C23.117 2.94899 22.168 3.21299 21.172 3.33199C22.189 2.72299 22.97 1.75799 23.337 0.607986C22.386 1.17199 21.332 1.58199 20.21 1.80299C19.313 0.845986 18.032 0.247986 16.616 0.247986C13.437 0.247986 11.101 3.21399 11.819 6.29299C7.728 6.08799 4.1 4.12799 1.671 1.14899C0.381 3.36199 1.002 6.25699 3.194 7.72299C2.388 7.69699 1.628 7.47599 0.965 7.10699C0.911 9.38799 2.546 11.522 4.914 11.997C4.221 12.185 3.462 12.229 2.69 12.081C3.316 14.037 5.134 15.46 7.29 15.5C5.22 17.123 2.612 17.848 0 17.54C2.179 18.937 4.768 19.752 7.548 19.752C16.69 19.752 21.855 12.031 21.543 5.10599C22.505 4.41099 23.34 3.54399 24 2.55699Z' fill='white'/%3E%3C/svg%3E%0A",
              },
              {
                label: "IC Forum",
                to: "https://forum.dfinity.org/",
                icon: "data:image/svg+xml,%3Csvg width='24' height='24' viewBox='0 0 24 24' fill='none' xmlns='http://www.w3.org/2000/svg'%3E%3Cpath fillRule='evenodd' clipRule='evenodd' d='M2.08863 21.3024L7.37963 20.1264C8.82825 20.9008 10.446 21.3048 12.0886 21.3024C17.6116 21.3024 22.0886 16.8254 22.0886 11.3024C22.0886 5.77937 17.6116 1.30237 12.0886 1.30237C6.56563 1.30237 2.08863 5.77937 2.08863 11.3024C2.08616 12.945 2.49017 14.5628 3.26463 16.0114L2.08863 21.3024ZM13.1036 8.76534C13.9981 7.9495 14.8455 7.53567 15.6223 7.53567C17.4818 7.53567 18.9941 9.06685 19 10.9527C19 11.2247 18.9646 11.4907 18.9058 11.7449C18.9035 11.7546 18.8977 11.7763 18.8873 11.8075C18.5062 13.2627 17.1899 14.3403 15.6296 14.3461C14.3375 14.3461 13.0317 13.1057 12.0633 11.9866L12.0578 11.9933C12.0578 11.9933 11.6223 11.5026 11.1456 10.9764C11.1456 10.9764 10.6043 10.3497 10.0275 9.79993C9.87049 9.6504 9.28353 9.17699 8.58501 8.89833C8.54213 8.89211 8.50396 8.88975 8.47049 8.88975C7.35241 8.90158 6.44618 9.81791 6.44618 10.9412C6.44618 12.0763 7.35241 12.9926 8.47049 12.9926C8.76471 12.9926 9.28844 12.8389 10.0829 12.1176C10.5124 11.7275 10.8831 11.2959 11.1421 10.9767C11.6188 11.5028 12.0542 11.9935 12.0542 11.9935C11.7835 12.3246 11.4128 12.7384 10.9891 13.1227C10.0946 13.9385 9.24727 14.3524 8.47049 14.3524C6.60507 14.3524 5.09273 12.8212 5.09273 10.9353C5.09273 10.6633 5.12804 10.3973 5.18688 10.1431C5.19098 10.1256 5.20651 10.0691 5.24019 9.98785C5.65003 8.57662 6.94483 7.54136 8.47404 7.53567C9.76574 7.53567 11.071 8.7753 12.0354 9.89405L12.04 9.88858L12.0417 9.89052C12.3122 9.56013 12.6816 9.14808 13.1036 8.76534ZM15.6223 12.9983C15.6044 12.9983 15.5852 12.9976 15.5647 12.996C14.8431 12.7245 14.2315 12.2355 14.0702 12.0819C13.5124 11.5501 12.9877 10.9465 12.9538 10.9074C13.2126 10.5886 13.582 10.1589 14.0098 9.77037C14.8043 9.04321 15.3221 8.89541 15.6223 8.89541C16.7403 8.89541 17.6466 9.81174 17.6466 10.9469C17.6466 12.0701 16.7403 12.9864 15.6223 12.9983Z' fill='white'/%3E%3C/svg%3E",
              },
            ],
          },
        ],
        copyright: `© ${new Date().getFullYear()} Internet Computer`,
      },
      prism: {
        theme: lightCodeTheme,
        darkTheme: darkCodeTheme,
      },
      liveCodeBlock: {
        playgroundPosition: "bottom",
      },
    },
  themes: ["@docusaurus/theme-live-codeblock"],
  clientModules: [require.resolve("./static/load_moc.ts")],
};

module.exports = config;<|MERGE_RESOLUTION|>--- conflicted
+++ resolved
@@ -153,14 +153,6 @@
                 href: "/showcase",
               },
               {
-<<<<<<< HEAD
-                label: "How it works",
-                href: "/how-it-works",
-              },
-
-              {
-=======
->>>>>>> ea4e0ad8
                 label: "Bitcoin Integration",
                 href: "/bitcoin-integration",
               },
@@ -173,17 +165,6 @@
                 href: "/https-outcalls",
               },
               {
-<<<<<<< HEAD
-                label: "Internet Computer Infographic",
-                href: "https://internetcomputer.org/icig.pdf",
-              },
-              {
-                label: "Whitepaper",
-                href: "https://internetcomputer.org/whitepaper.pdf",
-              },
-              {
-=======
->>>>>>> ea4e0ad8
                 label: "Internet Identity",
                 href: "https://identity.ic0.app/",
               },
