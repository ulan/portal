--- conflicted
+++ resolved
@@ -37,7 +37,6 @@
   favicon: "img/favicon-32x32.png",
   organizationName: "dfinity",
   projectName: "portal",
-<<<<<<< HEAD
 
   plugins: [
     require.resolve("docusaurus-lunr-search"),
@@ -52,7 +51,6 @@
       },
     ],
     customDocusaurusPlugin,
-    // "@docusaurus/theme-live-codeblock",
   ],
 
   presets: [
@@ -94,9 +92,10 @@
   // },
 
   themeConfig:
-    //NOTE: liveCodeBLock is enabled for possible future feature, but to do that type preset-classic had to be disabled below
+    // NOTE: liveCodeBLock is enabled for possible future feature,
+    // but to do that type preset- classic had to be disabled below
     // /** @type {import('@docusaurus/preset-classic').ThemeConfig} */
-    {
+    ({
       image: "/img/share.jpg",
       colorMode: {
         disableSwitch: true,
@@ -114,82 +113,6 @@
       navbar: {
         hideOnScroll: true,
 
-=======
-
-  plugins: [
-    require.resolve("docusaurus-lunr-search"),
-    ["docusaurus2-dotenv", { systemvars: true }],
-    [
-      "@docusaurus/plugin-content-docs",
-      {
-        id: "samples",
-        path: "samples",
-        routeBasePath: "samples",
-        sidebarPath: require.resolve("./sidebarsSample.js"),
-      },
-    ],
-    customDocusaurusPlugin,
-  ],
-
-  presets: [
-    [
-      "classic",
-      /** @type {import('@docusaurus/preset-classic').Options} */
-      ({
-        docs: {
-          lastVersion: versions[0],
-          showLastUpdateAuthor: true,
-          showLastUpdateTime: true,
-          breadcrumbs: true,
-          versions: {
-            current: {
-              label: "Current 🚧",
-              path: "current",
-            },
-          },
-
-          sidebarPath: require.resolve("./sidebars.js"),
-          remarkPlugins: [simplePlantUML],
-          // TODO: Please change this to your repo.
-          editUrl: "https://github.com/dfinity/portal/edit/master/",
-        },
-        theme: {
-          customCss: require.resolve("./src/css/custom.css"),
-        },
-      }),
-    ],
-  ],
-
-  // TODO: Remove when ready to integrate internationalization
-  // i18n: {
-  //   defaultLocale: 'en',
-  //   locales: isDeployPreview
-  //   ? // Deploy preview: keep it fast!
-  //     ['en']
-  //   : ['en', 'fr'],
-  // },
-
-  themeConfig:
-    /** @type {import('@docusaurus/preset-classic').ThemeConfig} */
-    ({
-      image: "/img/share.jpg",
-      colorMode: {
-        disableSwitch: true,
-        defaultMode: "light",
-        respectPrefersColorScheme: false,
-      },
-      metadata: [
-        {
-          // ios safari zooms in when an input field is focused
-          // maximum-scale=1 solves the issue
-          name: "viewport",
-          content: "width=device-width, initial-scale=1, maximum-scale=1",
-        },
-      ],
-      navbar: {
-        hideOnScroll: true,
-
->>>>>>> 3680da8a
         logo: {
           alt: "DFINITY Logo",
           src: "img/IC_logo_horizontal.svg",
@@ -210,11 +133,7 @@
                 href: "https://wiki.internetcomputer.org/wiki/Internet_Computer_wiki#Introduction_to_the_Internet_Computer",
               },
               {
-<<<<<<< HEAD
-                label: "Internet Identity dapp",
-=======
                 label: "Internet Identity",
->>>>>>> 3680da8a
                 href: "https://identity.ic0.app/",
               },
               {
@@ -334,17 +253,6 @@
       announcementBar:
         isDev || isDeployPreview
           ? {
-<<<<<<< HEAD
-              id: "local_dev",
-              content: isDeployPreview
-                ? `You are currently viewing a preview of this <a href="${
-                    process.env.PR_URL || "https://github.com/dfinity/portal"
-                  }">Pull Request</a>.`
-                : 'You are currently locally editing the Developer Portal. Contributing guidelines are available <a href="https://github.com/dfinity/portal#contributing">here</a>.',
-              textColor: "#091E42",
-              isCloseable: false,
-            }
-=======
             id: "local_dev",
             content: isDeployPreview
               ? `You are currently viewing a preview of this <a href="${process.env.PR_URL || "https://github.com/dfinity/portal"
@@ -353,7 +261,6 @@
             textColor: "#091E42",
             isCloseable: false,
           }
->>>>>>> 3680da8a
           : undefined,
 
       footer: {
@@ -433,16 +340,12 @@
         theme: lightCodeTheme,
         darkTheme: darkCodeTheme,
       },
-<<<<<<< HEAD
       liveCodeBlock: {
         playgroundPosition: "bottom",
       },
-    },
-  themes: ["@docusaurus/theme-live-codeblock"],
-  clientModules: [require.resolve("./static/load_moc.ts")],
-=======
     }),
->>>>>>> 3680da8a
+    themes: ["@docusaurus/theme-live-codeblock"],
+    clientModules: [require.resolve("./static/load_moc.ts")],
 };
 
 module.exports = config;