--- conflicted
+++ resolved
@@ -30,14 +30,8 @@
 
 This duplication of delivered artifacts in the naïve approach is mitigated by nodes sending *adverts* for artifacts to their peers instead of sending the artifacts themselves.
 An advert specifies its corresponding artifact, but is a small message only containing the hash of the artifact to unambiguously refer to it and some additional metadata.
-<<<<<<< HEAD
-Only adverts for artifacts are sent (pushed) to all its peers by a node.
-A node receiving adverts then requests each artifact only once from one of its peers that has advertised the artifact through an advert.
-=======
 A node only pushes adverts for artifacts to its peers.
 After receiving an advert, a node may request the corresponding artifact from one or more of its peers who sent it an advert for that artifact.
-For artifacts that are larger than the advert size, this saves bandwidth on the network connections between the peers – the savings grow with increasing size of the artifacts.
->>>>>>> afc51c62
 
 ## Prioritization of Artifacts
 
