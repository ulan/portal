--- conflicted
+++ resolved
@@ -203,18 +203,11 @@
                 ".tw-paragraph": "@apply text-paragraph font-book",
                 ".tw-paragraph-sm": "@apply text-paragraph-sm font-book",
                 ".tw-caption": "@apply text-caption font-book",
-<<<<<<< HEAD
                 '.button-primary': '@apply text-center inline-block bg-infinite rounded-xl text-white tw-heading-7-caps py-4 px-6 uppercase hover:no-underline hover:bg-black hover:text-white transition-colors border-none',
                 '.button-white': '@apply text-center inline-block bg-white rounded-xl text-infinite tw-heading-7-caps py-4 px-6 uppercase hover:no-underline hover:bg-white-80 hover:text-infinite transition-colors border-none',
                 '.button-outline': '@apply text-center inline-block bg-transparent rounded-xl border-2 border-black border-solid text-black tw-heading-7-caps py-[14px] px-6 uppercase hover:no-underline hover:bg-infinite hover:border-infinite hover:text-white transition-colors',
                 '.button-outline-white': '@apply text-center inline-block bg-transparent rounded-xl border-2 border-white border-solid text-white tw-heading-7-caps py-[14px] px-6 uppercase hover:no-underline hover:bg-white hover:border-white hover:text-infinite transition-colors',
-=======
-                '.button-primary': '@apply inline-block bg-infinite rounded-xl text-white tw-heading-7-caps py-4 px-6 uppercase hover:no-underline hover:bg-black hover:text-white transition-colors border-none',
-                '.button-white': '@apply inline-block bg-white rounded-xl text-infinite tw-heading-7-caps py-4 px-6 uppercase hover:no-underline hover:bg-white-80 hover:text-infinite transition-colors border-none',
-                '.button-outline': '@apply inline-block bg-transparent rounded-xl border-2 border-black border-solid text-black tw-heading-7-caps py-[14px] px-6 uppercase hover:no-underline hover:bg-infinite hover:border-infinite hover:text-white transition-colors',
-                '.button-outline-white': '@apply inline-block bg-transparent rounded-xl border-2 border-white border-solid text-white tw-heading-7-caps py-[14px] px-6 uppercase hover:no-underline hover:bg-white hover:border-white hover:text-infinite transition-colors',
                 '.button-transparent': "@apply button-white button-with-icon bg-transparent text-white hover:bg-transparent hover:text-white-80",
->>>>>>> 87a6dd97
                 '.button-fancy': '@apply inline-flex gap-6 hover:gap-8 transition-[gap] items-center cursor-pointer from-infinite via-infinite to-razzmatazz rounded-xl text-white tw-heading-7-caps py-4 px-6 hover:no-underline hover:text-white bg-gradient-100',
                 '.button-fancy-ai': '@apply text-center inline-block  rounded-xl text-white tw-heading-7-caps py-3 px-6 uppercase hover:no-underline hover:text-white transition-colors border-none',
                 '.button-small': '@apply tw-title-navigation-on-page px-3 py-[6px] normal-case tracking-normal',
