--- conflicted
+++ resolved
@@ -197,12 +197,7 @@
                 href="https://wiki.internetcomputer.org/wiki/L1_comparison"
                 className="link-primary-light link-with-icon"
               >
-<<<<<<< HEAD
-                Comparison of Layer-1 blockchain networks
-                <LinkArrowUpRight />
-=======
                 Comparison of Layer-1 blockchains<LinkArrowUpRight />
->>>>>>> e35dfea6
               </Link>
             </div>
             <img
