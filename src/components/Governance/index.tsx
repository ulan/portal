import React from 'react';
import styles from './index.module.css';
import Link from "@docusaurus/Link";
import governanceGraph01 from "@site/static/img/governanceGraph01.png"
import governanceGraph02 from "@site/static/img/governanceGraph02.png"
import governanceGraphMobile01 from "@site/static/img/governanceGraphMobile01.png"
import governanceGraphMobile02 from "@site/static/img/governanceGraphMobile02.png"

function Governance() {
    return (
        <div className={styles.main}>
            <a id="governance"/>
            <div className={styles.header}>
                <p className={styles.headerTitle}>Help Shape the Internet Computer</p>
                <p className={styles.headerBody}>Calling developers and blockchain enthusiasts! The Internet Computer is
                    a fully decentralized
                    platform, which means that its ownership is in the hands of the people vested in it. While the
                    Dfinity Foundation is a main contributor building the Internet Computer, the evolution of how it is
                    built is governed by a communal voting system. Not only do stakeholders get to have a say in the
                    what happens next, they also receive voting rewards for participating in governance.</p>
                <Link className={styles.headerCallToAction} to={"https://forum.dfinity.org/"}>
                    Share your thoughts in the Developer Forum
                </Link>
            </div>
            <div className={styles.graphsContainer}>
                <div className={styles.card}>
                    <p className={styles.cardTitle}>The community-led governance of the Internet Computer</p>
                    <Link className={styles.cardCallToAction}
                          to={"https://wiki.internetcomputer.org/wiki/Staking,_voting_and_rewards#Why_Staking_Matters"}>
                        Learn more
                    </Link>
                    <img className={styles.graphDesktop} src={governanceGraph01}
                         alt="governanceGraph01"/>
                    <img className={styles.graphMobile} src={governanceGraphMobile01} alt="governanceGraphMobile01"/>
                </div>
                <div className={styles.card}>
                    <p className={styles.cardTitle}>Earn substantial voting rewards by staking in the Network Nervous
                        System (NNS)</p>
                    <Link className={styles.cardCallToAction}
                          to={"https://wiki.internetcomputer.org/wiki/ICP_staking_with_NNS_frontend_dapp"}>
                        Stake ICP on NNS dapp
                    </Link>
                    <img className={styles.graphDesktop} src={governanceGraph02} alt="governanceGraph02"/>
                    <img className={styles.graphMobile} src={governanceGraphMobile02} alt="governanceGraphMobile02"/>
                </div>
            </div>
            <div className={styles.votingContainer}>
                <svg className={styles.BGShape} viewBox="0 0 773 643" fill="none"
                     xmlns="http://www.w3.org/2000/svg">
                    <path
                        d="M3.65046e-05 225.435C5.20259e-05 47.8928 273.206 0.0612357 450.748 0.0612512C628.291 0.0612667 772.218 143.988 772.218 321.531C772.218 499.073 628.291 643 450.748 643C273.206 643 2.09834e-05 402.978 3.65046e-05 225.435Z"
                        fill="#3C01BA"/>
                </svg>
<<<<<<< HEAD
                <p className={styles.votingTitle}>Your opinions matter </p>
                <Link className={styles.actionButton} to="https://beta.smartcontracts.org/docs/current/tokenomics/">
=======

                <p className={styles.title}>Your opinions matter </p>
                <Link className={styles.actionButton} to="https://smartcontracts.org/docs/current/tokenomics/">
>>>>>>> 8d7de7b1
                    LEARN HOW TO STAKE AND VOTE
                </Link>
            </div>
        </div>
    );
}

export default Governance;<|MERGE_RESOLUTION|>--- conflicted
+++ resolved
@@ -51,14 +51,9 @@
                         d="M3.65046e-05 225.435C5.20259e-05 47.8928 273.206 0.0612357 450.748 0.0612512C628.291 0.0612667 772.218 143.988 772.218 321.531C772.218 499.073 628.291 643 450.748 643C273.206 643 2.09834e-05 402.978 3.65046e-05 225.435Z"
                         fill="#3C01BA"/>
                 </svg>
-<<<<<<< HEAD
                 <p className={styles.votingTitle}>Your opinions matter </p>
                 <Link className={styles.actionButton} to="https://beta.smartcontracts.org/docs/current/tokenomics/">
-=======
 
-                <p className={styles.title}>Your opinions matter </p>
-                <Link className={styles.actionButton} to="https://smartcontracts.org/docs/current/tokenomics/">
->>>>>>> 8d7de7b1
                     LEARN HOW TO STAKE AND VOTE
                 </Link>
             </div>
