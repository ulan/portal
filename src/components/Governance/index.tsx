--- conflicted
+++ resolved
@@ -179,21 +179,11 @@
             <a id="governance"/>
             <div className={styles.header}>
                 <p className={styles.headerTitle}>Help Shape the Internet Computer</p>
-<<<<<<< HEAD
-                <p className={styles.headerBody}>Calling developers and blockchain enthusiasts! The Internet
-                    Computer is
-                    a fully decentralized
-                    platform, which means that its ownership is in the hands of the people vested in it. While the
-                    Dfinity Foundation is a main contributor building the Internet Computer, the evolution of how it
-                    is
-                    built is governed by a communal voting system. Not only do stakeholders get to have a say in the
-=======
                 <p className={styles.headerBody}>Calling all developers and blockchain enthusiasts! The Internet Computer is
                     a fully decentralized
                     platform, which means that its ownership is in the hands of the people vested in it. While the
                     Dfinity Foundation is a main contributor building the Internet Computer, the evolution of how it is
                     built is governed by a communal voting system. Not only do stakeholders have a say in 
->>>>>>> 3185aae9
                     what happens next, they also receive voting rewards for participating in governance.</p>
                 <Link className={styles.headerCallToAction} to={"https://forum.dfinity.org/"}>
                     Share your thoughts in the Developer Forum
