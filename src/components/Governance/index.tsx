--- conflicted
+++ resolved
@@ -214,16 +214,12 @@
                     className={styles.main}>
             <a id="governance"/>
             <div className={styles.header}>
-<<<<<<< HEAD
                 <motion.p variants={item} className={styles.headerTitle}>Help Shape the Internet Computer</motion.p>
-                <motion.p variants={item} className={styles.headerBody}>Calling developers and blockchain enthusiasts!
-                    The Internet
-                    Computer is
+                <motion.p variants={item} className={styles.headerBody}>Calling all developers and blockchain enthusiasts! The Internet Computer is
                     a fully decentralized
                     platform, which means that its ownership is in the hands of the people vested in it. While the
-                    Dfinity Foundation is a main contributor building the Internet Computer, the evolution of how it
-                    is
-                    built is governed by a communal voting system. Not only do stakeholders get to have a say in the
+                    Dfinity Foundation is a main contributor building the Internet Computer, the evolution of how it is
+                    built is governed by a communal voting system. Not only do stakeholders have a say in 
                     what happens next, they also receive voting rewards for participating in governance.
                 </motion.p>
                 <motion.div variants={item} style={{display: "inline-flex"}}>
@@ -231,18 +227,6 @@
                         Share your thoughts in the Developer Forum
                     </Link>
                 </motion.div>
-=======
-                <p className={styles.headerTitle}>Help Shape the Internet Computer</p>
-                <p className={styles.headerBody}>Calling all developers and blockchain enthusiasts! The Internet Computer is
-                    a fully decentralized
-                    platform, which means that its ownership is in the hands of the people vested in it. While the
-                    Dfinity Foundation is a main contributor building the Internet Computer, the evolution of how it is
-                    built is governed by a communal voting system. Not only do stakeholders have a say in 
-                    what happens next, they also receive voting rewards for participating in governance.</p>
-                <Link className={styles.headerCallToAction} to={"https://forum.dfinity.org/"}>
-                    Share your thoughts in the Developer Forum
-                </Link>
->>>>>>> ffcc5af5
             </div>
             <div className={styles.graphsContainer}>
                 <motion.div variants={item} className={styles.card}>
