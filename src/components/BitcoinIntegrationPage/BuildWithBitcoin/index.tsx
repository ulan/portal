--- conflicted
+++ resolved
@@ -14,11 +14,7 @@
     },
     {
       title: "Chain Key ECDSA Docs",
-<<<<<<< HEAD
       description: "Learn about the engine behind Bitcoin APIs.",
-=======
-      description: "Learn about the engine behind the bitcoin APIs.",
->>>>>>> e2247237
       href: "https://internetcomputer.org/docs/current/developer-docs/integrations/t-ecdsa",
     },
     {
@@ -30,11 +26,7 @@
     {
       title: "ICP Wiki",
       description:
-<<<<<<< HEAD
-        "Go deeper on the wiki.",
-=======
         "Go deeper on the Wiki.",
->>>>>>> e2247237
       href: "https://wiki.internetcomputer.org/wiki/Bitcoin_integration",
     },
   ];
