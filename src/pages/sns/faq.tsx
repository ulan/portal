import Head from "@docusaurus/Head";
import Link from "@docusaurus/Link";
import AnimateSpawn from "@site/src/components/Common/AnimateSpawn";
import Breadcrumbs from "@site/src/components/Common/Breadcrumbs";
import LinkArrowRight from "@site/src/components/Common/Icons/LinkArrowRight";
import Layout from "@theme/Layout";
import { motion } from "framer-motion";
import React, { ReactNode } from "react";
import slugify from "slugify";
import transitions from "@site/static/transitions.json";
import { SmallCardWithDescription } from "@site/src/components/Common/Card";
import IntraPageNav from "@site/src/components/Common/IntraPageNav";
import ShareMeta from "@site/src/components/Common/ShareMeta";
import YoutubeVideoEmbed from "@site/src/components/Common/YoutubeVideoEmbed";

function idFromTitle(title: string) {
  const slug = slugify(title, { strict: true, lower: true });
  if (slug.match(/^\d/)) {
    return "sns-faq-" + slug;
  }
  return slug;
}

const Faq: React.FC<{ title: string; children: ReactNode; id?: string }> = ({
  children,
  title,
  id,
}) => {
  return (
    <article
      id={id || slugify(title, { lower: true, strict: true })}
      className="scroll-m-[110px]"
    >
      <AnimateSpawn variants={transitions.item}>
        <motion.h2
          className="tw-heading-5 md:tw-heading-3 mb-6 relative group"
          variants={transitions.item}
        >
          {title}
          <a
            className="text-infinite absolute -left-6 md:-left-8 top-0 hidden group-hover:inline-block hover:text-infinite-60 hover:no-underline md:pr-3"
            href={`#${idFromTitle(title)}`}
          >
            #
          </a>
        </motion.h2>
        <motion.div
          variants={transitions.item}
          className="
          tw-paragraph md:tw-lead-sm
          prose
          max-w-none
          prose-h3:tw-heading-6 prose-h3:md:tw-heading-5 prose-h3:mb-4
          prose-p:tw-paragraph md:prose-p:tw-lead-sm prose-p:mb-3
          prose-img:mb-0 prose-img:mt-2 prose-img:w-full prose-img:aspect-video prose-img:object-contain prose-img:object-center
          prose-a:font-normal hover:prose-a:text-infinite hover:prose-a:no-underline
          prose-ul:mb-4 prose-ul:list-none prose-ul:pl-0 prose-ul:tw-paragraph md:prose-ul:tw-lead-sm
          prose-li:bg-[url('/img/checkmark.svg')] prose-li:bg-no-repeat prose-li:bg-left-top prose-li:pl-8 prose-li:my-3 prose-li:tw-paragraph prose-li:md:tw-lead-sm
      "
        >
          {children}
        </motion.div>
      </AnimateSpawn>
    </article>
  );
};

const FaqSection: React.FC<{
  title: ReactNode;
  children: ReactNode;
  id?: string;
}> = ({ children, title, id }) => {
  return (
    <div
      className="flex flex-col md:flex-row md:gap-1/12 scroll-m-[110px]"
      id={id}
    >
      <div className="md:w-4/12 flex-shrink-0">
        <AnimateSpawn
          variants={transitions.item}
          className="md:sticky md:top-10"
        >
          {title}
        </AnimateSpawn>
      </div>
      <div className="flex flex-col gap-12 md:gap-20 relative">{children}</div>
    </div>
  );
};

function SnsFaqPage() {
  return (
    <Layout
      title="SNS DAO FAQ"
      description="All you need to know about DAOs on the Internet Computer and how to participate in them."
      editPath={`https://github.com/dfinity/portal/edit/master/${__filename}`}
    >
      <ShareMeta image="/img/shareImages/share-sns-faq.jpg"></ShareMeta>

      <main className="text-black relative overflow-hidden">
        <AnimateSpawn
          className="container-10 mb-16 md:mb-30 md:pt-8"
          el={motion.section}
          variants={transitions.container}
        >
          <Breadcrumbs
            links={[
              {
                href: "/sns",
                text: "SNS",
              },
              {
                text: " What you need to know about SNS DAOs",
              },
            ]}
          ></Breadcrumbs>
          <motion.h1 className="tw-heading-3 md:tw-heading-2 mt-12 md:mt-32 md:w-8/10 mb-6">
            What you need to know about SNS DAOs
          </motion.h1>
          <motion.p className="tw-lead-sm text-black/60 mb-0">
            Disclaimer: Participation in any SNS is at your own risk
          </motion.p>
        </AnimateSpawn>
        <section className="container-12 flex flex-col gap-30 ">
          <FaqSection
            id="introduction"
            title={
              <div className="relative mb-20">
                <div className="blob blob-sm md:blob-md blob-bottom-left -bottom-20 blob-infinite z-[-1] opacity-90"></div>
                <img
                  src="/img/sns/faq-1.svg"
                  className="w-full pr-2/12"
                  loading="lazy"
                  alt=""
                ></img>
              </div>
            }
          >
            <Faq title="What is a DAO?">
              <p>
                DAO stands for Decentralized Autonomous Organization. Simply
                put, a DAO is an organization formed by smart contracts where
                the members (typically token holders) collectively decide how
                the organization or the product evolves. Example scenarios:
              </p>
              <ul>
                <li>
                  10'000 token holders each deposit crypto into a smart contract
                  and vote on what to purchase with the total.
                </li>
                <li>
                  1 million token holders control a decentralized version of
                  Twitter where token holders propose and vote on feature
                  updates.
                </li>
              </ul>

              <p>
                A DAO can take the role of carrying out community-driven
                decisions on when and how to update the code that shapes the
                organization or product.
              </p>
            </Faq>

            <Faq title="What is an SNS?">
              <p>
                SNS stands for Service Nervous System. An SNS is a powerful form
                of DAO that allows communities to govern smart contracts and
                decentralized apps (dapps) running on the Internet Computer
                (ICP) completely on chain. Main things to note about SNS:
              </p>
              <ul>
                <li>
                  The design of SNSs is similar to that of the{" "}
                  <Link href="/nns">Network Nervous System (NNS)</Link>, which
                  is the on-chain DAO that governs the whole ICP.
                </li>
                <li>
                  A dapp controlled by an SNS DAO is governed by SNS token
                  holders submitting and voting on on-chain proposals. No one
                  developer or group of people controls the dapp, rather the
                  dapp is controlled by voting via tokens.
                </li>
                <li>
                  There can be many SNSs on ICP. Any developer can hand over the
                  control of their dapp to an SNS DAO. Doing so gives control to
                  DAO token holders.
                </li>
              </ul>
            </Faq>

            <Faq title="How unique are SNS DAOs in Web3?">
              <p>
                DAOs are a growing form of organization for accomplishing goals.
                For example, in the ETH ecosystem, Uniswap and MakerDAO are
                popular DAOs with billions of dollars locked in their respective
                smart contracts. However,{" "}
                <strong>
                  ICP is unique in that it can host fully-on chain dapps
                </strong>{" "}
                (frontend, backend application logic, and data), so SNS DAOs are
                unique in that they can fully control (via voting) every aspect
                of a dapp, since everything is on-chain. Having fully on-chain
                DAOs is important because it enables all decisions to be
                executed on the blockchain and thus facilitates true 
                decentralization. This is in contrast to existing DAOs
                on other blockchains where voting takes place on-chain but the
                execution of the results are often carried out by developers
                off-chain.{" "}
                <p>
                  Therefore, SNS DAOs serve as a vehicle to deliver fully
                  decentralized online services that are owned and governed by
                  their communities.{" "}
                </p>
              </p>
            </Faq>

            <Faq title="What are the advantages of SNS DAOs? ">
              <p>
                SNS DAOs facilitate a healthy exchange between developers,
                entrepreneurs, end users and VC’s. Some advantages of turning
                the control of your dapp over to a DAO include:{" "}
              </p>
              <ul>
                <li>
                  <strong>Community Engagement:</strong> as co-owners of the
                  product, users become core contributors, developers deliver on
                  value proposition.{" "}
                </li>
                <li>
                  <strong>Speedy User Adoption:</strong> As co-owners, users
                  become the biggest advocates of the product.
                </li>
                <li>
                  <strong>Funding:</strong> projects are funded through a
                  community-driven decentralization swap.
                </li>
              </ul>
            </Faq>

            <Faq title="Are there existing SNS DAOs?">
              The ICP community has expressed much interest and enthusiasm for
              the launch of the SNS technology. OpenChat was the first dapp that
              handed control over to an SNS DAO in Q1 of 2023. Since then, many 
              ecosystem projects have followed. Currently, there are 11 SNS DAOs
              on the Internet Computer. Follow their progress on the {" "}
              <Link href="https://dashboard.internetcomputer.org/sns">SNS dashboard</Link>.
            </Faq>

          </FaqSection>
          <FaqSection
            id="participate"
            title={
              <h2 className="tw-heading-3 text-gradient mb-12 md:mb-0 md:tw-heading-60">
                How to participate in an SNS DAO
              </h2>
            }
          >
            <Faq title="What do I do once I am an SNS DAO member?">
              The most important thing you can do as an SNS DAO member is to
              participate in governance. On-chain governance is what
              differentiates DAOs from traditional web applications, as members
              play a key role in the DAO's success. DAO members can contribute
              in many ways, from pushing code, to designing a logo or a UI, to
              simply voting on SNS proposals that shape how the dapp evolves.
            </Faq>
            <Faq title="In what ways can I participate in an SNS DAO?">
              There are many ways members can participate in an SNS DAO, both
              on-chain and off-chain. Creating proposals requires coding skills.
              Some examples include:
              <ul>
                <li>
                  <strong>Vote on SNS proposals:</strong> You can vote on
                  different types of proposals manually or follow other neurons
                  that vote.
                </li>
                <li>
                  <strong>Create upgrade proposals: </strong>
                  Submit an upgrade proposal to update the code of the dapp that
                  the SNS DAO controls. This allows anyone to contribute code to
                  an SNS DAO.
                </li>
                <li>
                  <strong>Create motion proposals:</strong> Motion proposals
                  don't upgrade the code of the dapp, instead they steer the
                  direction of the DAO in terms of new features and dapp
                  development.
                </li>
                <li>
                  <strong>Create SNS parameter update proposals: </strong>
                  You can propose upgrades for many of the DAO's parameters such
                  as maximum staking period, voting rewards and many more. See{" "}
                  <Link
                    href="/docs/current/developer-docs/integrations/sns/managing/managing-nervous-system-parameters"
                    target="_blank"
                  >
                    parameters
                  </Link>
                  .
                </li>
              </ul>
              Non-governance related examples of contributing are:
              <ul>
                <li>
                  <strong>Content moderation: </strong> Many social media dapps
                  may incorporate content moderation as they scale to millions
                  of users. Moderators review and approve content based on the
                  content policies of the DAO.
                </li>
                <li>
                  <strong>UI / UX design work: </strong> Users can contribute
                  not only by coding, but designing different aspects of the
                  dapp.
                </li>
                <li>
                  <strong>Off-chain marketing / inviting friends: </strong>
                  Members of the DAO can be advocates of the dapp and promote it
                  in different ways.
                </li>
              </ul>
            </Faq>
            <Faq title="How does voting in an SNS DAO work?">
              Once you have acquired SNS tokens, you can lock them into SNS
              neurons, which allows you to create a proposal, vote directly on one,  
              delegate voting to trusted parties that have more expertise in certain topics.
              If a proposal gets adopted, the code of the SNS DAO or the dapp it controls is
              upgraded. Depending on the SNS configuration, users who vote may
              be rewarded with additional tokens for participating in
              governance. If you want to get more deeply involved, you can also
              suggest feature updates through proposals to improve the dapp
              controlled by the DAO.
            </Faq>
            <Faq
              title="How can I get SNS Tokens?"
              id="how-do-you-get-sns-tokens"
            >
              <p>
                Each SNS DAO has its own unique SNS token. For example,
                OpenChat has CHAT tokens.{" "}
              </p>
              <p>There are three main ways of acquiring SNS tokens:</p>
              <ul>
                <li>
                  <strong>Participate in a decentralization swap:</strong> When
                  an SNS launches, it has to go through a decentralization swap.
                  You can participate on the NNS frontend dapp under the{" "}
                  <Link href="https://nns.ic0.app/launchpad/">
                    Launch Pad tab
                  </Link>
                  . During the swap you can buy SNS tokens with ICP.
                </li>
                <li>
                  <strong>
                    Purchase tokens on a decentralized exchange (DEX):
                  </strong>{" "}

                  After a decentralization swap has concluded, liquid tokens
                  will typically be listed on multiple DEXs, where you can buy
                  them using the ICP utility token or other tokens, depending
                  on what token pairs the DEX lists, e.g., also Bitcoin or
                  Ethereum. An SNS token in high demand may have a higher price
                  on a DEX than in its decentralization swap.{" "}
                  <Link href="http://icdex.io/">ICDex</Link>,{" "}
                  <Link href="https://sonic.ooo/">Sonic</Link> and{" "}
                  <Link href="https://icpswap.com/">ICPSwap</Link>{" "}
                  already supports SNS tokens.
                </li>
                <li>
                  <strong>Airdrops:</strong> Besides buying SNS tokens, you can
                  obtain them by receiving airdrops or by engaging with the dapp
                  and thereby earning tokens as reward. In this scenario, tokens
                  are used as an incentive to encourage active engagement with
                  the dapp which helps grow the active user base. 
                </li>
                <li>
                  <strong>Voting rewards:</strong> If you already have tokens 
                  and participate in governance, you can earn tokens as voting 
                  rewards as you would in the NNS.
                </li>
              </ul>
            </Faq>

            <Faq title="Do I get rewards for participating in governance?">
              SNS works very similar to the NNS, however each SNS DAO can
              configure their parameters differently. Once you have locked your
              SNS governance tokens into SNS neurons for at least the minimum
              required time, you can participate in voting. Depending on the
              configuration voting may reward participants with SNS governance
              tokens.
            </Faq>

            <Faq title="What is the Neurons' fund?">
              <p>
                From the ICP ecosystem's vantage point, the Neurons' fund aids
                in bootstrapping the SNS DAO ecosystem, thereby supporting the continued growth
                of the ecosystem. The Neurons' fund itself is controlled by a DAO (the NNS).
              </p>
              <p>
                From a user's vantage point, the Neurons' fund is a way for
                people who stake ICP in the NNS to use their maturity to fund
                future SNSs. As the NNS decides how the Neuons' fund contributes to 
                SNSs, ICP stakers participating in them can leverage the broader community's 
                "wisdom of crowds" to chose which SNS tokens to acquire. This allows 
                users to participate automatically in upcoming SNS launches.
              </p>
              <p>
                ICP neuron holders can opt in or out of the Neurons' fund at
                any moment. Neurons will only participate in the
                decentralization swap if they are opted in at the moment when
                the proposal to initiate the SNS decentralization swap executes. The
                propsoal executes immediately after it gets adopted by ICP neuron
                holders.
              </p>
              More about the{" "}
              <Link href="https://wiki.internetcomputer.org/wiki/Neurons_Fund">
                Neurons' fund
              </Link>
              .
            </Faq>
            <Faq title="If I am asked to send ICP to an address to participate in a decentralization swap, what should I do?">
              <p>
                If you want to participate in the swap, do not send ICP directly
                to addresses! An SNS swap will never initiate contact with you,
                e.g. via chat or email. You will never be asked to manually
                enter an ICP address to participate in a decentralization swap.
                If you find yourself entering an ICP address to participate in
                an SNS swap, then STOP. Your swap address is specific to your
                identity, and you should only interact with that address when
                participating in a swap through the{" "}
                <Link href="https://nns.ic0.app/launchpad/">NNS</Link> or other
                ICP based dapps that support the swap like{" "}
                <Link href="https://avjzx-pyaaa-aaaaj-aadmq-cai.raw.ic0.app/icsns/launchpad">
                  ICLighthouse
                </Link>
                .
              </p>
            </Faq>
          </FaqSection>
          <FaqSection
            id="decentralization-swap"
            title={
              <h2 className="tw-heading-3 text-gradient mb-12 md:mb-0 md:tw-heading-60">
                De&shy;cen&shy;tral&shy;iza&shy;tion swap
              </h2>
            }
          >
            <div className="blob blob-purple blob-md blob-top-right z-[-1]"></div>
            <Faq title="What is a decentralization swap?">
              A decentralization swap is the process by which an SNS DAO becomes
              decentralized and where users can exchange ICP for SNS tokens by
              participating. After the swap, each participant receives a basket
              of neurons. These neurons hold SNS tokens and therefore a share of
              the DAO's voting power. It is one of{" "}
              <Link href="#how-do-you-get-sns-tokens">multiple ways</Link> you
              can get SNS tokens for a particular SNS DAO.
            </Faq>

            <Faq title="Where does a decentralization swap take place?">
              <p>
                A decentralization swap is run entirely on chain. The swap is
                initiated by the NNS. Through this approach, every aspect of the
                swap, from its initiation to execution, is completely
                decentralized and not controlled by any centralized entity. Even
                the decision to create the SNS and its token is made by the NNS
                (the DAO that controls the Internet Computer) and not the developer 
                in order to ensure complete decentralizion of the app.
              </p>
              <p>
                A decentralization swap follows a list of configurable
                parameters:
              </p>
              <ul>
                <li>The amount of SNS tokens to be sold</li>
                <li>
                  The amount of ICP a decentralization swap must receive to be
                  successful. If the goal is not reached, participants get their
                  ICP refunded and the swap fails.
                </li>
                <li>
                  The maximum amount of ICP a decentralization swap can receive
                  before it concludes. If the maximum ICP is reached, the swap
                  is over and the control of the dapp is turned over to the
                  token holders. As the number of tokens to be sold is fixed, it
                  is amount of ICP raised that determines the initial price of
                  the SNS tokens.
                </li>
                <li>Minimum and maximum commitment of ICP per participant</li>
                <li></li>
              </ul>
            </Faq>

            <Faq title="What do I get from a swap?">
              <p>
                If the decentralization swap is successful, you will receive a
                basket of{" "}
                <Link href="https://wiki.internetcomputer.org/wiki/Neurons_101">
                  neurons
                </Link>{" "}
                that hold your SNS tokens. Depending on the SNS configuration,
                the basket may contain multiple neurons, each with a different{" "}
                <Link href="https://support.dfinity.org/hc/en-us/articles/4404298574612-What-is-dissolve-delay-#:~:text=The%20dissolve%20delay%20is%20a,or%20lock%20up%20your%20ICP.">
                  dissolve delay
                </Link>. You can use your tokens to participate in governance or,
                once neurons have dissolved, sell the liquid tokens on an exchange.
              </p>
              <p>
                The number of SNS tokens you receive, and the price paid for
                each token, depends on the amount of ICP raised during the swap.
                The more ICP raised, the fewer SNS tokens you receive, however
                their price will be higher.
              </p>
            </Faq>

            <Faq title="How is the price of SNS tokens calculated?">
              <p>
                SNS tokens can be exchanged for ICP during the decentralization
                swap. There is a fixed number of tokens distributed during the
                swap, which means their price is determined by the amount of ICP
                raised. You can calculate the token price by dividing the amount
                of ICP raised with the number of tokens sold. Price = ICP raised
                / number of tokens sold. Note that the final price of SNS tokens
                isn't known at the time of the decentralization swap, as it is
                dependent on the total amount of ICP raised in the swap.
                However, you can calculate the minimum and maximum price based
                on the minimum and maximum ICP that the swap accepts, which you
                can verify in the swap proposal. A few examples:
              </p>
              <ul>
                <li>
                  The decentralization swap raised 1000 ICP by selling 5000
                  tokens. You contributed with 10 ICP. This means you will have
                  50 SNS tokens, each worth 0.2 ICP.
                </li>
                <li>
                  The decentralization swap raised 500,000 ICP by selling 1
                  million tokens. You contributed with 200 ICP. This means you
                  will have 400 SNS tokens, each worth 0.5 ICP.
                </li>
                <li>
                  The decentralization swap raised 10,000 ICP by selling 100
                  tokens. You contributed with 5 ICP. This means you will have
                  0.05 SNS tokens, where a full token would be worth 100 ICP.
                </li>
              </ul>
            </Faq>

            <Faq title="How do I participate in a swap?">
              <p>
                You can participate in the decentralization swap in the{" "}
                <Link href="https://nns.ic0.app/">NNS frontend dapp</Link>,
                which requires ICP utility tokens. ICP tokens can be exchanged
                for SNS tokens during the decentralization swap. If you don’t
                have ICP, go to any of the exchanges listed on{" "}
                <Link href="https://coinmarketcap.com/currencies/internet-computer/markets/">
                  CoinMarketCap
                </Link>
                .
              </p>
              <p>
                Follow these steps to participate in a decentralization swap:
              </p>
              <p>
                <strong>
                  1. Go to the NNS frontend dapp and click on the “Launch Pad”
                  in the sidebar to see all ongoing SNS decentralization swap.
                </strong>
              </p>
              <p>
                <strong>
                  2. Select the SNS Swap you’re interested in under “Current
                  Launches” and click on the box.
                </strong>
                <img
                  src="/img/sns/SNS-FAQ-participate-1.webp"
                  alt=""
                  loading="lazy"
                />
              </p>
              <p>
                <strong>3. Click on “Participate”.</strong>
                <img
                  src="/img/sns/SNS-FAQ-participate-2.webp"
                  alt=""
                  loading="lazy"
                />
              </p>
              <p>
                <strong>
                  4. Type in the amount of ICP you want to participate with or
                  click “max”, then click “Execute”.
                </strong>
                <img
                  src="/img/sns/SNS-FAQ-participate-3.webp"
                  alt=""
                  loading="lazy"
                />
              </p>
              <p>
                <strong>
                  5. You will be prompted to review your participation. If you
                  see the correct amount of ICP, select the checkbox and click
                  “Execute”.
                </strong>
                <img
                  src="/img/sns/SNS-FAQ-participate-4.webp"
                  alt=""
                  loading="lazy"
                />
              </p>
              <p>
                <strong>
                  6. On the last screen, you should see the amount of ICP you
                  entered for participation. You can repeat this process if you
                  wish to contribute more.
                </strong>
              </p>
              <p>
                After the swap ends and is successful, you receive SNS tokens.
                Note, that this may take a few hours after the swap has
                concluded. The number of SNS tokens you receive, and the price
                paid for each token, depends on the amount of ICP raised during
                the swap as well as the amount of ICP spent. The more ICP
                raised, the fewer SNS tokens you receive.
              </p>
              <p>
                If the set goals of the decentralization swap are not reached,
                participants will be refunded. The duration of a swap is
                configurable and thus, depends on the configuration of each
                individual SNS. A swap can only start after a 4 to 8-day NNS
                voting period (unless 51% majority is reached sooner) on the
                original proposal that initiates the launch the SNS.
              </p>
              <p className="not-prose">
                <Link
                  href="https://nns.ic0.app/launchpad/"
                  className="link-primary link-with-icon"
                >
                  <LinkArrowRight></LinkArrowRight>
                  Go to the Launch Pad
                </Link>
              </p>
            </Faq>
            <Faq title="Who starts the decentralization swap?">
              First an NNS proposal is created for the
              decentralization swap. The swap itself starts automatically once
              the NNS proposal is adopted.
            </Faq>
            <Faq title="As a participant in the SNS decentralization swap, what do I need to trust?">
              <p>
                Before participating in an SNS decentralization swap to get a
                share of the SNS DAO’s voting power, it is highly recommended
                that you do your due diligence on the dapp in question to make
                sure the SNS DAO is trustworthy. Dapp developers are responsible
                for providing all the necessary information that allows you to
                verify the dapp and its SNS configurations. Note that in
                participating without doing due your diligence, you are
                implicitly trusting the NNS community and the developers
                decentralizing the dapp. In any case, it is crucial that you
                trust the developers will not change the dapp during the SNS
                launch. Learn what you could verify and what to look out for on{" "}
                <Link href="https://wiki.internetcomputer.org/wiki/SNS_decentralization_swap_trust">
                  the ICP Wiki.
                </Link>
              </p>
            </Faq>

            <Faq title="How can I verify the SNS decentralization swap proposal?">
              <p>
                There are multiple levels of verification you can do depending
                on your level of technical understanding. SNS canisters can be
                verified at any time, even before the decentralization swap, but
                after they have been installed on the SNS subnet. Here are some
                ways to verify:
              </p>
              <ul>
                <li>
                  <strong>Swap parameters:</strong> You can verify what the
                  parameters of the decentralization swap are in the Launch Pad
                  or in the decentralization swap NNS proposal.
                </li>
                <li>
                  <strong>SNS root canister: </strong> An SNS DAO is comprised
                  of several SNS canisters that have different functions. The
                  root canister is the canister that controls the other SNS
                  canisters within a given SNS DAO. You should verify that the
                  SNS root canister is the only canister controlling other SNS
                  canisters within that SNS DAO. Verification is important for
                  making sure there no backdoors built in.
                </li>
                <li>
                  <strong>The dapp canister: </strong> You can verify that the
                  canister id of the dapp controlled by the SNS DAO is the same
                  as the one you're interacting with.
                </li>
                See Wiki for more info on{" "}
                <Link href="https://wiki.internetcomputer.org/wiki/How-to:_Verify_SNS_decentralization_swap_proposal">
                  verification
                </Link>
              </ul>
            </Faq>
          </FaqSection>

          <FaqSection
            id="treasury"
            title={
              <h2 className="tw-heading-3 text-gradient mb-12 md:mb-0 md:tw-heading-60">
                SNS DAO treasury
              </h2>
            }
          >
            <Faq title="What is the SNS treasury?">
              After a decentralization swap successfully concludes, the ICP collected through the
              swap is allocated to the SNS DAO's treasury. Optionally, the DAO can allocate a number of
              SNS tokens to be in the DAO's treasury, which all SNSs so far have done. The SNS treasury
              is controlled by the DAO, and can only be transferred using proposals that SNS token holders
              vote on.
            </Faq>

            <Faq title="What is the purpose of the SNS treasury and how are the funds distributed?">
              <ul>
                <li>
                  The purpose of the treasury is decided by the SNS DAO.
                </li>
                <li>
                  A portion of the treasury can be sent to any address by an SNS proposal.
                </li>
                <li>
                  Typically, after an SNS has launched it has an SNS token treasury and an ICP
                  treasury (from the decentralization swap). An SNS can, however, also own other
                  tokens on the Internet Computer.
                </li>
                <li>
                  The treasury funds could, for example, be used to open liquidity pools on
                  DEXs or to reward users for certain actions in the dapp. 
                </li>
              </ul>
            </Faq>

            <Faq title="Do I have a say in how the treasury funds are allocated?">
              Yes, if you are a neuron holder of the respective SNS DAO, you
              can actively exercise your voting power to decide on proposals that
              allocate treasury funds.
            </Faq>

            <Faq title="Who has access to the treasury? ">
              Without an adopted SNS proposal that specifies how to allocate funds,
              no one can access the SNS treasury. The SNS DAO only grants access
              when proposals are adopted through SNS community voting. While it can happen
              that the original developer team possesses a meaningful portion of the voting
              power, they alone cannot make decisions for the DAO without the approval of
              the majority of SNS token holders.
            </Faq>            







          </FaqSection>

          <FaqSection
            id="governance"
            title={
              <h2 className="tw-heading-3 text-gradient mb-12 md:mb-0 md:tw-heading-60">
                Governance
              </h2>
            }
          >
            <Faq title="How do I see and vote for SNS proposals?">
              <p>
                Anyone can build a frontend that allows users to create or vote
                on SNS proposals, which means voting could take place within the dapp
                the SNS DAO controls, or in any other dapp that integrates with the
                SNS backend. The{" "}
                <Link href="https://nns.ic0.app/">NNS frontend dapp</Link> lists
                all SNS DAOs and their proposals. Other dapps that allow voting
                on SNS proposals are{" "}
                <Link href="https://iclight.io/icsns/proposals">ICLight.house</Link>,{" "}
                <Link href="https://oc.app/community/dgegb-daaaa-aaaar-arlhq-cai/channel/213879932851725513516678778767199309579">OpenChat</Link>,
                and partially{" "}
                <Link href="https://dscvr.one/">DSCVR</Link>.{" "}
                Example on how SNS proposals appear on OpenChat:
                <img src="/img/sns/openchat-1.webp" alt="" loading="lazy" />
              </p>
              <p className="not-prose">
                <Link
                  href="https://nns.ic0.app/proposals/"
                  className="link-primary link-with-icon"
                >
                  <LinkArrowRight></LinkArrowRight>
                  See SNS proposals and vote on the NNS dapp
                </Link>
              </p>
            </Faq>
            <Faq title="How do I create a proposal for an SNS DAO?">
              <p>
                Creating an SNS proposal requires knowledge of the command line
                tools <Link href="https://github.com/dfinity/sdk">dfx</Link> and{" "}
                <Link href="https://github.com/dfinity/sns-quill">quill</Link>.
              </p>
              <p className="not-prose">
                <Link
                  href="https://github.com/dfinity/sns-quill#submit-a-proposal"
                  className="link-primary link-with-icon"
                >
                  <LinkArrowRight></LinkArrowRight>
                  See docs
                </Link>
              </p>
            </Faq>
            
            <Faq title="What is voting power and how do I get it?">
              SNS DAOs have a stake-based governance system. This means the more
              tokens participants stake in their{" "}
              <Link href="https://wiki.internetcomputer.org/wiki/Neurons_101">
                neurons
              </Link>, the more voting power their neurons have. In addition to
              the stake, a neuron's voting power
              is dependent on the{" "}
              <Link href="https://wiki.internetcomputer.org/wiki/Neurons_101">
                  dissolve delay
              </Link> bonus and age bonus. Each SNS DAO
              decides these bonuses in its parameters.
            </Faq>
            
            <Faq title="What is neuron following?">
              <p>
                Following neurons is a way to delegate votes both on the NNS and in SNSs.
                Each SNS neuron can either manually vote on proposals or
                follow another neuron’s voting decisions. Neurons are followed based on
                various topics, such as making SNS treasury transfers or upgrading the dapp.
                Neurons can be set to follow other neurons on specific topics or to follow
<<<<<<< HEAD
                other neurons on ‘All Topics’ – a catch-all is applied for the proposal
                without any specific following choice.
=======
                other neurons on ‘All Topics’ – a catch-all which is applied for the proposal
                without any specific following choice. In both cases, you must trust that
                the neurons you’re following will make decisions that align with your views.
>>>>>>> 1370d8d2
              </p>
              <p>
                In both cases, you must trust that the neurons you’re following will make
                decisions that align with your views. The advantages of neuron following
                are that you don’t have to spend time manually voting on each proposal,
                and you can rely on the expertise of other neuron holders for certain topics. 
              </p>
            </Faq>

            <Faq title="How can I follow or unfollow a neuron on SNS treasury proposals?">
              If you would like to learn how to follow some neuron, for example the SNS developer team, on some topics,
              while manually voting on others, watch this short tutorial:
              <YoutubeVideoEmbed
                videoId="bgZ2VifhNcU"
                altText="Neuron following on SNS treasury proposals"
              />
            </Faq>

            <Faq title="Is it possible to transfer SNS tokens to another person?">
              <p>
                Yes. SNS tokens are ICRC-1 tokens and can be transferred between
                any Internet Computer-based wallets that support ICRC-1,
                including your NNS wallet. Note that each SNS has its own
                ICRC-1-compliant ledger for keeping track of its tokens.
              </p>
              <p>
                When receiving your SNS tokens in the form of neurons, the
                neurons may have{" "}
                <Link href="https://support.dfinity.org/hc/en-us/articles/4404298574612-What-is-dissolve-delay-#:~:text=The%20dissolve%20delay%20is%20a,or%20lock%20up%20your%20ICP.">
                  dissolve delays
                </Link>, meaning your tokens may not be liquid, i.e. transferable
                immediately. Rather these tokens become liquid (transferable) in
                weeks, months, or years’ time, depending on the dissolve delay of
                the respective neuron.
              </p>
            </Faq>
            <Faq title="Is it possible to sell SNS tokens to another person?">
              <p>
                Yes. Because tokens can be sent to other people, they can
                likewise be sent to exchanges and thus, swapped for other
                tokens. The easiest way to sell SNS tokens is through a
                decentralized exchange (DEX) that lists the token. You can
                exchange SNS tokens for other tokens, depending on the token
                pairs available on any DEX.
              </p>
              <p>
                Likewise, you can acquire SNS tokens on a DEX in exchange for
                other tokens.
              </p>
            </Faq>
            <Faq title="Are SNS tokens inflationary or deflationary?">
              <p>
                This depends on the specific SNS configuration. An SNS DAO can
                have both inflationary and deflationary pressures.
              </p>
              <p>Inflationary:</p>
              <ul>
                <li>
                  An SNS DAO can be set up to mint voting rewards for people who
                  participate in governance (similar to ICP).
                </li>
                <li>
                  An SNS DAO can mint tokens if voted on by SNS token holders.
                  For example: a game mints 2% of total supply each year and
                  distributes it among players.
                </li>
              </ul>
              <p>Deflationary:</p>
              <ul>
                <li>SNS tokens are burnt for every transaction.</li>
                <li>
                  Locking SNS tokens into neurons removes them from circulation.
                  While not technically deflation, it acts as a deflationary
                  pressure.
                </li>
              </ul>
            </Faq>
          </FaqSection>
        </section>
        <section id="resource-center">
          <AnimateSpawn
            className="container-10 text-white relative mt-30 md:mt-60"
            variants={transitions.container}
          >
            <motion.div
              variants={transitions.fadeIn}
              className="z-[-1] blob blob-purple  blob-md md:blob-lg blob-center opacity-90"
            ></motion.div>
            <div className="md:w-6/10 mx-auto text-center">
              <motion.h2
                className="tw-heading-3 md:tw-heading-60 mb-3 md:mb-6"
                variants={transitions.item}
              >
                Resource Center
              </motion.h2>
              <motion.p
                className="tw-lead-sm md:tw-lead mb-6"
                variants={transitions.item}
              >
                Everything you need to become an SNS DAO ninja.
              </motion.p>
            </div>
          </AnimateSpawn>
        </section>
        <AnimateSpawn
          variants={transitions.container}
          className="container-12 mt-8 md:mt-20 mb-20 md:mb-30 grid grid-cols-1 md:grid-cols-3 gap-2"
          el={motion.section}
        >
          <SmallCardWithDescription
            href="/sns"
            title="SNS DAO Basics"
          ></SmallCardWithDescription>
          <SmallCardWithDescription
            href="https://youtu.be/nZBWx6y070Y"
            title="Video: Next Generation DAOs"
          ></SmallCardWithDescription>
          <SmallCardWithDescription
            href="https://medium.com/dfinity/how-the-service-nervous-system-sns-will-bring-tokenized-governance-to-on-chain-dapps-b74fb8364a5c"
            title="SNS Blog"
          ></SmallCardWithDescription>
          <SmallCardWithDescription
            href="/how-it-works"
            title="Technical overview of ICP"
          ></SmallCardWithDescription>
          <SmallCardWithDescription
            href="https://wiki.internetcomputer.org/wiki/Service_Nervous_System_(SNS)"
            title="SNS Wiki"
          ></SmallCardWithDescription>
          <SmallCardWithDescription
            href="/docs/current/developer-docs/integrations/sns/"
            title="SNS Docs"
          ></SmallCardWithDescription>
        </AnimateSpawn>
      </main>
      <IntraPageNav
        hasHome={false}
        links={[
          {
            text: "Introduction",
            to: "#introduction",
          },
          {
            to: "#participate",
            text: "Participate",
          },
          {
            to: "#decentralization-swap",
            text: "Decentralization swap",
          },
          {
            to: "#governance",
            text: "Governance",
          },
          {
            to: "#resource-center",
            text: "Resource Center",
          },
        ]}
      ></IntraPageNav>
    </Layout>
  );
}

export default SnsFaqPage;<|MERGE_RESOLUTION|>--- conflicted
+++ resolved
@@ -831,14 +831,9 @@
                 follow another neuron’s voting decisions. Neurons are followed based on
                 various topics, such as making SNS treasury transfers or upgrading the dapp.
                 Neurons can be set to follow other neurons on specific topics or to follow
-<<<<<<< HEAD
-                other neurons on ‘All Topics’ – a catch-all is applied for the proposal
-                without any specific following choice.
-=======
                 other neurons on ‘All Topics’ – a catch-all which is applied for the proposal
                 without any specific following choice. In both cases, you must trust that
                 the neurons you’re following will make decisions that align with your views.
->>>>>>> 1370d8d2
               </p>
               <p>
                 In both cases, you must trust that the neurons you’re following will make
