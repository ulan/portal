import Link from "@docusaurus/Link";
import DarkHeroStyles from "@site/src/components/Common/DarkHeroStyles";
import transitions from "@site/static/transitions.json";
import Layout from "@theme/Layout";
import clsx from "clsx";
import createGlobe from "cobe";
import { motion } from "framer-motion";
import React, { useEffect, useRef, useState } from "react";
import AnimateSpawn from "../components/Common/AnimateSpawn";
import { CardWithDescription } from "../components/Common/Card";
import LinkArrowDown from "../components/Common/Icons/LinkArrowDown";
import LinkArrowUpRight from "../components/Common/Icons/LinkArrowUpRight";
import Newsletter from "../components/Common/Newsletter/Newsletter";
import ShareMeta from "../components/Common/ShareMeta";
import { Stat, StatsPanel } from "../components/Common/Stats";
import { SpringCounter } from "../components/LandingPage/PreHero/Counters";
import { useDarkHeaderInHero } from "../utils/use-dark-header-in-hero";

type Hub = {
  name: string;
  location?: string;
  description: string;
  image: string;
  link: string;
  coordinates?: [number, number];
};

const hubs: Hub[] = [
  {
    name: "ICP.HUB India",
    location: "India",
    description:
      "In the heart of India, Crewsphere ICP India.Hub champions the Internet Computer via bootcamps that turn talented developers into Web3 experts.",
    image: "/img/community/icp-hub-india.webp",
    link: "https://linktr.ee/crewsphere?utm_source=linktree_admin_share",
    coordinates: [20.5937, 78.9629],
  },
  {
    name: "ICP.Hub Malaysia",
    location: "Malaysia/Thailand",
    description:
      "With hubs located in Thailand and Malaysia, SynergyLabs provide tools, insights, and network to foster ICP innovation.",
    image: "/img/community/icp-hub-synergylab.webp",
    link: "https://linktr.ee/SynergyLabsICP",
    coordinates: [13.7563, 100.5018],
  },
  {
    name: "ICP.Hub Italia",
    location: "Italy",
    description:
      "ICP.Hub Italia is a growing regional network for developing professional and institutional Web3 initiatives and solutions on the Internet Computer blockchain.",
    image: "/img/community/icp-hub-italia.webp",
    link: "https://icpitalia.icp.page/",
    coordinates: [41.8719, 12.5674],
  },
  {
    name: "ICP.Hub North America",
    location: "Canada / USA",
    description:
      "Hubs in North America are dedicated to accelerating mass adoption of the Internet Computer in Canada 🇨🇦 and the US 🇺🇸",
    image: "/img/community/icp-hub-north-america.webp",
    link: "https://linktr.ee/Icphubnorthamerica",
    coordinates: [54.525961, -105.255119],
  },
  {
    name: "ICP.Hub Philippines",
    location: "Philippines",
    description:
      "ISLA Camp is unleashing the potential of Web3 in the Philippines through immersive education, dynamic workshops, and hands-on bootcamps on the Internet Computer.",
    image: "/img/community/icp-hub-philippines.webp",
    link: "https://linktr.ee/ISLACamp",
    coordinates: [12.8797, 121.774],
  },
  {
    name: "ICP.Hub Turkey",
    location: "Turkey, Cyprus",
    description: "",
    image: "/img/community/icp-hub-turkey.webp",
    link: "https://linktr.ee/Icphubnorthamerica",
    coordinates: [38.9637, 35.2433],
  },
  {
    name: "ICP.Hub Indonesia",
    location: "Indonesia",
    description:
      "ICP.Hub Indonesia is where ideas transform into innovation. DISRUPTIVES fuel ICP projects through incubation programs and resources to kickstart.",
    image: "/img/community/icp-hub-indonesia.webp",
    link: "https://linktr.ee/disruptives",
    coordinates: [-0.7893, 113.9213],
  },
  {
    name: "ICP.Hub Korea",
    location: "Korea",
    description:
      "ICP.Hub Korea is committed to advancing the Internet Computer blockchain and Web3 in Korea by regularly hosting education bootcamps and cultivating a community of developers.",
    image: "/img/community/icp-hub-korea.webp",
    link: "https://linktr.ee/icphubkorea",
    coordinates: [35.9078, 127.7669],
  },
  {
    name: "ICP.Hub East Africa",
    location: "East Africa",
    description:
      "The Kushite ICP.Hub aims to create awareness, educate and evangelize about the Internet Computer Protocol to aspiring and existing Web3 developers in the region.",
    image: "/img/community/icp-hub-east-africa.webp",
    link: "https://linktr.ee/icpkushitehub",
    coordinates: [-1.2921, 36.8219],
  },
  {
    name: "ICP.Hub West Africa",
    location: "West Africa",
    description:
      "ICP.Hub Sahara is creating a safe heaven for developers and blockchain enthusiasts to learn and build on the Internet Computer.",
    image: "/img/community/icp-hub-west-africa.webp",
    link: "https://linktr.ee/saharaicphub",
    coordinates: [9.082, 8.6753],
  },
  {
    name: "ICP.Hub GCC",
    location: "Dubai",
    description:
      "The ICP.Hub GCC is a local community of Web3 enthusiasts, developers and entrepreneurs, expanding the footprint of the Internet Compute Protocol through education, community building, incubation and corporate and government collaborations.",
    image: "/img/community/icp-hub-gcc.webp",
    link: "https://linktr.ee/icphubgcc",
    coordinates: [25.276987, 55.296249],
  },
  {
    name: "ICP.Hub Germany",
    location: "Germany",
    description:
      "Focusing on Web3 development, LinkUp is the go-to community hub for dreamers and creators dedicated to growing the awareness of the Internet Computer in Germany.",
    image: "/img/community/icp-hub-germany.webp",
    link: "https://linktr.ee/icp.hub_germany",
    coordinates: [51.1657, 10.4515],
  },
  {
    name: "ICP.Hub Singapore",
    location: "Singapore",
    description:
      "The Interlink3 hub in Singapore drives digital innovation by harnessing the power of Web3 regional entrepreneurs, venture capitalists and community to realise the mass adoption of the Internet Computer's decentralized cloud and blockchain services",
    image: "/img/community/icp-hub-singapore.webp",
    link: "https://linktr.ee/interlink3",
    coordinates: [1.3521, 103.8198],
  },
  {
    name: "ICP.Hub Bulgaria",
    location: "Balkans (Bulgaria)",
    description:
      "The intersection between the Internet Computer and the Balkans. This hub is building a local ICP ecosystem, educating developers and engaging with potential VCs.",
    image: "/img/community/icp-hub-bulgaria.webp",
    link: "https://linktr.ee/balkan.icp.hub",
    coordinates: [42.7339, 25.4858],
  },
  {
<<<<<<< HEAD
    name: "ICP.Hub LatAm",
    location: "LatAm",
=======
    name: "Nativo",
    location: "LATAM",
>>>>>>> 2a14abdc
    description:
      "The Nativo Hub is an initiative to drive adoption of the Internet Computer with focus on teaching developers and entrepeneurs how to build blockchain solutions. Outreach via bootcamps, educational content and community events is increasing in the LATAM region.",
    image: "/img/community/icp-hub-latam.webp",
    link: "https://linktr.ee/ethicparg",
    coordinates: [-8.7832, -55.4915],
  },
];

const upcomingHubs: Hub[] = [
  {
    name: "ETH Toronto",
    description:
      "@ICPNorth is an Official Megabyte Sponsor of ETHToronto , They're contributing to accelerating the Internet Computer mass adoption",
    image: "/img/community/eth-toronto.webp",
    link: "https://twitter.com/ETH_Toronto/status/1687096585715421184",
  },
  {
    name: "Coinfest Asia",
    description:
      "Be part of the Asia's immersive Web3 festival and join these top projects and venture capital at Coinfest Asia 2023!",
    image: "/img/community/coinfest-asia.webp",
    link: "https://twitter.com/CoinfestAsia/status/1689501197642960896",
  },
  {
    name: "Web3 Conf India",
    description:
      "Super stoked to have ICP, represented by its India Hub, as a Partner for the Web3Conf India 2023!",
    image: "/img/community/web3-india.webp",
    link: "https://twitter.com/web3conf_india/status/1686272790150754304?s=46&t=znCni81w_5V68LfRCHvtZA",
  },
  {
    name: "Istanbul Blockchain Week",
    description:
      "Thrilled to announce DFINITY (ICP) as a  sponsor for #IBW23!  Witness the evolution of blockchains into...",
    image: "/img/community/istanbul-blockchain-week.webp",
    link: "https://twitter.com/istanbulblockwk/status/1687075926386110464?s=46&t=YWzpokcUePMtkg043EMwBQ",
  },
  {
    name: "Launch of ICPnnova",
    description:
      "Colledge and ICP Latam Hub launch ICPnnova, incubation program for web3 projects in Latin America",
    image: "/img/community/icpnnova.webp",
    link: "https://es.cointelegraph.com/news/colledge-and-icp-latam-hub-launch-icpnnova-incubation-programme-for-web3-projects-in-latin-america",
  },
  {
    name: "New ICP.Hub in Turkey",
    description:
      "Internet Computer (ICP), which is attracting more and more attention all over the world, is taking an important step in Turkey as ...",
    image: "/img/community/icphub-turkey.webp",
    link: "https://www.coindeskturkiye.com/yazarlar/sude-ozkan/turkiye-web3-ekosistemine-bir-yatirim-daha-internet-computer-turkiyede-icphub-kuruyor-4818",
  },
  {
    name: "Women in blockchain",
    description:
      "ICP.Hub North America is thrilled to announce a landmark partnership between the ICP.Hub North America and Women in Blockchain Canada...",
    image: "/img/community/women-in-blockchain.webp",
    link: "https://twitter.com/finbold/status/1689306088561156096",
  },
  {
    name: "ICP ecosystem in Japan",
    description:
      'NFTStudio24 announces ICP Meetup "Dev3 Japan" to introduce ICP ecosystem in Japan...',
    image: "/img/community/ecosystem-japan.webp",
    link: "https://jp.cointelegraph.com/press-releases/nftstudio24-announces-dev3-japan-an-icp-meetup-to-introduce-the-icp-ecosystem-in-japan",
  },
];

const communityGallery: {
  image: string;
  title?: string;
  description?: string;
  heightUnits: number;
}[] = [
  {
    image: "img/community/image-02.webp",
    heightUnits: 5,
  },
  {
    image: "img/community/image-01.webp",
    heightUnits: 2,
  },
  {
    image: "img/community/image-03.webp",
    heightUnits: 5,
  },

  {
    image: "img/community/image-04.webp",
    heightUnits: 4,
  },
  {
    image: "img/community/image-05.webp",
    heightUnits: 4,
  },
  {
    image: "img/community/image-06.webp",
    heightUnits: 4,
  },

  {
    image: "img/community/image-07.webp",
    heightUnits: 5,
  },
  {
    image: "img/community/image-08.webp",
    heightUnits: 5,
  },
  {
    image: "img/community/image-09.webp",
    heightUnits: 5,
  },

  {
    image: "img/community/image-10.webp",
    heightUnits: 4,
  },
  {
    image: "img/community/image-11.webp",
    heightUnits: 3,
  },
  {
    image: "img/community/image-12.webp",
    heightUnits: 3,
  },

  {
    image: "img/community/image-13.webp",
    heightUnits: 4,
  },
  {
    image: "img/community/image-14.webp",
    heightUnits: 3,
  },
  {
    image: "img/community/image-15.webp",
    heightUnits: 3,
  },

  {
    image: "img/community/image-16.webp",
    heightUnits: 2,
  },
  {
    image: "img/community/image-17.webp",
    heightUnits: 2,
  },
  {
    image: "img/community/image-18.webp",
    heightUnits: 2,
  },
  {
    image: "img/community/image-19.webp",
    heightUnits: 1,
  },
];

const CommunityGalleryImage: React.FC<{
  item: (typeof communityGallery)[0];
}> = ({ item }) => {
  return (
    <motion.div
      variants={transitions.item}
      className={clsx(
        `overflow-hidden rounded-xl flex flex-col bg-white group relative`,
        [
          "row-end-auto",
          "row-end-[span_1]",
          "row-end-[span_2]",
          "row-end-[span_3]",
          "row-end-[span_4]",
          "row-end-[span_5]",
        ][item.heightUnits]
      )}
    >
      <img
        src={item.image}
        alt={item.title}
        loading="lazy"
        className="h-full w-full object-cover object-center"
      ></img>
      {/* <div className="absolute bottom-0 left-0 right-0 rounded-xl bg-white/30 backdrop-blur-md opacity-0 transition-opacity pointer-events-none group-hover:opacity-100 group-hover:pointer-events-auto text-white p-8">
        <h4 className="tw-heading-5 mb-3">{item.title}</h4>
        <p className="tw-lead-sm mb-0">{item.description}</p>
      </div> */}
    </motion.div>
  );
};

const Globe: React.FC<{
  className?: string;
}> = ({ className }) => {
  const canvasRef = useRef<HTMLCanvasElement>();

  useEffect(() => {
    let phi = 0;

    canvasRef.current.width =
      canvasRef.current.clientWidth * window.devicePixelRatio;
    canvasRef.current.height =
      canvasRef.current.clientHeight * window.devicePixelRatio;

    const globe = createGlobe(canvasRef.current, {
      devicePixelRatio: window.devicePixelRatio,
      width: canvasRef.current.width,
      height: canvasRef.current.height,
      phi: 0,
      theta: 0.42,
      dark: 1,
      diffuse: 1.75,
      mapSamples: 43000,
      mapBrightness: 7.3,
      baseColor: [0.23, 0.0, 0.72], // #3b00b9 with each byte represented as 0..1
      markerColor: [1, 1, 1],
      // glowColor: [0.23, 0.0, 0.72],
      glowColor: [0.8, 0.8, 0.8],
      opacity: 0.41,
      // longitude latitude
      // { location: [37.7595, -122.4367], size: 0.03 },
      markers: hubs.map((hub) => ({
        location: hub.coordinates,
        size: 0.03,
      })),
      onRender: (state) => {
        // Called on every animation frame.
        // `state` will be an empty object, return updated params.
        state.phi = phi;
        phi += 0.0025;
        state.width = canvasRef.current.clientWidth * window.devicePixelRatio;
        state.height = canvasRef.current.clientHeight * window.devicePixelRatio;
      },
    });

    return () => {
      globe.destroy();
    };
  }, []);

  return <canvas className={className} ref={canvasRef}></canvas>;
};

const HubCard: React.FC<{
  hub: Hub;
}> = ({ hub }) => {
  return (
    <motion.div
      className="overflow-hidden rounded-xl flex flex-col bg-white"
      variants={transitions.item}
    >
      <img
        src={hub.image}
        alt={hub.name}
        loading="lazy"
        className="h-[200px] object-cover"
      />
      {/* <div className="tw-title-navigation-on-page rounded-full mx-4 px-3 py-1 bg-white/60 backdrop-blur-2xl -translate-y-1/2 inline-flex gap-3 items-center self-start">
        {hub.location}
        <svg
          width="16"
          height="16"
          viewBox="0 0 16 16"
          fill="none"
          xmlns="http://www.w3.org/2000/svg"
        >
          <path
            d="M8 13.9332L11.2998 10.6333C13.1223 8.8109 13.1223 5.85611 11.2998 4.03366C9.4774 2.21122 6.52261 2.21122 4.70017 4.03366C2.87772 5.85611 2.87772 8.8109 4.70017 10.6333L8 13.9332ZM8 15.8188L3.75736 11.5762C1.41421 9.23296 1.41421 5.434 3.75736 3.09086C6.10051 0.747709 9.89947 0.747709 12.2427 3.09086C14.5858 5.434 14.5858 9.23296 12.2427 11.5762L8 15.8188ZM8 8.66683C8.7364 8.66683 9.33333 8.0699 9.33333 7.3335C9.33333 6.59712 8.7364 6.00016 8 6.00016C7.2636 6.00016 6.66667 6.59712 6.66667 7.3335C6.66667 8.0699 7.2636 8.66683 8 8.66683ZM8 10.0002C6.52724 10.0002 5.33333 8.80623 5.33333 7.3335C5.33333 5.86074 6.52724 4.66683 8 4.66683C9.47273 4.66683 10.6667 5.86074 10.6667 7.3335C10.6667 8.80623 9.47273 10.0002 8 10.0002Z"
            fill="black"
          />
        </svg>
      </div> */}
      <h3 className="tw-heading-6 mb-4 mx-6 mt-8">{hub.name}</h3>
      <p className="flex-1 tw-paragraph-sm text-black/60 mx-6 mb-3">
        {hub.description}
      </p>
      <p className="mb-8 mx-6">
        <Link className="button-round-icon" href={hub.link}>
          <svg
            width="16"
            height="21"
            viewBox="0 0 16 21"
            fill="none"
            xmlns="http://www.w3.org/2000/svg"
          >
            <path
              fill-rule="evenodd"
              clip-rule="evenodd"
              d="M6.60718 13.9316H9.45173V20.3247H6.60718V13.9316Z"
              fill="currentColor"
            />
            <path
              fill-rule="evenodd"
              clip-rule="evenodd"
              d="M0.030082 7.38579H4.86365L1.42228 4.12851L3.31864 2.19604L6.59276 5.54477V0.779785H9.43732V5.54357L12.7102 2.19484L14.6066 4.12731L11.1652 7.38458H16V10.0787H11.1351L14.5922 13.4275L12.6958 15.3154L7.9994 10.6118L3.303 15.3154L1.40663 13.4275L4.86365 10.0787H0V7.38579H0.030082Z"
              fill="currentColor"
            />
          </svg>
        </Link>
      </p>
    </motion.div>
  );
};

const UpcomingHubCard: React.FC<{
  hub: Hub;
}> = ({ hub }) => {
  return (
    <motion.div
      className="overflow-hidden rounded-xl flex flex-col bg-white"
      variants={transitions.item}
    >
      <img
        src={hub.image}
        alt={hub.name}
        loading="lazy"
        className="h-[200px] object-cover"
      />
      <h3 className="tw-heading-5 mb-3 mx-6 mt-8">{hub.name}</h3>
      <p className="flex-1 tw-paragraph-sm text-black/60 mx-6 mb-11">
        {hub.description}
      </p>
      <p className="mb-8 mx-6">
        <Link className="button-outline button-small" href={hub.link}>
          Learn more
        </Link>
      </p>
    </motion.div>
  );
};

const stats: {
  title: string;
  value: string;
  fallbackValue: string;
}[][] = [
  [
    { title: "Active Countries", value: "30", fallbackValue: "" },
    { title: "Web3 Community Grants", value: "76", fallbackValue: "" },
    { title: "Events Organized", value: "20", fallbackValue: "" },
    { title: "Official ICP.Hubs", value: "15", fallbackValue: "" },
  ],

  [
    { title: "PR & Media Exposure", value: "15000000", fallbackValue: "" },
    { title: "N. of Universities", value: "32", fallbackValue: "" },
    { title: "Entrepreneurs Engaged", value: "2000", fallbackValue: "" },
    { title: "Users Onboarded", value: "25000", fallbackValue: "" },
  ],

  [
    { title: "Crypto Communities", value: "50", fallbackValue: "" },
    { title: "Ecosystem Partnerships", value: "12", fallbackValue: "" },
    { title: "Conferences Participated", value: "15", fallbackValue: "" },
    { title: "Content Created", value: "30", fallbackValue: "" },
  ],
  [
    { title: "N. of Hackathons", value: "5", fallbackValue: "" },
    { title: "Educational Courses", value: "4", fallbackValue: "" },
    { title: "Devs Trained", value: "600", fallbackValue: "" },
    { title: "Projects Incubated - MVPs", value: "60", fallbackValue: "" },
  ],
];

const FadeInOutTitle: React.FC<{
  title: string;
}> = ({ title }) => {
  const [currentTitle, setCurrentTitle] = useState(title);
  const [nextTitle, setNextTitle] = useState(title);

  useEffect(() => {
    setNextTitle(title);
    const handle = setTimeout(() => {
      setCurrentTitle(title);
    }, 300);
    return () => clearTimeout(handle);
  }, [title]);

  return (
    <span className="inline-grid text-center">
      <span
        className={clsx(
          "col-start-1 row-start-1 duration-300",
          currentTitle !== nextTitle
            ? "opacity-0 transition-opacity"
            : "opacity-1 transition-none"
        )}
      >
        {currentTitle}
      </span>
      {currentTitle !== nextTitle && (
        <span className="col-start-1 row-start-1 stat-fade-in">
          {nextTitle}
        </span>
      )}
    </span>
  );
};

const rotationIndexes = [2, 0, 1, 3];

const RotatingStatPanel: React.FC<{}> = () => {
  const [activeIndexes, setActiveIndexes] = useState([0, 0, 0, 0]);
  const [rotationIndex, setRotationIndex] = useState(0);
  const [windowFocused, setWindowFocused] = useState(true);

  useEffect(() => {
    const interval = setInterval(() => {
      if (!windowFocused) {
        return;
      }

      const newActiveIndexes = [...activeIndexes];
      newActiveIndexes[rotationIndexes[rotationIndex]] =
        (newActiveIndexes[rotationIndexes[rotationIndex]] + 1) % stats.length;
      setActiveIndexes(newActiveIndexes);
      setRotationIndex((i) => (i + 1) % rotationIndexes.length);
    }, 2000);

    return () => clearInterval(interval);
  }, [activeIndexes, rotationIndex, windowFocused]);

  useEffect(() => {
    const onVisibilityChange = () => setWindowFocused(!document.hidden);
    document.addEventListener("visibilitychange", onVisibilityChange);
    return () => {
      document.removeEventListener("visibilitychange", onVisibilityChange);
    };
  }, []);

  const statsToDisplay = activeIndexes.map((index, i) => stats[index][i]);

  return (
    <StatsPanel>
      {statsToDisplay.map((stat, index) => (
        <Stat
          key={index}
          title={<FadeInOutTitle title={stat.title} />}
          titleClassName="whitespace-nowrap"
          value={
            <SpringCounter
              initialValue={+stat.value}
              initialTarget={+stat.value}
              target={+stat.value}
              format={(value) =>
                value > 1000000
                  ? `${(value / 1000000).toFixed(0)} mil`
                  : value.toString()
              }
              springConfig={[3, 1, 10]}
            />
          }
          fallbackValue={stat.fallbackValue}
        />
      ))}
    </StatsPanel>
  );
};

function CommunityPage() {
  const heroRef = useRef<HTMLDivElement>(null);
  const isDark = useDarkHeaderInHero(heroRef);

  return (
    <Layout
      title="Global Community & ICP.Hubs"
      description={`Welcome to the most dynamic and innovative Web3 community in the World. Join an inspiring tribe of creators, builders & educators in a journey toward the adoption of the Internet Computer as the default blockchain.`}
      editPath={`https://github.com/dfinity/portal/edit/master/${__filename}`}
    >
      <ShareMeta image="/img/shareImages/share-community.jpg"></ShareMeta>

      <main
        className="text-black relative overflow-hidden"
        style={{
          marginTop: `calc(var(--ifm-navbar-height) * -1)`,
        }}
      >
        {isDark && <DarkHeroStyles bgColor="transparent"></DarkHeroStyles>}

        <section
          className=" bg-infinite text-white pt-20 relative"
          ref={heroRef}
        >
          <div className="absolute inset-0 overflow-hidden">
            <div className="blob blob-purple blob-lg md:blob-xl blob-x-10 blob-y-10 md:blob-x-6 md:blob-y-10 opacity-40 md:opacity-50"></div>
          </div>
          <AnimateSpawn
            className="container-10 pt-20 md:pt-36 relative md:flex md:-mb-40"
            variants={transitions.container}
          >
            {/* <div className="md:flex-1"></div> */}
            <div className=" md:w-6/10 relative pb-[45%] sm:pb-[20%] md:pb-20 z-1">
              <motion.h1
                className="tw-heading-3 md:tw-heading-2 mb-2 md:mb-6"
                variants={transitions.item}
              >
                Global Community <br />& ICP.Hubs
              </motion.h1>
              <motion.p
                className="tw-lead-sm md:tw-lead mb-0"
                variants={transitions.item}
              >
                Welcome to the most dynamic and innovative Web3 community in the
                World. Join an inspiring tribe of creators, builders & educators
                in a journey toward the adoption of the Internet Computer as the
                default blockchain.
              </motion.p>
            </div>
            <Globe
              className="
              aspect-square
              min-w-[380px] w-[80vw]
              -mt-8
              absolute 
              -right-3/10
              bottom-0
              translate-y-1/2
              
              sm:min-w-0 
              sm:mt-0
              
              md:w-[650px]
              md:-right-20
              md:bottom-auto 
              md:-mt-60
              md:translate-y-40"
            />
          </AnimateSpawn>
        </section>
        <div className="bg-page">
          <div className="container-10 -translate-y-[110px] -mb-7 md:translate-y-10">
            <RotatingStatPanel />
          </div>
        </div>

        <AnimateSpawn
          className="container-10 md:mt-48 relative"
          el={motion.section}
          variants={transitions.container}
        >
          <div className="md:w-8/10">
            <motion.h2
              className="tw-heading-5 sm:tw-heading-4 md:tw-heading-60 mb-3 md:mb-6 text-gradient"
              variants={transitions.item}
            >
              Explore our global community and participate in our Web3 adoption
              programs
            </motion.h2>
          </div>
        </AnimateSpawn>

        <AnimateSpawn
          className="container-12 mt-6 md:mt-12 flex flex-col md:flex-row gap-5"
          el={motion.section}
          variants={transitions.container}
        >
          <motion.div
            className="flex-1 card-white p-12 flex flex-col gap-3 md:gap-4 text-center items-center justify-between"
            variants={transitions.item}
          >
            <img
              src="/img/community/icon-education.svg"
              alt=""
              loading="lazy"
              className="w-30"
            />
            <h3 className="tw-lead md:tw-title-sm mb-0">Education</h3>
            <p className="mb-0 tw-paragraph-sm text-black/60">
              Dedicated educational programs in cooperation with top industry
              players. Designed to empower talented builders and initiate
              exciting journeys on the internet computer blockchain.
            </p>
            <p className="mb-0">
              <Link className="link-primary link-with-icon" href="#education">
                Education programme
                <LinkArrowDown />
              </Link>
            </p>
          </motion.div>
          <motion.div
            className="flex-1 card-white p-12 flex flex-col gap-3 md:gap-4 text-center items-center justify-between"
            variants={transitions.item}
          >
            <img
              src="/img/community/icon-hubs.svg"
              alt=""
              loading="lazy"
              className="w-30"
            />
            <h3 className="tw-lead md:tw-title-sm mb-0">ICP.hubs</h3>
            <p className="mb-0 tw-paragraph-sm text-black/60">
              Official ICP. Hubs are the core centres of action of our vibrant
              community. Located in strategic regions of the world, these Hubs
              fuel community growth and protocol adoption across all different
              verticals, from evangelism to education, from strategic
              partnerships to projects accelerations.
            </p>
            <p className="mb-0">
              <Link className="link-primary link-with-icon" href="#hubs">
                Explore ICP.Hubs
                <LinkArrowDown />
              </Link>
            </p>
          </motion.div>
          <motion.div
            className="flex-1 card-white p-12 flex flex-col gap-3 md:gap-4 text-center items-center justify-between"
            variants={transitions.item}
          >
            <img
              src="/img/community/icon-events.svg"
              alt=""
              loading="lazy"
              className="w-30"
            />
            <h3 className="tw-lead md:tw-title-sm mb-0">Events</h3>
            <p className="mb-0 tw-paragraph-sm text-black/60">
              Immerse yourself in a tapestry of engaging community events and
              conferences, where our global ICP family hangs out and mingle with
              amazing forward-thinking crowds. Our gatherings are a unique
              moment to celebrate, learn, and forge longstanding connections.
            </p>
            <p className="mb-0">
              <Link
                className="link-primary link-with-icon"
                href="https://dfinity.org/events-and-news/"
              >
                Join events
                <LinkArrowUpRight />
              </Link>
            </p>
          </motion.div>
        </AnimateSpawn>
        <AnimateSpawn
          className="container-10 mt-20 md:mt-48 relative"
          el={motion.section}
          variants={transitions.container}
        >
          <div className="md:w-5/10 md:mx-auto text-center">
            <motion.h2
              className="tw-heading-3 sm:tw-heading-4 md:tw-heading-60 mb-8 md:mb-6"
              variants={transitions.item}
            >
              Join us
            </motion.h2>
            <motion.p
              className="tw-paragraph md:tw-lead mb-0"
              variants={transitions.item}
            >
              This is the right place to make the most of your experience,
              talent, and network
            </motion.p>
          </div>
        </AnimateSpawn>

        <AnimateSpawn
          className="container-12 mt-6 md:mt-12 flex flex-col md:flex-row gap-5 relative"
          el={motion.section}
          variants={transitions.container}
        >
          <motion.div
            className="flex-1 card-white p-12 flex flex-col gap-3 md:gap-4 text-center items-center justify-between"
            variants={transitions.item}
          >
            <img
              src="/img/community/icon-launch.svg"
              alt=""
              loading="lazy"
              className="w-30"
            />
            <h3 className="tw-lead md:tw-title-sm mb-0">Found an ICP.Hub</h3>
            <p className="mb-0 tw-paragraph-sm text-black/60">
              Embark on a Journey of leadership and impact by launching a new
              ICP.Hub, or join existing operations as strategic partner. Join a
              network of global founders and entrepreneurs.
            </p>
            <p className="mb-0">
              <Link
                className="link-primary link-with-icon"
                href="https://airtable.com/shr94SzLU4XXs9cTi"
              >
                Tell us about yourself
                <LinkArrowUpRight />
              </Link>
            </p>
          </motion.div>
          <motion.div
            className="flex-1 card-white p-12 flex flex-col gap-3 md:gap-4 text-center items-center justify-between"
            variants={transitions.item}
          >
            <img
              src="/img/community/icon-grants.svg"
              alt=""
              loading="lazy"
              className="w-30"
            />
            <h3 className="tw-lead md:tw-title-sm mb-0">
              Go for a community grant
            </h3>
            <p className="mb-0 tw-paragraph-sm text-black/60">
              Turn your vision into reality. Our Web3 Community Grant Program is
              the right instrument to support your initiatives in the area of
              education, content, events & more.
            </p>
            <p className="mb-0">
              <Link
                className="link-primary link-with-icon"
                href="https://dfinity.org/community-grants/"
              >
                See documentation
                <LinkArrowUpRight />
              </Link>
            </p>
          </motion.div>
          <motion.div
            className="flex-1 card-white p-12 flex flex-col gap-3 md:gap-4 text-center items-center justify-between"
            variants={transitions.item}
          >
            <img
              src="/img/community/icon-ambassador.svg"
              alt=""
              loading="lazy"
              className="w-30"
            />
            <h3 className="tw-lead md:tw-title-sm mb-0">
              Become an ambassador
            </h3>
            <p className="mb-0 tw-paragraph-sm text-black/60">
              Contribute to promoting the Internet Computer's unique features
              and super-powers, and become a true advocate for decentralised web
              ecosystems.
            </p>
            <p className="mb-0">
              <Link className="link-primary-disabled link-with-icon">
                Coming soon
                {/* <LinkArrowUpRight /> */}
              </Link>
            </p>
          </motion.div>
        </AnimateSpawn>

        <AnimateSpawn
          className="container-10 mt-20 md:mt-40 relative"
          el={motion.section}
          variants={transitions.container}
        >
          <div className="blob blob-infinite blob-md blob-x-10 blob-y-8 z-[-1]"></div>
          <div className="md:w-7/10">
            <motion.h2
              className="tw-heading-3 sm:tw-heading-4 md:tw-heading-60 mb-8 md:mb-6"
              variants={transitions.item}
            >
              ICP.Hubs Showcase
            </motion.h2>
            <motion.p
              className="tw-paragraph md:tw-lead mb-0"
              variants={transitions.item}
            >
              The DFINITY Foundation open-sourced and launched the Internet
              Computer on May 10, 2021. List of major innovations developed by
              the Foundation.
            </motion.p>
          </div>
        </AnimateSpawn>
        <AnimateSpawn
          className="container-12 mt-6 md:mt-12 grid grid-cols-1 md:grid-cols-4 gap-5 relative"
          el={motion.section}
          variants={transitions.container}
        >
          {upcomingHubs.map((hub) => (
            <UpcomingHubCard hub={hub} />
          ))}
        </AnimateSpawn>

        <AnimateSpawn
          className="container-10 pt-52 md:pt-[400px] relative mb-20"
          el={motion.section}
          variants={transitions.container}
          id="hubs"
        >
          <div className="md:w-7/10 md:mx-auto text-center text-white relative">
            <div className="blob blob-purple blob-xl blob-x-5 blob-y-5 z-[-1] opacity-75 md:opacity-95"></div>

            <motion.div className="mb-8 md:mb-6" variants={transitions.item}>
              <img
                src="/img/community/icp-hubs-logo.svg"
                alt="Official ICP.Hubs"
                className="max-w-[340px] sm:max-w-[480px] md:max-w-none"
              />
            </motion.div>
            <motion.p
              className="tw-paragraph md:tw-lead-sm mb-0 md:w-8/10 md:mx-auto"
              variants={transitions.item}
            >
              We are building communities in these areas all around the globe
              and it would be nice to have a two line sentence here
            </motion.p>

            <motion.div
              variants={transitions.fadeIn}
              className="absolute left-1/2 top-0 -translate-x-1/2 -translate-y-1/2 z-[-1] [mask-image:linear-gradient(to_bottom,black_40%,transparent_60%)]"
            >
              <Globe className="w-[320px] md:w-[660px] aspect-square" />
            </motion.div>
          </div>
        </AnimateSpawn>
        <AnimateSpawn
          className="container-12 mt-6 md:mt-12 grid grid-cols-1 sm:grid-cols-2 md:grid-cols-4 gap-5 relative"
          el={motion.section}
          variants={transitions.container}
        >
          {hubs.map((hub) => (
            <HubCard hub={hub} />
          ))}
        </AnimateSpawn>

        <AnimateSpawn
          className="container-10 pt-20 md:pt-40 relative"
          el={motion.section}
          variants={transitions.container}
          id="education"
        >
          {/* <div className="blob blob-infinite blob-md blob-x-0 blob-y-8 z-[-1]"></div> */}
          <div className="md:w-8/10 md:mx-auto text-center mb-10 md:mb-12">
            <motion.h2
              className="tw-heading-3 sm:tw-heading-4 md:tw-heading-60 mb-8 md:mb-6"
              variants={transitions.item}
            >
              Educational Programmes
            </motion.h2>
            <motion.p
              className="tw-paragraph md:tw-lead mb-0"
              variants={transitions.item}
            >
              Dedicated educational programs in cooperation with top industry
              players. Designed to empower talented builders and initiate
              exciting journeys on the Internet Computer blockchain.
            </motion.p>
          </div>

          <div className="grid grid-cols-1 sm:grid-cols-2 md:grid-cols-4 gap-5">
            <motion.div
              className="card-white flex flex-col justify-between gap-6 py-8 px-6"
              variants={transitions.item}
            >
              <h3 className="tw-heading-5 flex justify-between items-start gap-3 mb-0">
                Internet Computer
                <img src="/img/community/education.svg" alt="" />
              </h3>
              <p className="flex-1 mb-0 tw-paragraph text-black/60">
                In this community, you will learn essential Internet Computer
                concepts, how to write smart contracts (canisters) and create
                dapps.
              </p>
              <p className="mb-0">
                <Link
                  className="link-primary link-with-icon"
                  href="https://dacade.org/communities/icp"
                >
                  View Programme <LinkArrowUpRight />
                </Link>
              </p>
            </motion.div>

            <motion.div
              className="card-white flex flex-col justify-between gap-6 py-8 px-6"
              variants={transitions.item}
            >
              <h3 className="tw-heading-5 flex justify-between items-start gap-3 mb-0">
                IC Rust Bootcamp
                <img src="/img/community/education.svg" alt="" />
              </h3>
              <p className="flex-1 mb-0 tw-paragraph text-black/60">
                Welcome to the Internet Computer Rust Bootcamp! Unleashing the
                Power of Decentralized Web Development!
              </p>
              <p className="mb-0">
                <Link
                  className="link-primary link-with-icon"
                  href="https://www.risein.com/bootcamps/internet-computer-rust-bootcamp"
                >
                  View Programme <LinkArrowUpRight />
                </Link>
              </p>
            </motion.div>

            <motion.div
              className="card-white flex flex-col justify-between gap-6 py-8 px-6"
              variants={transitions.item}
            >
              <h3 className="tw-heading-5 flex justify-between items-start gap-3 mb-0">
                ICP Developer Program
                <img src="/img/community/education.svg" alt="" />
              </h3>
              <p className="flex-1 mb-0 tw-paragraph text-black/60">
                During the next 4 weeks we want you to have an incredible
                experience on your way to learn to develop within the Internet
                Computer.
              </p>
              <p className="mb-0">
                <Link
                  className="link-primary link-with-icon"
                  href="https://icp-esp.gitbook.io/icp-developer/lineamientos-certificacion/programa-icp-developer"
                >
                  View Programme <LinkArrowUpRight />
                </Link>
              </p>
            </motion.div>

            <motion.div
              className="card-white flex flex-col justify-between gap-6 py-8 px-6"
              variants={transitions.item}
            >
              <h3 className="tw-heading-5 flex justify-between items-start gap-3 mb-0">
                ICP
                <br />
                Developer II
                <img src="/img/community/education.svg" alt="" />
              </h3>
              <p className="flex-1 mb-0 tw-paragraph text-black/60">
                This certification is a continuation of the ICP Developer I
                certification for the development of backend Canisters with
                Motoko.
              </p>
              <p className="mb-0">
                <Link
                  className="link-primary link-with-icon"
                  href="https://icp-esp.gitbook.io/icp-developer-ii/"
                >
                  View Programme <LinkArrowUpRight />
                </Link>
              </p>
            </motion.div>
          </div>
        </AnimateSpawn>

        <section className="container-12 relative mt-30 md:mt-60">
          <AnimateSpawn
            className=" relative text-white"
            variants={transitions.container}
          >
            <motion.div
              className="blob blob-purple blob-sm blob-x-5 blob-y-7 z-[-1] md:blob-xl"
              variants={transitions.fadeIn}
            ></motion.div>
            <motion.h2
              className="tw-heading-3 text-center mb-2 w-full mx-auto md:tw-heading-60 md:mb-6 lg:w-6/12"
              variants={transitions.item}
            >
              Get familiar with the Internet Computer
            </motion.h2>
          </AnimateSpawn>

          <AnimateSpawn
            className="grid grid-cols-1 sm:grid-cols-2 gap-2 mt-8 md:mt-16"
            variants={transitions.container}
          >
            <CardWithDescription
              title="Join the community telegram channels"
              description=""
              href=""
            />

            <CardWithDescription
              title="Follow us on Twitter for more"
              description=""
              href=""
            />
            <CardWithDescription
              title="Join our latest global events"
              description=""
              href=""
            />
          </AnimateSpawn>
        </section>

        <section className="bg-infinite text-white my-20 md:my-40 py-20 md:py-40">
          <AnimateSpawn
            className="container-10   relative"
            el={motion.section}
            variants={transitions.container}
          >
            <div className="blob blob-white blob-md blob-x-10 blob-y-0"></div>
            <div className="md:w-7/10">
              <motion.h2
                className="tw-heading-3 sm:tw-heading-4 md:tw-heading-60 mb-8 md:mb-6"
                variants={transitions.item}
              >
                Our Global Community
              </motion.h2>
              <motion.p
                className="tw-paragraph md:tw-lead mb-0"
                variants={transitions.item}
              >
                Welcome to our vibrant global community where people from all
                corners of the world come together to connect, collaborate, and
                create.
              </motion.p>

              {/* <p className="mb-0 flex flex-col md:flex-row gap-8 items-start md:items-center">
                <MotionLink
                  className="button-outline-white"
                  variants={transitions.item}
                >
                  Subscribe for alerts
                </MotionLink>
                <MotionLink
                  className="link-white link-with-icon"
                  variants={transitions.item}
                >
                  Propose an event <LinkArrowUpRight />
                </MotionLink>
              </p> */}
            </div>
          </AnimateSpawn>

          <AnimateSpawn
            className="container-12 mt-10 md:mt-15 grid gap-5 grid-cols-1 sm:grid-cols-2 md:grid-cols-3 auto-rows-[minmax(20px,auto)] justify-center"
            el={motion.section}
            variants={transitions.container}
          >
            {communityGallery.map((item) => (
              <CommunityGalleryImage item={item} />
            ))}
          </AnimateSpawn>
        </section>

        <Newsletter
          fields={[
            {
              name: "EMAIL",
              placeholder: "Email",
              type: "email",
              required: true,
            },
          ]}
          ctaLabel="Get updates!"
          postUrl="https://dfinity.us16.list-manage.com/subscribe/post?u=33c727489e01ff5b6e1fb6cc6&amp;id=7e9469a315&amp;f_id=00bac2e1f0"
          decoration={
            <img
              src="/img/newsletter/email-image-1.webp"
              alt=""
              loading="lazy"
            />
          }
          className="mb-20"
        >
          <h2 className="text-white tw-heading-5 md:tw-heading-4 mb-6 md:mb-8">
            Want to meet ICP enthusiasts IRL?
            <br />
            <span className="text-white-60">
              Sign up for event updates to stay connected
            </span>
          </h2>
        </Newsletter>
      </main>
    </Layout>
  );
}

export default CommunityPage;<|MERGE_RESOLUTION|>--- conflicted
+++ resolved
@@ -152,13 +152,8 @@
     coordinates: [42.7339, 25.4858],
   },
   {
-<<<<<<< HEAD
     name: "ICP.Hub LatAm",
-    location: "LatAm",
-=======
-    name: "Nativo",
     location: "LATAM",
->>>>>>> 2a14abdc
     description:
       "The Nativo Hub is an initiative to drive adoption of the Internet Computer with focus on teaching developers and entrepeneurs how to build blockchain solutions. Outreach via bootcamps, educational content and community events is increasing in the LATAM region.",
     image: "/img/community/icp-hub-latam.webp",
