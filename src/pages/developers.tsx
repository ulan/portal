import React from "react";
import useDocusaurusContext from "@docusaurus/useDocusaurusContext";
import Layout from "@theme/Layout";
import Header from "@site/src/components/DevelopersHome/Header";
import SampleCode from "@site/src/components/DevelopersHome/SampleCode";
import Canisters from "@site/src/components/DevelopersHome/Canisters";
import DappStart from "@site/src/components/DevelopersHome/DappStart";
import Contribute from "@site/src/components/DevelopersHome/Contribute";
import AnnouncementBar from "@site/src/components/DevelopersHome/AnnouncementBar";
import { resetNavBarStyle } from "@site/src/utils/reset-navbar-style";

function Developers(): JSX.Element {
  const { siteConfig } = useDocusaurusContext();
  resetNavBarStyle();

  return (
    <Layout title={siteConfig.title} description={siteConfig.tagline}>
<<<<<<< HEAD
      <main className={styles.main}>
=======
      <main className="w-full overflow-hidden">
        <div className="mt-8 mx-auto mb-0 w-9/10 lg:w-[1110px] lg:mt-[104px] lg:mb-6">
          <AnnouncementBar
            text={"Voting for Supernova Community Choice Award"}
            link={"https://dfinity.org/supernova"}
          />
        </div>
>>>>>>> 54ea73f1
        <Header />
        <SampleCode />
        <Canisters />
        <DappStart />
        <Contribute />
      </main>
    </Layout>
  );
}

export default Developers;<|MERGE_RESOLUTION|>--- conflicted
+++ resolved
@@ -15,17 +15,7 @@
 
   return (
     <Layout title={siteConfig.title} description={siteConfig.tagline}>
-<<<<<<< HEAD
-      <main className={styles.main}>
-=======
       <main className="w-full overflow-hidden">
-        <div className="mt-8 mx-auto mb-0 w-9/10 lg:w-[1110px] lg:mt-[104px] lg:mb-6">
-          <AnnouncementBar
-            text={"Voting for Supernova Community Choice Award"}
-            link={"https://dfinity.org/supernova"}
-          />
-        </div>
->>>>>>> 54ea73f1
         <Header />
         <SampleCode />
         <Canisters />
