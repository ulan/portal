import React from "react";
import Layout from "@theme/Layout";
import { resetNavBarStyle } from "@site/src/utils/reset-navbar-style";
import Head from "@docusaurus/Head";
import DarkHeroStyles from "@site/src/components/Common/DarkHeroStyles";
import Link from "@docusaurus/Link";
import RightPointer from "@site/static/img/svgIcons/rightPointer.svg";
import {
  CardWithBackground,
  CardWithDescription,
} from "@site/src/components/Common/Card";

function HTTPSOutcalls() {
  resetNavBarStyle();
  return (
    <Layout
      title="HTTPS Outcalls"
      description="The HTTPS Outcalls feature allows the Internet Computer to make HTTPS requests in a distributed and secure manner, all approved by consensus. Oracles are now a thing of the past."
    >
      <Head>
        <meta
          property="og:image"
          content={
            "https://internetcomputer.org/img/shareImages/share-https-outcalls.jpeg"
          }
        />
        <meta
          name="twitter:image"
          content={
            "https://internetcomputer.org/img/shareImages/share-https-outcalls.jpeg"
          }
        />
        <title>HTTPS Outcalls</title>
      </Head>
      <main className="text-black relative">
        <section className="overflow-hidden bg-infinite text-white">
          <DarkHeroStyles></DarkHeroStyles>
          <div className="container-10 pt-12 mb-30 md:mb-52 md:pt-36 relative">
            <div className="md:w-7/10">
              <h1 className="tw-heading-3 md:tw-heading-2 mb-6">
                HTTPS Outcalls
              </h1>
              <p className="tw-lead-sm md:tw-lead mb-0">
                The power of canister HTTPS outcalls on the Internet Computer
                allows smart contracts to directly connect to the Web 2.0 world,
                opening up a plethora of use cases. Retrieve market data from
                crypto exchanges, send emails, integrate with other blockchains,
                and more.
              </p>
            </div>
          </div>
          <div className="container-10 relative">
            <img
              src="/img/whiteBlurredCircle.png"
              alt=""
              className="absolute pointer-events-none max-w-none w-[800px] aspect-square -right-[200px] bottom-[-400px] md:w-[1500px] md:bottom-[-680px] md:right-[-550px] object-contain object-center"
            />
          </div>
        </section>
        <section className="container-10 relative mb-20 flex flex-col sm:flex-row sm:gap-10 lg:gap-32">
          <div className="sm:order-2 sm:shrink-0 sm:flex-1 relative -top-10 md:-top-20 md:mb-10">
            <img
              src="/img/https-outcalls/ic-http-graphic.png"
              alt=""
              className="w-full block"
            />
          </div>

          <div
            className=" mt-10 lg:mt-40 sm:w-6/12 md:w-4/12
            prose
            prose-h2:tw-heading-5 prose-h2:md:tw-heading-3 prose-h2:mb-2 prose-h2:md:mb-6
            prose-p:tw-paragraph prose-p:mb-4
            prose-a:underline prose-a:text-infinite hover:prose-a:text-black hover:prose-a:no-underline
            "
          >
            <h2>How It Works</h2>
            <p>
              Today, the majority of the world's API-accessible data, such as
              stock prices, football scores, IoT-related data, or crypto
              exchange prices, is hosted on Web 2.0 services, which is outside
              the secure on-chain walls of a blockchain. As smart contract
              software often relies on external web 2-hosted data to implement
              useful functionality, it is crucial that this data be accessible,
              first to unfold the full potential of smart contracts, and second,
              to pave the way for blockchain singularity, whereby the majority
              of computations run on the blockchain.
            </p>
            <h3>The Oracle Problem</h3>
<<<<<<< HEAD
              <p>A common limitation of blockchain technology is that smart contracts
              can receive messages, but cannot send them to the outside world outside
              blockchain. For example, typical smart contracts can recieve messages, but
              cannot send emails and SMS's, nor can they query wikipedia or send HTTP requests
              to other services. Historically, this has been a blocker to most software developers
              diving into Web3. For this reason, obtaining off-chain data requires that a smart
              contract interact with centralized oracle services, which are in the hands of intermediaries, 
              vulnerable to hacking, and subject to service fees.</p>

              <h3>The Solution</h3>
              <p>Canister HTTPS outcalls on the Internet Computer blockchain
              allow direct interaction with Web 2.0 and other blockchains without 
              oracles. Canister smart contracts can make HTTPS outcalls to specified 
              URLs to directly obtain off-chain data, or to interact with off-chain 
              systems, such as Web 2.0 services or enterprise IT infrastructure.</p>
=======
            <p>
              Due to the way blockchains work, the interaction between smart
              contracts and off-chain systems has historically been challenging
              for blockchain developers. Obtaining off-chain data requires that
              a smart contract interact with centralized oracle services such as
              Chainlink, which are in the hands of intermediaries, vulnerable to
              hacking, and subject to service fees.
            </p>

            <h3>The Solution</h3>
            <p>
              Canisiter HTTPS outcalls on the Internet Computer blockchain
              enables direct interaction with Web 2.0 andother blockchains
              without oracles. Canister smart contracts can make HTTPS outcalls
              to specified URLs to directly obtain off-chain data, or to
              interact with off-chain systems, such as Web 2.0 services or
              enterprise IT infrastructure.
            </p>
>>>>>>> efa46676
            <p className="mb-3 mt-6">
              <Link
                href="https://wiki.internetcomputer.org/wiki/HTTPS_outcalls"
                className="tw-heading-6 flex gap-2 items-center"
              >
                <RightPointer className="w-6 h-6"></RightPointer>
                Learn more 
              </Link>
            </p>
          </div>
        </section>

        <section className="max-w-page relative mx-auto mb-20 px-6 md:mb-40 md:px-15">
          <p className="tw-heading-4 text-center mb-2 w-full mx-auto md:tw-heading-2 md:mb-6 lg:w-8/12">
            Build with HTTPS Outcalls
          </p>
          <p className="tw-lead-sm mb-2 text-center mx-auto md:mb-6 md:w-6/12">
            Connect your smart contracts directly with the Web 2.0. Retrieve
            IoT-related data, stock exchange prices, weather data, and more -
            risk-free. integrate with other blockchains, and more.
          </p>
          <div className="grid grid-cols-1 sm:grid-cols-2 gap-2 mt-8 md:mt-20">
            <CardWithDescription
              title="HTTPS Outcalls Documentation"
              description="Build a dapp with canister outgoing HTTPS oucalls."
              href="https://internetcomputer.org/docs/current/developer-docs/integrations/http_requests/"
            />
            <CardWithDescription
              title="Blog"
              description="Read all about HTTPS outcalls and why they are important for blockchains."
              href="https://bit.ly/3BQRBqI"
            />
            <CardWithBackground
              title="Sample Code"
              description="Build a dapp with canister outgoing HTTPS outcalls."
              href="https://internetcomputer.org/samples/"
              bgImageClass={"bg-https-outcalls"}
            />
            <CardWithDescription
              title="IC Wiki"
              description="Learn how HTTPS outcalls work on the Internet Computer."
              href="https://wiki.internetcomputer.org/wiki/HTTPS_outcalls"
            />
          </div>
        </section>
      </main>
    </Layout>
  );
}

export default HTTPSOutcalls;<|MERGE_RESOLUTION|>--- conflicted
+++ resolved
@@ -41,11 +41,10 @@
                 HTTPS Outcalls
               </h1>
               <p className="tw-lead-sm md:tw-lead mb-0">
-                The power of canister HTTPS outcalls on the Internet Computer
-                allows smart contracts to directly connect to the Web 2.0 world,
-                opening up a plethora of use cases. Retrieve market data from
-                crypto exchanges, send emails, integrate with other blockchains,
-                and more.
+                The power of canister HTTPS outcalls on the Internet Computer allows
+                smart contracts to directly connect to the Web 2.0 world, opening up
+                a plethora of use cases. Retrieve market data from crypto exchanges,
+                send emails, integrate with other blockchains, and more.
               </p>
             </div>
           </div>
@@ -87,49 +86,28 @@
               of computations run on the blockchain.
             </p>
             <h3>The Oracle Problem</h3>
-<<<<<<< HEAD
               <p>A common limitation of blockchain technology is that smart contracts
               can receive messages, but cannot send them to the outside world outside
               blockchain. For example, typical smart contracts can recieve messages, but
               cannot send emails and SMS's, nor can they query wikipedia or send HTTP requests
               to other services. Historically, this has been a blocker to most software developers
               diving into Web3. For this reason, obtaining off-chain data requires that a smart
-              contract interact with centralized oracle services, which are in the hands of intermediaries, 
+              contract interact with centralized oracle services, which are in the hands of intermediaries,
               vulnerable to hacking, and subject to service fees.</p>
 
               <h3>The Solution</h3>
               <p>Canister HTTPS outcalls on the Internet Computer blockchain
-              allow direct interaction with Web 2.0 and other blockchains without 
-              oracles. Canister smart contracts can make HTTPS outcalls to specified 
-              URLs to directly obtain off-chain data, or to interact with off-chain 
+              allow direct interaction with Web 2.0 and other blockchains without
+              oracles. Canister smart contracts can make HTTPS outcalls to specified
+              URLs to directly obtain off-chain data, or to interact with off-chain
               systems, such as Web 2.0 services or enterprise IT infrastructure.</p>
-=======
-            <p>
-              Due to the way blockchains work, the interaction between smart
-              contracts and off-chain systems has historically been challenging
-              for blockchain developers. Obtaining off-chain data requires that
-              a smart contract interact with centralized oracle services such as
-              Chainlink, which are in the hands of intermediaries, vulnerable to
-              hacking, and subject to service fees.
-            </p>
-
-            <h3>The Solution</h3>
-            <p>
-              Canisiter HTTPS outcalls on the Internet Computer blockchain
-              enables direct interaction with Web 2.0 andother blockchains
-              without oracles. Canister smart contracts can make HTTPS outcalls
-              to specified URLs to directly obtain off-chain data, or to
-              interact with off-chain systems, such as Web 2.0 services or
-              enterprise IT infrastructure.
-            </p>
->>>>>>> efa46676
             <p className="mb-3 mt-6">
               <Link
                 href="https://wiki.internetcomputer.org/wiki/HTTPS_outcalls"
                 className="tw-heading-6 flex gap-2 items-center"
               >
                 <RightPointer className="w-6 h-6"></RightPointer>
-                Learn more 
+                Learn more
               </Link>
             </p>
           </div>
@@ -140,9 +118,9 @@
             Build with HTTPS Outcalls
           </p>
           <p className="tw-lead-sm mb-2 text-center mx-auto md:mb-6 md:w-6/12">
-            Connect your smart contracts directly with the Web 2.0. Retrieve
-            IoT-related data, stock exchange prices, weather data, and more -
-            risk-free. integrate with other blockchains, and more.
+           Connect your smart contracts directly with the Web 2.0. Retrieve IoT-related data,
+           stock exchange prices, weather data, and more - risk-free.
+            integrate with other blockchains, and more.
           </p>
           <div className="grid grid-cols-1 sm:grid-cols-2 gap-2 mt-8 md:mt-20">
             <CardWithDescription
@@ -157,7 +135,7 @@
             />
             <CardWithBackground
               title="Sample Code"
-              description="Build a dapp with canister outgoing HTTPS outcalls."
+              description="Learn how to fetch exchange rates with the new canister HTTPS feature."
               href="https://internetcomputer.org/samples/"
               bgImageClass={"bg-https-outcalls"}
             />
