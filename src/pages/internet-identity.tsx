import Link from "@docusaurus/Link";
import { CardWithDescription } from "@site/src/components/Common/Card";
import DarkHeroStyles from "@site/src/components/Common/DarkHeroStyles";
import transitions from "@site/static/transitions.json";
import Layout from "@theme/Layout";
import clsx from "clsx";
import { motion } from "framer-motion";
import React, { useRef } from "react";
import IconCryptography from "../../static/img/basics/icon-ii-cryptography.svg";
import IconNoPassword from "../../static/img/basics/icon-ii-no-passwords.svg";
import IconPrivacy from "../../static/img/basics/icon-ii-privacy.svg";
import IconExternalLink from "../../static/img/external-link.svg";
import AnimateSpawn from "../components/Common/AnimateSpawn";
import ShareMeta from "../components/Common/ShareMeta";
import { useDarkHeaderInHero } from "../utils/use-dark-header-in-hero";

const CardWithIcon: React.FC<{
  children: React.ReactNode;
  icon: React.ReactNode;
  title: string;
  align?: "left" | "center";
  className?: string;
}> = ({ children, title, icon, align = "left", className }) => {
  return (
    <motion.div
      variants={transitions.item}
      className={clsx(
        "flex-1 flex flex-col text-black  border-white border-solid border bg-white-60 rounded-xl",
        align === "center"
          ? "text-center py-12 px-6 md:px-8"
          : "p-6 md:px-8 md:py-12",
        className
      )}
    >
      <div
        className={clsx(
          "mb-4 md:mb-7 flex",
          align === "center" ? "justify-center" : ""
        )}
      >
        {icon}
      </div>
      <h3 className="tw-heading-5 md:tw-heading-3 mb-3">{title}</h3>
      {children}
    </motion.div>
  );
};

function InternetIdentityPage() {
  const heroRef = useRef<HTMLDivElement>(null);
  const bgDark = useDarkHeaderInHero(heroRef);

  return (
    <Layout
      title="Internet Identity"
      description="A Web3 authentication framework providing a Web2 login experience with blockchain security."
    >
      <ShareMeta image="/img/shareImages/share-internet-identity.jpg"></ShareMeta>

      <main
        className="text-black relative overflow-hidden"
        style={{
          marginTop: `calc(var(--ifm-navbar-height) * -1)`,
        }}
      >
        <section
          className="overflow-hidden bg-infinite text-white "
          ref={heroRef}
        >
          {bgDark && <DarkHeroStyles bgColor="transparent"></DarkHeroStyles>}
          <AnimateSpawn
            className="container-10 pt-40 md:pb-36 md:pt-64 relative"
            variants={transitions.container}
          >
            <div className="md:w-7/10">
              <motion.h1
                className="tw-heading-3 md:tw-heading-2 mb-2 md:mb-6"
                variants={transitions.item}
              >
                Identity on the Internet Computer
              </motion.h1>
              <motion.p
                className="tw-lead-sm md:tw-lead mb-0"
                variants={transitions.item}
              >
                A Web3 authentication framework providing a Web2 login
                experience with blockchain security.
              </motion.p>
            </div>
            <motion.div
              className="relative flex justify-center mt-8 md:absolute md:right-0 md:bottom-0"
              variants={transitions.container}
            >
              <div className="blob left-[40%] -translate-x-1/2 -top-[270px] blob-white blob-md md:blob-xl md:-left-[700px] md:translate-x-0 md:-top-[600px]"></div>
              <img
                src="/img/internet-identity/astronaut-4.webp"
                alt=""
                className="relative w-56 md:w-[417px]"
              />
            </motion.div>
          </AnimateSpawn>
        </section>
        <section className="container-12 relative mt-24 md:mt-40 mb-20">
          <AnimateSpawn
            className="md:w-8/12 md:mx-auto"
            variants={transitions.container}
          >
            <motion.h2
              className="tw-heading-4 text-gradient mb-6 md:tw-heading-60 md:mb-8"
              variants={transitions.item}
            >
              Internet Identity is a privacy-enhancing authentication framework to applications on the
              Internet Computer
            </motion.h2>
            <motion.p className="mb-0" variants={transitions.item}>
              <Link
                className="link-primary link-with-icon"
                href="https://internetcomputer.org/how-it-works#Web-access"
              >
                <span>Learn how it works</span>
                <IconExternalLink></IconExternalLink>
              </Link>
            </motion.p>
          </AnimateSpawn>
          <AnimateSpawn
            className="flex gap-3 relative flex-col md:flex-row mt-20 md:mt-40"
            variants={transitions.container}
          >
            <div className="hidden md:block blob blob-infinite blob-bottom-right blob-lg z-[-1]"></div>
            <CardWithIcon
              title="Biometric authorization"
              icon={<IconNoPassword className="h-14 md:h-16" />}
            >
              <p className="tw-paragraph text-black-60 md:tw-lead-sm mb-0">
                Unlock authentication with your device via FaceID, fingerprint
<<<<<<< HEAD
                sensor or use a YubiKey. This provides the most security, as the
                cryptographic key never leaves your device.
=======
                sensor or use a YubiKey. This provides strong security, as
                the cryptographic key never leaves your device. No passwords are used
                to authenticate on the IC.
>>>>>>> 690a1568
              </p>
            </CardWithIcon>

            <CardWithIcon
              title="No tracking"
              icon={<IconCryptography className="h-14 md:h-16" />}
            >
              <p className="tw-paragraph text-black-60 md:tw-lead-sm mb-0">
                Remain pseudonymous using the Internet Identity authentication
                framework, which prevents user tracking across dapps and
                services.
              </p>
            </CardWithIcon>

            <CardWithIcon
              title="WebAuthn"
              icon={<IconPrivacy className="h-14 md:h-16" />}
            >
              <p className="tw-paragraph text-black-60 md:tw-lead-sm mb-0">
                Internet Identity integrates the widely used secure web2
                authentication framework known as WebAuthn for maximum
                compatibility.
              </p>
            </CardWithIcon>
          </AnimateSpawn>

          <AnimateSpawn
            className="md:mx-1/12 mt-24 md:mt-32 md:flex md:gap-1/10 md:items-center"
            variants={transitions.container}
          >
            <motion.div
              className="relative flex-[4] max-w-sm md:max-w-none"
              variants={transitions.fadeIn}
            >
              <div className="blob blob-purple blob-md blob-center-left z-[-1] opacity-70"></div>
              <img src="/img/internet-identity/astronaut-2.webp" alt="" />
            </motion.div>
            <div className="mt-12 md:mt-0 flex-[5]">
              <motion.h2
                className="tw-heading-4 mb-6 md:tw-heading-3"
                variants={transitions.item}
              >
                Web3 security, Web2 convenience
              </motion.h2>
              <motion.div variants={transitions.item}>
                <p className="mb-3 tw-paragraph">
                  We've all grown accustomed to managing hundreds of usernames
                  and passwords, recovering forgotten accounts over text or
                  email, unwittingly permitting companies to profit from our
                  data at the cost of our personal privacy, all while
                  falling victim to threats of identity theft and fraud.
                </p>
                <p className="mb-0 tw-paragraph">
                  On the Internet Computer blockchain, users can securely
                  authenticate themselves without ever needing an email,
                  username, or password. Using any WebAuthn-enabled device,
                  users can login conveniently without their information being
                  monetized by tech companies. Internet Identity is designed to prevent
                  Web3 services to track your activity across dapps.
                </p>
                <Link
                  className="link-primary link-with-icon mt-6"
                  href="https://identity.ic0.app/"
                >
                  <span>Learn how to create one</span>
                  <IconExternalLink></IconExternalLink>
                </Link>
              </motion.div>
            </div>
          </AnimateSpawn>
        </section>
        <AnimateSpawn
          className="bg-infinite"
          el={motion.section}
          variants={transitions.container}
        >
          <div className="container-10 pt-6 pb-20 md:pb-6 relative text-white flex flex-col items-start md:flex-row md:items-center md:gap-1/12">
            <div className="blob blob-white blob-md blob-center-right md:blob-bottom-right md:right-[200px] md:bottom-[-100px]"></div>
            <img
              src="/img/internet-identity/astronaut-3.webp"
              alt=""
              className="self-center md:order-2 md:flex-[4]"
            />
            <motion.div
              className="md:order-1 md:flex-[5]"
              variants={transitions.item}
            >
              <h2 className="tw-heading-4 md:tw-heading-3 mb-6 mt-6 md:mt-0">
                Focused on <br />
                privacy & security
              </h2>
              <p className="tw-lead-sm md:tw-lead text-white-60 mb-0">
<<<<<<< HEAD
                By integrating Internet Identity in dapps, websites cannot track
                online user activity coming from other websites. Users have full
                control over their identity, connections are private, and access
                to Web3 services at their fingertips.
=======
                By integrating dapps with Internet Identity, websites cannot
                track online user activity coming from other websites. Users
                have full control over their identities and access to Web3
                services at their fingertips, while connections are private.
>>>>>>> 690a1568
              </p>
            </motion.div>
          </div>
        </AnimateSpawn>

        <section className="container-12 relative mb-20 md:mb-40 mt-20 md:mt-40">
          <AnimateSpawn
            className="mb-12 md:max-w-[680px] md:text-center md:mx-auto md:mb-8"
            variants={transitions.container}
          >
            <motion.h2
              className="tw-heading-4 md:tw-heading-60 mb-6"
              variants={transitions.item}
            >
              Identity technologies on the Internet Computer
            </motion.h2>
            <motion.p className="tw-lead-sm mb-0" variants={transitions.item}>
              Expand a dapp with Internet Identity or build your own
              authentication solution
            </motion.p>
          </AnimateSpawn>
          <AnimateSpawn
            className="flex gap-5 items-start flex-col md:flex-row"
            variants={transitions.container}
          >
            <CardWithIcon
              title="Internet Identity"
              icon={
                <img
                  src="/img/internet-identity/astronaut-1.webp"
                  className="h-16"
                  alt=""
                ></img>
              }
              align="center"
            >
              <p className="tw-paragraph text-black-60 md:tw-lead-sm mb-3">
                Internet Identity is an out-of-the-box authentication framework
                for any Web3 developer to integrate with, or build their own
                web3 identity solution on top of.
              </p>
              <p className="mb-0">
                <Link
                  href="https://identity.ic0.app/"
                  className="link-primary link-with-icon"
                >
                  Check out Internet Identity
                  <IconExternalLink></IconExternalLink>
                </Link>
              </p>
            </CardWithIcon>
            <CardWithIcon
              title="NFID"
              icon={
                <img
                  src="/img/internet-identity/nfid.webp"
                  alt=""
                  className="h-16"
                />
              }
              align="center"
              className="mt-0 md:mt-30"
            >
              <p className="tw-paragraph text-black-60 md:tw-lead-sm mb-3">
                NFID is the digital identity for signing in to applications
                privately and securely. It builds on the cryptography of
                Internet Identity and extends it with a host of new
                functionality including a crypto wallet, Metamask
                authentication, phone verification and more.
              </p>
              <p className="mb-0">
                <Link
                  href="https://nfid.one/"
                  className="link-primary link-with-icon"
                >
                  Check out NFID
                  <IconExternalLink></IconExternalLink>
                </Link>
              </p>
            </CardWithIcon>
            <CardWithIcon
              title="AstroX ME"
              icon={
                <img
                  src="/img/internet-identity/astrox.webp"
                  alt=""
                  className="h-16"
                />
              }
              align="center"
            >
              <p className="tw-paragraph text-black-60 md:tw-lead-sm mb-3">
                AstroX’s ME wallet, a multi-chain smart wallet powered by
                advanced cryptography, provides a smooth interactive experience
                similar to Web2 applications. ME wallet, using biometric
                technologies including fingerprints and facial recognition
                instead of existing wallet’s private key management methods, is
                able to creatively restore wallets on new devices without seed
                phrases.
              </p>
              <p className="mb-0">
                <Link
                  href="https://astrox.me/"
                  className="link-primary link-with-icon"
                >
                  Check out AstroX ME
                  <IconExternalLink></IconExternalLink>
                </Link>
              </p>
            </CardWithIcon>
          </AnimateSpawn>
        </section>

        <section className="max-w-page relative mx-auto mb-20 px-6 md:mb-40 md:px-15">
          <AnimateSpawn
            className=" relative text-white"
            variants={transitions.container}
          >
            <motion.div
              className="blob blob-purple blob-md blob-center z-[-1] md:blob-xl"
              variants={transitions.fadeIn}
            ></motion.div>
            <motion.h2
              className="tw-heading-5 text-center mb-2 w-full mx-auto md:tw-heading-60 md:mb-6 lg:w-8/12"
              variants={transitions.item}
            >
              Build with Identity
            </motion.h2>
            <motion.p
              className="tw-lead-sm mb-0 text-center mx-auto md:w-6/12"
              variants={transitions.item}
            >
              Learn how to build a user-friendly dApp on the
              Internet Computer using Internet Identity, our core identity component.
            </motion.p>
          </AnimateSpawn>
          <AnimateSpawn
            className="grid grid-cols-1 sm:grid-cols-2 gap-2 mt-8 md:mt-16"
            variants={transitions.container}
          >
            <CardWithDescription
              title="Dev Toolkits"
              description="See the docs, get building."
              href="/docs/current/developer-docs/integrations/internet-identity/integrate-identity"
            />
            <CardWithDescription
              title="GitHub Repo"
              description="Check out the source code of Internet Identity."
              href="https://github.com/dfinity/internet-identity"
            />
            <CardWithDescription
              title="Tech Dive"
              description="Resources to learn all about Internet Identity, the blockchain authentication framework supported by the Internet Computer."
              href="/how-it-works/web-authentication-identity/"
            />
            <CardWithDescription
              title="Blog"
              description="Internet Identity: Easy Web3 Authentication."
              href="https://medium.com/dfinity/internet-identity-the-end-of-usernames-and-passwords-ff45e4861bf7"
            />
          </AnimateSpawn>
        </section>
      </main>
    </Layout>
  );
}

export default InternetIdentityPage;<|MERGE_RESOLUTION|>--- conflicted
+++ resolved
@@ -133,14 +133,9 @@
             >
               <p className="tw-paragraph text-black-60 md:tw-lead-sm mb-0">
                 Unlock authentication with your device via FaceID, fingerprint
-<<<<<<< HEAD
-                sensor or use a YubiKey. This provides the most security, as the
-                cryptographic key never leaves your device.
-=======
                 sensor or use a YubiKey. This provides strong security, as
                 the cryptographic key never leaves your device. No passwords are used
                 to authenticate on the IC.
->>>>>>> 690a1568
               </p>
             </CardWithIcon>
 
@@ -233,17 +228,10 @@
                 privacy & security
               </h2>
               <p className="tw-lead-sm md:tw-lead text-white-60 mb-0">
-<<<<<<< HEAD
-                By integrating Internet Identity in dapps, websites cannot track
-                online user activity coming from other websites. Users have full
-                control over their identity, connections are private, and access
-                to Web3 services at their fingertips.
-=======
                 By integrating dapps with Internet Identity, websites cannot
                 track online user activity coming from other websites. Users
                 have full control over their identities and access to Web3
                 services at their fingertips, while connections are private.
->>>>>>> 690a1568
               </p>
             </motion.div>
           </div>
