import Head from "@docusaurus/Head";
import Link from "@docusaurus/Link";
import DarkHeroStyles from "@site/src/components/Common/DarkHeroStyles";
import transitions from "@site/static/transitions.json";
import Layout from "@theme/Layout";
import clsx from "clsx";
import { motion } from "framer-motion";
import React, { useEffect, useRef, useState } from "react";
import AnimateSpawn from "../components/Common/AnimateSpawn";
import LinkArrowRight from "../components/Common/Icons/LinkArrowRight";

const MotionLink = motion(Link);

const largeNfts: { url: string; title: string; imageUrl: string }[] = [
  { imageUrl: "/img/nft/boxydude.webp", title: "", url: "" },
  { imageUrl: "/img/nft/btcflower.webp", title: "", url: "" },
  { imageUrl: "/img/nft/cosmic-birth.webp", title: "", url: "" },
  { imageUrl: "/img/nft/creator-gloves.webp", title: "", url: "" },
  { imageUrl: "/img/nft/cubetopia-1.webp", title: "", url: "" },
  { imageUrl: "/img/nft/cubetopia-2.webp", title: "", url: "" },
  { imageUrl: "/img/nft/icflowers.webp", title: "", url: "" },
  { imageUrl: "/img/nft/ickitties.webp", title: "", url: "" },
  { imageUrl: "/img/nft/icmoji.webp", title: "", url: "" },
];

const smallNfts: { url: string; title: string; imageUrl: string }[] = [
  { imageUrl: "/img/nft/ickitties.webp", title: "", url: "" },
  { imageUrl: "/img/nft/icmoji.webp", title: "", url: "" },

  { imageUrl: "/img/nft/icpets.webp", title: "", url: "" },
  { imageUrl: "/img/nft/icpunks.webp", title: "", url: "" },
  { imageUrl: "/img/nft/icpuppies.webp", title: "", url: "" },
  { imageUrl: "/img/nft/moonwalker.webp", title: "", url: "" },
  { imageUrl: "/img/nft/motoko.webp", title: "", url: "" },
  { imageUrl: "/img/nft/motomoji.webp", title: "", url: "" },
  { imageUrl: "/img/nft/nautscc.webp", title: "", url: "" },
  { imageUrl: "/img/nft/pineapplepunks.webp", title: "", url: "" },
  { imageUrl: "/img/nft/pockedbot.webp", title: "", url: "" },
  { imageUrl: "/img/nft/pod.webp", title: "", url: "" },
  { imageUrl: "/img/nft/spaceapes.webp", title: "", url: "" },
  { imageUrl: "/img/nft/boxydude.webp", title: "", url: "" },
  { imageUrl: "/img/nft/btcflower.webp", title: "", url: "" },
];

const NftShowcase = React.memo(() => {
  return (
    <section className="-mt-24 overflow-hidden relative h-[280px] md:h-[560px]">
      <div className="flex gap-1 md:gap-3 absolute left-1/2 -translate-x-1/2 min-w-max">
        {largeNfts.map((nft) => (
          // <a href={nft.url} title={nft.title} className="flex">
          <img
            key={nft.imageUrl}
            src={nft.imageUrl}
            alt=""
            className="w-40 md:w-80 rounded-xl"
          />
          // </a>
        ))}
      </div>

      <div className="flex gap-1 md:gap-3 absolute top-40 md:top-80 mt-6 md:mt-8 left-1/2 -translate-x-1/2 min-w-max">
        {smallNfts.map((nft) => (
          // <a href={nft.url} title={nft.title} className="flex">
          <img
            key={nft.imageUrl}
            src={nft.imageUrl}
            alt=""
            className="w-24 md:w-52 rounded-xl"
          />
          // </a>
        ))}
      </div>
    </section>
  );
});

const TranslatedLayout: React.FC<{
  children: React.ReactNode;
  reverse?: boolean;
  imageUrl: string;
  alt?: string;
  imageClassName?: string;
  imageWithBlob?: boolean;
}> = ({
  children,
  reverse = false,
  alt = "",
  imageUrl,
  imageWithBlob = false,
  imageClassName,
}) => {
  const imgEl = (
    <img
      src={imageUrl}
      alt={alt}
      className={clsx(
        "mb-8 md:mb-0 max-h-[600px] object-contain object-center rounded-xl xl:rounded-xl",
        imageClassName,
        reverse ? "md:rounded-l-none" : "md:rounded-r-none"
      )}
    />
  );
  return reverse ? (
    <div className="flex flex-col md:flex-row">
      <div className="flex-1 text-center relative md:-ml-[50px] md:flex md:justify-start md:items-center">
        {imageWithBlob && (
          <div className="blob blob-infinite blob-center blob-md md:blob-lg"></div>
        )}
        {imgEl}
      </div>
      <div className="flex flex-col justify-center md:w-7/12">
        <div className="md:mx-auto md:w-[71.4%]">{children}</div>
      </div>
    </div>
  ) : (
    <div className="flex flex-col md:flex-row">
      <div className="md:w-7/12 flex flex-col justify-center order-2 md:order-1">
        <div className="md:mx-auto md:w-[71.4%]">{children}</div>
      </div>
      <div className="flex-1 text-center order-1 md:order-2 relative md:-mr-[50px] md:flex md:justify-end md:items-center">
        {imageWithBlob && (
          <div className="blob blob-infinite blob-center blob-md md:blob-lg"></div>
        )}
        {imgEl}
      </div>
    </div>
  );
};

function NftPage() {
  const [bgDark, setBgDark] = useState(true);
  const [headerHeight, setHeaderHeight] = useState(0);
  const heroRef = useRef<HTMLDivElement>(null);

  useEffect(() => {
    setHeaderHeight(
      document.querySelector("nav.navbar").getBoundingClientRect().height
    );
  }, []);

  useEffect(() => {
    function onScroll() {
      if (
        window.scrollY > heroRef.current.clientHeight - headerHeight &&
        bgDark
      ) {
        setBgDark(false);
      } else if (
        window.scrollY < heroRef.current.clientHeight - headerHeight &&
        !bgDark
      ) {
        setBgDark(true);
      }
    }
    window.addEventListener("scroll", onScroll);
    return () => window.removeEventListener("scroll", onScroll);
  }, [bgDark, headerHeight]);

  return (
    <Layout
      title="NFTs"
      description={`The Internet Computer is the only blockchain storing all components of an NFT on the blockchain, including assets. This opens up capabilities for ICP NFTs that go way beyond "overpriced links to JPGs".`}
      editPath={`https://github.com/dfinity/portal/edit/master/${__filename}`}
    >
      <Head>
        <meta
          property="og:image"
          content={
            "https://internetcomputer.org/img/shareImages/share-nfts.jpg"
          }
        />
        <meta
          name="twitter:image"
          content={
            "https://internetcomputer.org/img/shareImages/share-nfts.jpg"
          }
        />
      </Head>
      <main
        className="text-black relative overflow-hidden"
        style={{
          marginTop: `calc(var(--ifm-navbar-height) * -1)`,
        }}
      >
        {bgDark && <DarkHeroStyles bgColor="transparent"></DarkHeroStyles>}
        <AnimateSpawn variants={transitions.container}>
          <section
            className="overflow-hidden bg-infinite text-white pt-20"
            ref={heroRef}
          >
            <div className="container-10 pt-20 mb-40 md:mb-52 md:pt-36 relative">
              <div className="blob blob-purple blob-md md:blob-xl top-[-150px] left-full -translate-x-1/2 opacity-50"></div>
              <div className="md:w-7/10 relative">
                <motion.h1
                  className="tw-heading-3 md:tw-heading-2 mb-2 md:mb-6"
                  variants={transitions.item}
                >
                  Next Generation NFTs
                </motion.h1>
                <motion.p
                  className="tw-lead-sm md:tw-lead mb-8"
                  variants={transitions.item}
                >
                  The Internet Computer is the only blockchain storing all
                  components of an NFT on the blockchain, including assets. This
                  opens up capabilities for ICP NFTs that go way beyond
                  “overpriced links to JPGs”.
                </motion.p>
              </div>
            </div>
          </section>
          <NftShowcase></NftShowcase>
        </AnimateSpawn>

        <section className="container-12 mt-16 mb-20 md:mt-24 md:mb-48">
          <div className="border border-solid border-white bg-white-80 px-8 py-12 rounded-xl flex flex-col md:flex-row gap-12 md:gap-8 text-center">
            <div className="flex flex-col flex-1 gap-2">
              <span className="tw-heading-3 md:tw-heading-60 text-gradient">
                $33,000,000
              </span>
              <span className="tw-paragraph md:tw-lead-sm">
                Total Trading Volume in 2022
              </span>
            </div>
            <div className="flex flex-col flex-1 gap-2">
              <span className="tw-heading-3 md:tw-heading-60 text-gradient">
                2.6M+
              </span>
              <span className="tw-paragraph md:tw-lead-sm">Total NFTs</span>
            </div>
            <div className="flex flex-col flex-1 gap-2">
              <span className="tw-heading-3 md:tw-heading-60 text-gradient">
                415
              </span>
              <span className="tw-paragraph md:tw-lead-sm">
                Total NFT Projects
              </span>
            </div>
          </div>
        </section>

        <section className="container-10 mb-20 md:mb-40">
          <div className="md:w-6/10">
            <h2 className="tw-heading-3 md:tw-heading-2 mb-6">Own your NFT</h2>
            <p className="tw-lead-sm md:tw-lead mb-0">
<<<<<<< HEAD
              Purchasing an NFT on other chains, only buys you a link that
              points to an asset stored on AWS or IPFS. As such, that off-chain
              asset can be changed or even removed by the whoever created it. As
              the Internet Computer can store the entire NFT inside a smart
              contract, you truly own and control 100% of your purchased NFT.
=======
              Purchasing an NFT on other chains only buys you a link that points
              to an asset stored off chain, e.g., on AWS or IPFS. As such, that
              off-chain asset can be changed or even removed by whoever created
              it. As the Internet Computer can store the entire NFT inside a
              smart contract, you truly own and control 100% of your purchased
              NFT.
>>>>>>> 690a1568
            </p>
          </div>
        </section>

        <section className="mb-20 md:mb-40 container-12 flex flex-col gap-16 md:gap-40">
          <TranslatedLayout
            reverse={true}
            imageUrl="/img/nft/creator.webp"
            imageWithBlob={true}
            imageClassName="relative"
          >
            <h2 className="tw-heading-3 md:tw-heading-60 md:mb-6">
              Make the most out of NFTs
            </h2>
            <p className="tw-lead-sm md:mb-6">
              The Internet Computer allows NFTs of incredible versatility. As
              NFTs can be data and code, i.e. a canister smart contract, NFTs
<<<<<<< HEAD
              can be anything on the Internet Computer. Plus, storing data
              on-chain costs 20,000 times less than on Solana and 15,800,000
              times less than on Ethereum. At those prices other blockchains are
=======
              can be anything on the Internet Computer. Plus, storing data on
              chain costs 20,000 times less than on Solana and 15,800,000 times
              less than on Ethereum. At those prices other blockchains are
>>>>>>> 690a1568
              forced to use external storage solutions like AWS or IPFS. NFT
              projects on these chains could essentially store their assets on
              ICP without compromising on decentralization or price.
            </p>
            <p className="mb-0">
              <Link href="https://internetcomputer.org/docs/current/developer-docs/best-practices/considerations-for-nft-devs#nfts-on-the-internet-computer" className="button-outline">
                Become a Creator
              </Link>
            </p>
          </TranslatedLayout>
          <TranslatedLayout imageUrl="/img/nft/btc-flower.webp">
            <h2 className="md:tw-heading-60 md:mb-6">Dynamic NFTs</h2>
            <p className="md:tw-lead-sm mb-0">
              A distinguishing feature of the Internet Computer is that its
              smart contracts can communicate with the Web2 world without
<<<<<<< HEAD
              oracles, but rather through existing Web2 APIs using HTTPS
              outcalls. This allows NFTs to be a lot more than simple static
              assets, meaning they can evolve over time based on events in the
              world. For example, the petals of BTC Flowers change color based
              on the last 24 hours of Bitcoin’s price action.
=======
              oracles, but rather through existing Web2 APIs using a
              functionality called HTTPS outcalls. This allows NFTs to be a lot
              more than simple static assets, meaning they can evolve over time
              based on events in the world. For example, the petals of BTC
              Flowers change color based on the last 24 hours of Bitcoin’s price
              action.
>>>>>>> 690a1568
            </p>
          </TranslatedLayout>
        </section>
        {/* <BackgroundPanel> */}
        <section className="bg-gradient-to-bl from-[#e07934] via-[#964680] to-[#4421a0] py-20 md:py-48 text-white">
          <div className="container-12">
            <h2 className="tw-heading-4 md:tw-heading-60  text-white-60 md:w-8/12 md:mx-auto mb-10 md:mb-20">
              Cost of storing <span className="text-white">1GB</span> of NFT
              collections on-chain
            </h2>

            <div className="flex flex-col md:flex-row gap-4 mb-16 md:mb-24">
              <div className="flex-1 border border-solid border-white-30 rounded-xl flex flex-col gap-4 py-10 items-center panel-gradient">
                <h3 className="tw-heading-7-caps mb-0">Internet Computer</h3>
                <img src="/img/nft/ic-logo.webp" alt="" className="w-20" />
                <div>
                  <span className="tw-heading-3">$5</span>{" "}
                  <span className="tw-heading-5">/ year</span>
                </div>
              </div>

              <div className="flex-1 border border-solid border-white-30 rounded-xl flex flex-col gap-4 py-10 items-center">
                <h3 className="tw-heading-7-caps mb-0">Solana</h3>
                <img src="/img/nft/solana-logo.webp" alt="" className="w-20" />
                <div>
                  <span className="tw-heading-3">$110,000</span>{" "}
                  <span className="tw-heading-5">/ year</span>
                </div>
              </div>
              <div className="flex-1 border border-solid border-white-30 rounded-xl flex flex-col gap-4 py-10 items-center">
                <h3 className="tw-heading-7-caps mb-0">Ethereum</h3>
                <img
                  src="/img/nft/ethereum-logo.webp"
                  alt=""
                  className="w-20"
                />
                <div>
                  <span className="tw-heading-3">$79,000,000</span>{" "}
                  <span className="tw-heading-5">/ year</span>
                </div>
              </div>
            </div>

            <h2 className="tw-lead-sm md:tw-lead md:w-8/12 md:mx-auto mb-16 md:mb-20">
              The Internet Computer offers unparralleled efficiency that leaves
              other blockchains orders of magnitudes behind with regards to many
              metrics, making it the ideal chain to launch complex NFT
              collections and games. ICP uses the reverse gas model, which means
              end users can mint and trade NFTs with 0 gas fees.
            </h2>

            <div className="panel-gradient border border-solid border-white-30 rounded-xl py-12 px-8 flex flex-col gap-6 text-center md:flex-row">
              <div className="flex flex-col items-center gap-2 md:flex-1">
                <div>
                  <span className="tw-heading-3 md:tw-heading-60">$32.5</span>{" "}
                  <span className="tw-heading-6">/ week</span>
                </div>
                <p className="tw-paragraph md:tw-lead-sm mb-0">
                  Total cost of storing all NFTs
                </p>
              </div>
              <hr className="w-20 bg-white-20 self-center m-0 md:w-px md:h-20" />
              <div className="flex flex-col items-center gap-2  md:flex-1">
                <span className="tw-heading-3 md:tw-heading-60">306,000+</span>
                <p className="tw-paragraph md:tw-lead-sm mb-0">
                  Total transactions
                </p>
              </div>
              <hr className="w-20 bg-white-20 self-center m-0 md:w-px md:h-20" />
              <div className="flex flex-col items-center gap-2  md:flex-1">
                <span className="tw-heading-3 md:tw-heading-60">&lt; $500</span>{" "}
                <p className="tw-paragraph md:tw-lead-sm mb-0">
                  Total transaction costs for all
                  <br />
                  transactions
                </p>
              </div>
            </div>
          </div>
        </section>
        <section className="container-12 py-30 md:py-48">
          <h2 className="tw-heading-3 md:tw-heading-2 text-gradient text-center md:w-6/12 md:mx-auto mb-16 md:mb-30">
            Your NFT could be anything
          </h2>
          <div className="flex flex-col gap-16 md:gap-40">
            <TranslatedLayout imageUrl="/img/nft/cubetopia.webp" reverse={true}>
              <div className="tw-heading-6 md:tw-heading-5 mb-2 md:mb-6">
                Cubetopia
              </div>
              <h3 className="tw-heading-4 md:tw-heading-60 mb-6">
                Each island (world) is a mutable NFT
              </h3>
              <p className="tw-paragraph md:tw-lead-sm mb-6 md:mb-10">
                Cubetopia is a Minecraft-like Web3 game where players can build
                anything on unique voxel islands also called “worlds”. Each
                world is a mutable NFT stored on the Internet Computer
                blockchain. Anyone can visit these islands on chain, while the
                owner of the NFT can update it by building. Try it yourself!
              </p>
              <Link className="link-primary link-with-icon" href="https://e5owu-aaaaa-aaaah-abs5a-cai.raw.ic0.app/">
                <LinkArrowRight /> Create your own island
              </Link>
            </TranslatedLayout>
            <TranslatedLayout imageUrl="/img/nft/portal.webp" reverse={false}>
              <div className="tw-heading-6 md:tw-heading-5 mb-2 md:mb-6">
                Portal
              </div>
              <h3 className="tw-heading-4 md:tw-heading-60 mb-6">
                Videos as NFTs where owners receive royalties
              </h3>
              <p className="tw-paragraph md:tw-lead-sm mb-6 md:mb-10">
                Portal is a Web3 video sharing platform that allows users to
                mint their videos as NFTs. The owners of these NFTs receive
                tokens as royalties based on the number of viewers.
              </p>
              <Link className="link-primary link-with-icon" href="https://app.portal.one/">
                <LinkArrowRight /> Watch videos on Portal
              </Link>
            </TranslatedLayout>
            <TranslatedLayout imageUrl="/img/nft/social.webp" reverse={true}>
              <div className="tw-heading-6 md:tw-heading-5 mb-2 md:mb-6">
                DSCVR
              </div>
              <h3 className="tw-heading-4 md:tw-heading-60 mb-6">
                NFT gated communities
              </h3>
              <p className="tw-paragraph md:tw-lead-sm mb-6 md:mb-10">
                DSCVR is one of the largest decentralized Web3 social media
                platforms in the world. It allows users to form communities
                called Portals around different interests. These communities can
                be NFT gated, making certain features like voting only available
                to people who hold a specific NFT. Besides this gating
                functionality, Portals themselves are NFTs owned by those who
                created them.
              </p>
              <Link className="link-primary link-with-icon" href="https://dscvr.one/p/internet-computer">
                <LinkArrowRight /> Check out the Internet Computer Portal
              </Link>
            </TranslatedLayout>
          </div>
        </section>
        <section className="mb-30 md:mb-60">
          <div className="container-10 mb-12 md:mb-20">
            <div className="md:w-6/10">
              <h2 className="tw-heading-3 md:tw-heading-2 mb-3">
                Trade NFTs with
                <br />
                <span className="text-gradient">Zero gas fees</span>
              </h2>
              <p className="mb-0 text-black-60 tw-lead-sm md:tw-lead">
                Featuring a few web3 project teams already reinventing the
                internet on the ICP blockchain.
              </p>
            </div>
          </div>
          <div className="container-12 relative">
            <div className="hidden md:block blob blob-purple blob-center blob-lg z-[-1]"></div>
            <div className="flex flex-col md:flex-row gap-3">
              <Link
                href="https://entrepot.app"
                className="flex-1 hover:-translate-y-3 hover:no-underline text-black hover:text-black transition-transform border border-solid border-white bg-white-80 p-6 md:p-8 rounded-xl flex flex-row items-start gap-6 md:flex-col md:gap-9"
              >
                <img
                  src="/img/nft/entrepot.webp"
                  alt=""
                  className="w-16 md:w-20"
                />
                <div className="flex-1">
                  <h4 className="tw-heading-6 md:tw-heading-5 mb-1 md:mb-2">
                    Entrepot
                  </h4>
                  <p className="tw-paragraph-sm md:tw-lead-sm mb-3 md:mb-8 text-black-60">
                    Entrepot is the first and largest NFT marketplace on the
                    Internet Computer. They have launched hundreds of
                    collections with their no-code minting tool and have over
                    1TB of assets stored fully on-chain.
                  </p>
                  <span className="tw-paragraph-sm md:tw-lead-sm px-4 py-2 md:px-5 md:py-[10px] bg-[#F1EEF5] rounded-full">
                    $36M+ in trading
                  </span>
                </div>
              </Link>
              <Link
                href="https://tppkg-ziaaa-aaaal-qatrq-cai.raw.ic0.app/"
                className="flex-1 hover:-translate-y-3 hover:no-underline text-black hover:text-black transition-transform border border-solid border-white bg-white-80 p-6 md:p-8 rounded-xl flex flex-row items-start gap-6 md:flex-col md:gap-9"
              >
                <img src="/img/nft/yumi.webp" alt="" className="w-16 md:w-20" />
                <div className="flex-1">
                  <h4 className="tw-heading-6 md:tw-heading-5 mb-1 md:mb-2">
                    Yumi
                  </h4>
                  <p className="tw-paragraph-sm md:tw-lead-sm mb-3 md:mb-8 text-black-60">
                    Yumi is the first fully-decentralized NFT and digital goods
                    marketplace where users can create and trade NFTs. Users are
                    rewarded Yumi credits, which can be seamlessly integrated
                    with Shiku Metaverse.
                  </p>
                  <span className="tw-paragraph-sm md:tw-lead-sm px-4 py-2 md:px-5 md:py-[10px] bg-[#F1EEF5] rounded-full">
                    110,000+ users
                  </span>
                </div>
              </Link>
            </div>

            <div className="pt-20 text-center flex flex-col items-center gap-8 relative">
              <div className="md:hidden blob blob-purple blob-center blob-md z-[-1]"></div>

              <Link
                className="button-primary"
                href="https://internetcomputer.org/docs/current/developer-docs/best-practices/considerations-for-nft-devs"
              >
                Build your own
              </Link>
            </div>
          </div>
        </section>
      </main>
    </Layout>
  );
}

export default NftPage;<|MERGE_RESOLUTION|>--- conflicted
+++ resolved
@@ -243,20 +243,12 @@
           <div className="md:w-6/10">
             <h2 className="tw-heading-3 md:tw-heading-2 mb-6">Own your NFT</h2>
             <p className="tw-lead-sm md:tw-lead mb-0">
-<<<<<<< HEAD
-              Purchasing an NFT on other chains, only buys you a link that
-              points to an asset stored on AWS or IPFS. As such, that off-chain
-              asset can be changed or even removed by the whoever created it. As
-              the Internet Computer can store the entire NFT inside a smart
-              contract, you truly own and control 100% of your purchased NFT.
-=======
               Purchasing an NFT on other chains only buys you a link that points
               to an asset stored off chain, e.g., on AWS or IPFS. As such, that
               off-chain asset can be changed or even removed by whoever created
               it. As the Internet Computer can store the entire NFT inside a
               smart contract, you truly own and control 100% of your purchased
               NFT.
->>>>>>> 690a1568
             </p>
           </div>
         </section>
@@ -274,15 +266,9 @@
             <p className="tw-lead-sm md:mb-6">
               The Internet Computer allows NFTs of incredible versatility. As
               NFTs can be data and code, i.e. a canister smart contract, NFTs
-<<<<<<< HEAD
-              can be anything on the Internet Computer. Plus, storing data
-              on-chain costs 20,000 times less than on Solana and 15,800,000
-              times less than on Ethereum. At those prices other blockchains are
-=======
               can be anything on the Internet Computer. Plus, storing data on
               chain costs 20,000 times less than on Solana and 15,800,000 times
               less than on Ethereum. At those prices other blockchains are
->>>>>>> 690a1568
               forced to use external storage solutions like AWS or IPFS. NFT
               projects on these chains could essentially store their assets on
               ICP without compromising on decentralization or price.
@@ -298,20 +284,12 @@
             <p className="md:tw-lead-sm mb-0">
               A distinguishing feature of the Internet Computer is that its
               smart contracts can communicate with the Web2 world without
-<<<<<<< HEAD
-              oracles, but rather through existing Web2 APIs using HTTPS
-              outcalls. This allows NFTs to be a lot more than simple static
-              assets, meaning they can evolve over time based on events in the
-              world. For example, the petals of BTC Flowers change color based
-              on the last 24 hours of Bitcoin’s price action.
-=======
               oracles, but rather through existing Web2 APIs using a
               functionality called HTTPS outcalls. This allows NFTs to be a lot
               more than simple static assets, meaning they can evolve over time
               based on events in the world. For example, the petals of BTC
               Flowers change color based on the last 24 hours of Bitcoin’s price
               action.
->>>>>>> 690a1568
             </p>
           </TranslatedLayout>
         </section>
