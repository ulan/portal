// @ts-check

/** @type {import('@docusaurus/plugin-content-docs').SidebarsConfig} */
const sidebars = {
  'developer-docs': [
    'developer-docs/ic-overview',
    {
      type: 'category',
      label: 'Quick start',
      link: {
        type: 'doc', id: 'developer-docs/quickstart/hello10mins'
      },
      items: [
<<<<<<< HEAD
        'developer-docs/quickstart/hello20mins',
        'developer-docs/quickstart/windows-wsl',
=======
        'developer-docs/quickstart/hello10mins',
>>>>>>> 74fa41b2
        'developer-docs/quickstart/cycles-faucet'
        // 'developer-docs/quickstart/local-quickstart',
        // 'developer-docs/quickstart/network-quickstart'
      ]
    },
    // {
    //   type: 'category',
    //   label: 'Sample Code',
    //   link: {
    //     type: 'doc', id: 'developer-docs/samples/index'
    //   },
    //   items: [
    //     'developer-docs/samples/dao',
    //     'developer-docs/samples/dex',
    //     'developer-docs/samples/encrypted-notes',
    //     'developer-docs/samples/hackathon-projects',
    //     'developer-docs/samples/hello',
    //     'developer-docs/samples/host-a-website',
    //     'developer-docs/samples/nft',
    //     'developer-docs/samples/tokentransfer',
    //   ]
    // },
    {
      type: 'category',
      label: 'Building on the IC',
      link: {
        type: 'doc', id: 'developer-docs/build/index',
      },
      items: [
        'developer-docs/build/install-upgrade-remove',
        {
          type: 'category',
          label: 'Project Setup',
          link: {
            // type: 'doc', id: 'developer-docs/build/project-setup/index',
            type: 'doc', id: 'developer-docs/build/project-setup/design-dapps',
          },
          items: [
            'developer-docs/build/project-setup/design-dapps',
            'developer-docs/build/project-setup/manage-projects',
            'developer-docs/build/project-setup/manage-canisters',
            'developer-docs/build/project-setup/default-wallet',
          ],
        },
        {
          type: 'category',
          label: 'Languages',
          link: {
            type: 'doc', id: 'developer-docs/build/languages/work-with-languages'
          },
          items: [
            // 'developer-docs/build/tutorials/explore-templates',
            {
              type: 'category',
              label: 'Rust',
              link: {
                type: 'doc', id: 'developer-docs/build/languages/rust/rust-intro',
              }, 
              items: [
                'developer-docs/build/languages/rust/rust-quickstart',
                'developer-docs/build/languages/rust/rust-counter',
                'developer-docs/build/languages/rust/multiply-dependency',
                'developer-docs/build/languages/rust/rust-profile',
                'developer-docs/build/languages/rust/rust-optimize',
              ],
            },
            {
              type: 'category',
              label: 'Motoko',
              link: {
                // type: 'doc', id: 'developer-docs/build/languages/motoko/index',
                type: 'doc', id: 'developer-docs/build/languages/motoko/about-this-guide',
              },
              items: [
                'developer-docs/build/languages/motoko/about-this-guide',
                'developer-docs/build/languages/motoko/motoko-introduction',
                'developer-docs/build/languages/motoko/basic-concepts',
                'developer-docs/build/languages/motoko/mutable-state',
                'developer-docs/build/languages/motoko/local-objects-classes',
                'developer-docs/build/languages/motoko/actors-async',
                'developer-docs/build/languages/motoko/errors',
                'developer-docs/build/languages/motoko/pattern-matching',
                'developer-docs/build/languages/motoko/sharing',
                'developer-docs/build/languages/motoko/modules-and-imports',
                'developer-docs/build/languages/motoko/control-flow',
                'developer-docs/build/languages/motoko/structural-equality',
                'developer-docs/build/languages/motoko/actor-classes',
                'developer-docs/build/languages/motoko/caller-id',
                'developer-docs/build/languages/motoko/cycles',
                'developer-docs/build/languages/motoko/upgrades',
                'developer-docs/build/languages/motoko/compatibility',
                'developer-docs/build/languages/motoko/stablememory',
                'developer-docs/build/languages/motoko/heartbeats',
                'developer-docs/build/languages/motoko/language-manual',
                'developer-docs/build/languages/motoko/compiler-ref',
                'developer-docs/build/languages/motoko/motoko-grammar',
                'developer-docs/build/languages/motoko/overview',
                'developer-docs/build/languages/motoko/style',
              ]
            },
            {
              type: 'category',
              label: 'Candid',
              link: {
                type: 'doc', id: 'developer-docs/build/languages/candid/candid-intro',
              }, 
              items: [
                'developer-docs/build/languages/candid/candid-concepts',
                'developer-docs/build/languages/candid/candid-howto',
              ],
            },
          ]
        },
        {
          type: 'category',
          label: 'Backend Tutorials',
          link: {
            type: 'doc', id: 'developer-docs/build/backend/index'
          },
          items: [
            'developer-docs/build/backend/explore-templates',
            'developer-docs/build/backend/define-an-actor',
            'developer-docs/build/backend/hello-location',
            'developer-docs/build/backend/counter-tutorial',
            'developer-docs/build/backend/calculator',
            'developer-docs/build/backend/phonebook',
            'developer-docs/build/backend/multiple-actors',
            'developer-docs/build/backend/intercanister-calls',
            'developer-docs/build/backend/access-control',
            'developer-docs/build/backend/simple-cycles',
            'developer-docs/build/backend/reproducible-builds',
          ]
        },
        {
          type: 'category',
          label: 'Frontend Tutorials',
          link: {
            // type: 'doc', id: 'developer-docs/build/frontend/index',
            type: 'doc', id: 'developer-docs/build/frontend/webpack-config',
          },
          items: [
            'developer-docs/build/frontend/webpack-config',
          ],
        },
        'developer-docs/build/troubleshooting',
      ]
    },
    {
      type: 'category',
      label: 'Integrate Functionality',
      link: {
        // type: 'doc', id: 'developer-docs/functionality/index'
        type: 'doc', id: 'developer-docs/functionality/internet-identity/integrate-identity'
      },
      items: [
        // 'developer-docs/functionality/index',
        'developer-docs/functionality/internet-identity/integrate-identity',
        {
          type: 'category',
          label: 'Rosetta',
          link: {
            // type: 'doc', id: 'developer-docs/functionality/rosetta/index'
            type: 'doc', id: 'developer-docs/functionality/rosetta/transfers'
          },
          items: [
            'developer-docs/functionality/rosetta/transfers',
            'developer-docs/functionality/rosetta/neuron-lifecycle',
            'developer-docs/functionality/rosetta/staking-support',
            'developer-docs/functionality/rosetta/staking-tutorial',
          ]
        },
        {
          type: 'category',
          label: 'Ledger',
          link: {
            type: 'doc', id: 'developer-docs/functionality/ledger/index'
          },
          items: [
            'developer-docs/functionality/ledger/ledger-local-setup',
            'developer-docs/functionality/ledger/deploy-new-token',
          ]
        },
      ]
    },
    {
      type: 'category',
      label: 'Good to know',
      link: {
        // type: 'doc', id: 'developer-docs/good-to-know/index'
        type: 'doc', id: 'developer-docs/good-to-know/computation-and-storage-costs'
      },
      items: [
        'developer-docs/good-to-know/computation-and-storage-costs',
        {
          type: 'category',
          label: 'Security Best Practices',
          link: {
            type: 'doc', id: 'developer-docs/good-to-know/security/index'
          },
          items: [
            'developer-docs/good-to-know/security/general-security-best-practices',
            'developer-docs/good-to-know/security/web-app-development-security-best-practices',
            'developer-docs/good-to-know/security/rust-canister-development-security-best-practices',
          ]
        },
        {
          type: 'category',
          label: 'SDK Release Notes',
          link: {
            type: 'doc', id: 'developer-docs/good-to-know/release-notes/sdk-release-notes',
          },
          items: [
            'developer-docs/good-to-know/release-notes/0.9.3-rn',
            'developer-docs/good-to-know/release-notes/0.9.2-rn',
            'developer-docs/good-to-know/release-notes/0.9.0-rn',
            'developer-docs/good-to-know/release-notes/0.8.4-rn',
            'developer-docs/good-to-know/release-notes/0.8.2-rn',
            'developer-docs/good-to-know/release-notes/0.8.1-rn',
            'developer-docs/good-to-know/release-notes/0.8.0-rn',
            'developer-docs/good-to-know/release-notes/0.7.7-rn',
            'developer-docs/good-to-know/release-notes/0.7.2-rn',
            'developer-docs/good-to-know/release-notes/0.7.1-rn',
            'developer-docs/good-to-know/release-notes/0.7.0-rn',
            'developer-docs/good-to-know/release-notes/0.6.26-rn',
            'developer-docs/good-to-know/release-notes/0.6.25-rn',
            'developer-docs/good-to-know/release-notes/0.6.24-rn',
            'developer-docs/good-to-know/release-notes/0.6.23-rn',
            'developer-docs/good-to-know/release-notes/0.6.22-rn',
            'developer-docs/good-to-know/release-notes/0.6.21-rn',
            'developer-docs/good-to-know/release-notes/0.6.20-rn',
            'developer-docs/good-to-know/release-notes/0.6.20-rn',
            'developer-docs/good-to-know/release-notes/0.6.20-rn',
          ]
        },
      ]
    }
  ],
  'references': [
    'references/index',
    // 'references/cli-reference/index',
    {
      type: 'category',
      label: 'DFX Commands & Envars',
      link: {
        type: 'doc', id: 'references/cli-reference/index'
      },
      items: [
        'references/cli-reference/dfx-parent',
        'references/cli-reference/dfx-build',
        'references/cli-reference/dfx-cache',
        'references/cli-reference/dfx-canister',
        'references/cli-reference/dfx-config',
        'references/cli-reference/dfx-deploy',
        'references/cli-reference/dfx-generate',
        'references/cli-reference/dfx-help',
        'references/cli-reference/dfx-identity',
        'references/cli-reference/dfx-ledger',
        'references/cli-reference/dfx-new',
        'references/cli-reference/dfx-ping',
        'references/cli-reference/dfx-replica',
        'references/cli-reference/dfx-start',
        'references/cli-reference/dfx-upgrade',
        'references/cli-reference/dfx-wallet',
        'references/cli-reference/dfx-envars',
      ]
    },
    {
      type: 'category',
      label: 'Motoko References',
      link: {
        type: 'doc', id: 'developer-docs/build/languages/motoko/language-manual',
      },
      items: [
        'references/motoko-ref/Array',
        'references/motoko-ref/AssocList',
        'references/motoko-ref/Blob',
        'references/motoko-ref/Bool',
        'references/motoko-ref/Buffer',
        'references/motoko-ref/CertifiedData',
        'references/motoko-ref/Char',
        'references/motoko-ref/Debug',
        'references/motoko-ref/Deque',
        'references/motoko-ref/Error',
        'references/motoko-ref/Float',
        'references/motoko-ref/Func',
        'references/motoko-ref/Hash',
        'references/motoko-ref/HashMap',
        'references/motoko-ref/Heap',
        'references/motoko-ref/Int',
        'references/motoko-ref/Int8',
        'references/motoko-ref/Int16',
        'references/motoko-ref/Int32',
        'references/motoko-ref/Int64',
        'references/motoko-ref/Iter',
        'references/motoko-ref/IterType',
        'references/motoko-ref/List',
        'references/motoko-ref/Nat8',
        'references/motoko-ref/Nat16',
        'references/motoko-ref/Nat32',
        'references/motoko-ref/Nat64',
        'references/motoko-ref/Option',
        'references/motoko-ref/Prelude',
        'references/motoko-ref/Principal',
        'references/motoko-ref/Random',
        'references/motoko-ref/RBTree',
      ]
    },
    {
      type: 'link',
      label: 'Rust CDK References',
      href: 'https://docs.rs/ic-cdk/',
    },
    'references/candid-ref',
    'references/ledger',
    'references/ii-spec',
    'references/ic-interface-spec'
  ],
  'concepts': [
    'concepts/index',
    'concepts/what-is-IC',
    'concepts/nodes-subnets',
    'concepts/data-centers',
    'concepts/canisters-code',
    'concepts/trust-in-canisters',
    'concepts/tokens-cycles',
    'concepts/governance',
    'concepts/bitcoin-integration',
  ],
  'tokenomics': [
    'tokenomics/index',
    {
      type: 'category',
      label: 'Identity & Authentication',
      link: {
        type: 'doc', id: 'tokenomics/token-holders/index'
        // type: 'doc', id: 'tokenomics/token-holders/custody-options-intro'
      },
      items: [
        'tokenomics/identity-auth/what-is-ic-identity',
        'tokenomics/identity-auth/auth-how-to',
        'tokenomics/identity-auth/hello-guide'
      ]
    },
    {
      type: 'category',
      label: 'Token Holders',
      link: {
        // type: 'doc', id: 'tokenomics/token-holders/index'
        type: 'doc', id: 'tokenomics/token-holders/custody-options-intro'
      },
      items: [
        'tokenomics/token-holders/custody-options-intro',
        'tokenomics/token-holders/self-custody-quickstart',
        'tokenomics/token-holders/nns-app-quickstart',
        // 'tokenomics/token-holders/seed-donations',
      ]
    },
  ]
};

module.exports = sidebars;<|MERGE_RESOLUTION|>--- conflicted
+++ resolved
@@ -11,12 +11,8 @@
         type: 'doc', id: 'developer-docs/quickstart/hello10mins'
       },
       items: [
-<<<<<<< HEAD
-        'developer-docs/quickstart/hello20mins',
+        'developer-docs/quickstart/hello10mins',
         'developer-docs/quickstart/windows-wsl',
-=======
-        'developer-docs/quickstart/hello10mins',
->>>>>>> 74fa41b2
         'developer-docs/quickstart/cycles-faucet'
         // 'developer-docs/quickstart/local-quickstart',
         // 'developer-docs/quickstart/network-quickstart'
