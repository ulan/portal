--- conflicted
+++ resolved
@@ -172,7 +172,6 @@
       type: "category",
       label: "Deployment & Scaling",
       link: {
-<<<<<<< HEAD
         type: 'doc', id: 'developer-docs/deploy/index',
       },
       items: [
@@ -181,17 +180,6 @@
         'developer-docs/deploy/staging-environment',
         'developer-docs/deploy/custom-domain',
         'developer-docs/deploy/computation-and-storage-costs',
-=======
-        type: "doc",
-        id: "developer-docs/deploy/computation-and-storage-costs",
-      },
-      items: [
-        // 'developer-docs/deploy/deploy',
-        // 'developer-docs/deploy/scale',
-        "developer-docs/deploy/larger-wasm",
-        "developer-docs/deploy/custom-domain",
-        "developer-docs/deploy/computation-and-storage-costs",
->>>>>>> 382433f4
         // 'developer-docs/deploy/advanced-deployment'
       ],
     },
