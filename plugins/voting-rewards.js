const { default: axios } = require("axios");

/** @type {import('@docusaurus/types').PluginModule} */
const votingRewardsPlugin = async function () {
  return {
    name: "voting-rewards",
    async loadContent() {
<<<<<<< HEAD
      // const { data } = await axios.get(
      //   "https://ic-api.internetcomputer.org/api/nns/metrics"
      // );
=======
      const response = await fetch(
        "https://ic-api.internetcomputer.org/api/nns/metrics", { method: "GET", retry: 10 }
      ).then((res) => res.json());
>>>>>>> 7109faff

      // console.log(JSON.stringify(data));
      data = {
        metrics: [
          {
            data_type: "Gauge",
            name: "governance_community_fund_total_maturity_e8s_equivalent",
            samples: [
              { labels: {}, timestamp: 1671474442119, value: 49421643267145 },
            ],
          },
          {
            data_type: "Gauge",
            name: "governance_community_fund_total_staked_e8s",
            samples: [
              { labels: {}, timestamp: 1671474442119, value: 776852473646175 },
            ],
          },
          {
            data_type: "Gauge",
            name: "governance_dissolved_neurons_count",
            samples: [{ labels: {}, timestamp: 1671474442119, value: 96372 }],
          },
          {
            data_type: "Gauge",
            name: "governance_dissolved_neurons_e8s",
            samples: [
              { labels: {}, timestamp: 1671474442119, value: 9938593729803788 },
            ],
          },
          {
            data_type: "Histogram",
            name: "governance_dissolving_neurons_count",
            samples: [],
          },
          {
            data_type: "Untyped",
            name: "governance_dissolving_neurons_count_bucket",
            samples: [
              { labels: { le: "0" }, timestamp: 1671474442119, value: 4750 },
              { labels: { le: "1" }, timestamp: 1671474442119, value: 7332 },
              { labels: { le: "2" }, timestamp: 1671474442119, value: 9064 },
              { labels: { le: "4" }, timestamp: 1671474442119, value: 9421 },
              { labels: { le: "6" }, timestamp: 1671474442119, value: 11340 },
              { labels: { le: "7" }, timestamp: 1671474442119, value: 14029 },
              { labels: { le: "3" }, timestamp: 1671474442119, value: 14705 },
              { labels: { le: "5" }, timestamp: 1671474442119, value: 14885 },
              {
                labels: { le: "+Inf" },
                timestamp: 1671474442119,
                value: 14885,
              },
            ],
          },
          {
            data_type: "Untyped",
            name: "governance_dissolving_neurons_count_count",
            samples: [{ labels: {}, timestamp: 1671474442119, value: 14885 }],
          },
          {
            data_type: "Untyped",
            name: "governance_dissolving_neurons_count_sum",
            samples: [{ labels: {}, timestamp: 1671474442119, value: 14885 }],
          },
          {
            data_type: "Histogram",
            name: "governance_dissolving_neurons_e8s",
            samples: [],
          },
          {
            data_type: "Untyped",
            name: "governance_dissolving_neurons_e8s_bucket",
            samples: [
              {
                labels: { le: "6" },
                timestamp: 1671474442119,
                value: 199029361641023,
              },
              {
                labels: { le: "3" },
                timestamp: 1671474442119,
                value: 401020121899873,
              },
              {
                labels: { le: "5" },
                timestamp: 1671474442119,
                value: 406944237031843,
              },
              {
                labels: { le: "1" },
                timestamp: 1671474442119,
                value: 2570298516465748,
              },
              {
                labels: { le: "4" },
                timestamp: 1671474442119,
                value: 2696919328318467,
              },
              {
                labels: { le: "7" },
                timestamp: 1671474442119,
                value: 2803567337704074,
              },
              {
                labels: { le: "0" },
                timestamp: 1671474442119,
                value: 7400318706524947,
              },
              {
                labels: { le: "2" },
                timestamp: 1671474442119,
                value: 8375803224751838,
              },
              {
                labels: { le: "+Inf" },
                timestamp: 1671474442119,
                value: 8375803224751838,
              },
            ],
          },
          {
            data_type: "Untyped",
            name: "governance_dissolving_neurons_e8s_count",
            samples: [
              { labels: {}, timestamp: 1671474442119, value: 8375803224751838 },
            ],
          },
          {
            data_type: "Untyped",
            name: "governance_dissolving_neurons_e8s_sum",
            samples: [{ labels: {}, timestamp: 1671474442119, value: 14885 }],
          },
          {
            data_type: "Gauge",
            name: "governance_garbage_collectable_neurons_count",
            samples: [{ labels: {}, timestamp: 1671474442119, value: 97590 }],
          },
          {
            data_type: "Gauge",
            name: "governance_last_rewards_event_e8s",
            samples: [
              { labels: {}, timestamp: 1671474442119, value: 11061411952392 },
            ],
          },
          {
            data_type: "Gauge",
            name: "governance_latest_gc_timestamp_seconds",
            samples: [
              { labels: {}, timestamp: 1671474442119, value: 1671417631 },
            ],
          },
          {
            data_type: "Gauge",
            name: "governance_latest_reward_event_timestamp_seconds",
            samples: [
              { labels: {}, timestamp: 1671474442119, value: 1671465600 },
            ],
          },
          {
            data_type: "Gauge",
            name: "governance_locked_neurons_total",
            samples: [{ labels: {}, timestamp: 1671474442119, value: 0 }],
          },
          {
            data_type: "Gauge",
            name: "governance_neurons_total",
            samples: [{ labels: {}, timestamp: 1671474442119, value: 141181 }],
          },
          {
            data_type: "Gauge",
            name: "governance_neurons_with_invalid_stake_count",
            samples: [{ labels: {}, timestamp: 1671474442119, value: 382 }],
          },
          {
            data_type: "Gauge",
            name: "governance_neurons_with_less_than_6_months_dissolve_delay_count",
            samples: [{ labels: {}, timestamp: 1671474442119, value: 101275 }],
          },
          {
            data_type: "Gauge",
            name: "governance_neurons_with_less_than_6_months_dissolve_delay_e8s",
            samples: [
              {
                labels: {},
                timestamp: 1671474442119,
                value: 12141790840776452,
              },
            ],
          },
          {
            data_type: "Histogram",
            name: "governance_not_dissolving_neurons_count",
            samples: [],
          },
          {
            data_type: "Untyped",
            name: "governance_not_dissolving_neurons_count_bucket",
            samples: [
              { labels: { le: "6" }, timestamp: 1671474442119, value: 198 },
              { labels: { le: "4" }, timestamp: 1671474442119, value: 1006 },
              { labels: { le: "1" }, timestamp: 1671474442119, value: 5158 },
              { labels: { le: "3" }, timestamp: 1671474442119, value: 7227 },
              { labels: { le: "8" }, timestamp: 1671474442119, value: 18483 },
              { labels: { le: "0" }, timestamp: 1671474442119, value: 24568 },
              { labels: { le: "2" }, timestamp: 1671474442119, value: 27398 },
              { labels: { le: "5" }, timestamp: 1671474442119, value: 27793 },
              { labels: { le: "7" }, timestamp: 1671474442119, value: 28754 },
              {
                labels: { le: "+Inf" },
                timestamp: 1671474442119,
                value: 28754,
              },
            ],
          },
          {
            data_type: "Untyped",
            name: "governance_not_dissolving_neurons_count_count",
            samples: [{ labels: {}, timestamp: 1671474442119, value: 28754 }],
          },
          {
            data_type: "Untyped",
            name: "governance_not_dissolving_neurons_count_sum",
            samples: [{ labels: {}, timestamp: 1671474442119, value: 28754 }],
          },
          {
            data_type: "Histogram",
            name: "governance_not_dissolving_neurons_e8s",
            samples: [],
          },
          {
            data_type: "Untyped",
            name: "governance_not_dissolving_neurons_e8s_bucket",
            samples: [
              {
                labels: { le: "5" },
                timestamp: 1671474442119,
                value: 7219554162324,
              },
              {
                labels: { le: "4" },
                timestamp: 1671474442119,
                value: 236144271213329,
              },
              {
                labels: { le: "8" },
                timestamp: 1671474442119,
                value: 12661687322819368,
              },
              {
                labels: { le: "0" },
                timestamp: 1671474442119,
                value: 13762693272015362,
              },
              {
                labels: { le: "1" },
                timestamp: 1671474442119,
                value: 15065557499541456,
              },
              {
                labels: { le: "3" },
                timestamp: 1671474442119,
                value: 16002350851666032,
              },
              {
                labels: { le: "6" },
                timestamp: 1671474442119,
                value: 16298741690063380,
              },
              {
                labels: { le: "2" },
                timestamp: 1671474442119,
                value: 17471856044671936,
              },
              {
                labels: { le: "7" },
                timestamp: 1671474442119,
                value: 18071610504551256,
              },
              {
                labels: { le: "+Inf" },
                timestamp: 1671474442119,
                value: 18071610504551256,
              },
            ],
          },
          {
            data_type: "Untyped",
            name: "governance_not_dissolving_neurons_e8s_count",
            samples: [
              {
                labels: {},
                timestamp: 1671474442119,
                value: 18071610504551256,
              },
            ],
          },
          {
            data_type: "Untyped",
            name: "governance_not_dissolving_neurons_e8s_sum",
            samples: [{ labels: {}, timestamp: 1671474442119, value: 28754 }],
          },
          {
            data_type: "Gauge",
            name: "governance_proposals_total",
            samples: [{ labels: {}, timestamp: 1671474442119, value: 1035 }],
          },
          {
            data_type: "Gauge",
            name: "governance_ready_to_be_settled_proposals_total",
            samples: [{ labels: {}, timestamp: 1671474442119, value: 19 }],
          },
          {
            data_type: "Gauge",
            name: "governance_seconds_since_latest_reward_event",
            samples: [{ labels: {}, timestamp: 1671474442119, value: 8842 }],
          },
          {
            data_type: "Gauge",
            name: "governance_stable_memory_size_bytes",
            samples: [
              { labels: {}, timestamp: 1671474442119, value: 503906304 },
            ],
          },
          {
            data_type: "Gauge",
            name: "governance_total_memory_size_bytes",
            samples: [
              { labels: {}, timestamp: 1671474442119, value: 1067909120 },
            ],
          },
          {
            data_type: "Gauge",
            name: "governance_total_staked_e8s",
            samples: [
              {
                labels: {},
                timestamp: 1671474442119,
                value: 36439581089237416,
              },
            ],
          },
          {
            data_type: "Gauge",
            name: "governance_total_supply_icp",
            samples: [
              { labels: {}, timestamp: 1671474442119, value: 493132850 },
            ],
          },
          {
            data_type: "Gauge",
            name: "governance_voting_power_total",
            samples: [
              {
                labels: {},
                timestamp: 1671474442119,
                value: 43803183267384940,
              },
            ],
          },
        ],
      };

      const lastRewardEventE8s = data.metrics.find((metric) => {
        return metric.name === "governance_last_rewards_event_e8s";
      });

      if (
        lastRewardEventE8s === undefined ||
        lastRewardEventE8s.samples.length === 0
      ) {
        throw new Error(
          `governance_last_rewards_event_e8s cannot be found in metrics ${JSON.stringify(
            data.metrics
          )}`
        );
      }

      const totalVotingPowerE8s = data.metrics.find((metric) => {
        return metric.name === "governance_voting_power_total";
      });

      if (
        totalVotingPowerE8s === undefined ||
        totalVotingPowerE8s.samples.length === 0
      ) {
        throw new Error(
          `governance_voting_power_total cannot be found in metrics ${JSON.stringify(
            data.metrics
          )}`
        );
      }

      const lastRewardsEventIcp =
        +lastRewardEventE8s.samples[0].value / 100000000;
      const totalVotingPowerIcp =
        +totalVotingPowerE8s.samples[0].value / 100000000;

      return [0.5, 1, 2, 3, 4, 5, 6, 7, 8].map((dissolveDelay) => {
        const dissolveDelayBonus = 1 + dissolveDelay / 8;
        const dailyRewardsIcpPerVotingPowerUnit =
          lastRewardsEventIcp / totalVotingPowerIcp;
        const estimatedRewardsIcpPerVotingPowerUnit =
          dailyRewardsIcpPerVotingPowerUnit * dissolveDelayBonus;
        return {
          dissolveDelay,
          reward: estimatedRewardsIcpPerVotingPowerUnit * 365.25 * 100,
        };
      });
    },
    async contentLoaded({ content, actions }) {
      const { setGlobalData } = actions;
      setGlobalData(content);
    },
  };
};

module.exports = votingRewardsPlugin;<|MERGE_RESOLUTION|>--- conflicted
+++ resolved
@@ -1,382 +1,16 @@
-const { default: axios } = require("axios");
+const fetch = require("node-fetch-retry");
 
 /** @type {import('@docusaurus/types').PluginModule} */
 const votingRewardsPlugin = async function () {
   return {
     name: "voting-rewards",
     async loadContent() {
-<<<<<<< HEAD
-      // const { data } = await axios.get(
-      //   "https://ic-api.internetcomputer.org/api/nns/metrics"
-      // );
-=======
       const response = await fetch(
-        "https://ic-api.internetcomputer.org/api/nns/metrics", { method: "GET", retry: 10 }
+        "https://ic-api.internetcomputer.org/api/nns/metrics",
+        { method: "GET", retry: 10, pause: 500 }
       ).then((res) => res.json());
->>>>>>> 7109faff
 
-      // console.log(JSON.stringify(data));
-      data = {
-        metrics: [
-          {
-            data_type: "Gauge",
-            name: "governance_community_fund_total_maturity_e8s_equivalent",
-            samples: [
-              { labels: {}, timestamp: 1671474442119, value: 49421643267145 },
-            ],
-          },
-          {
-            data_type: "Gauge",
-            name: "governance_community_fund_total_staked_e8s",
-            samples: [
-              { labels: {}, timestamp: 1671474442119, value: 776852473646175 },
-            ],
-          },
-          {
-            data_type: "Gauge",
-            name: "governance_dissolved_neurons_count",
-            samples: [{ labels: {}, timestamp: 1671474442119, value: 96372 }],
-          },
-          {
-            data_type: "Gauge",
-            name: "governance_dissolved_neurons_e8s",
-            samples: [
-              { labels: {}, timestamp: 1671474442119, value: 9938593729803788 },
-            ],
-          },
-          {
-            data_type: "Histogram",
-            name: "governance_dissolving_neurons_count",
-            samples: [],
-          },
-          {
-            data_type: "Untyped",
-            name: "governance_dissolving_neurons_count_bucket",
-            samples: [
-              { labels: { le: "0" }, timestamp: 1671474442119, value: 4750 },
-              { labels: { le: "1" }, timestamp: 1671474442119, value: 7332 },
-              { labels: { le: "2" }, timestamp: 1671474442119, value: 9064 },
-              { labels: { le: "4" }, timestamp: 1671474442119, value: 9421 },
-              { labels: { le: "6" }, timestamp: 1671474442119, value: 11340 },
-              { labels: { le: "7" }, timestamp: 1671474442119, value: 14029 },
-              { labels: { le: "3" }, timestamp: 1671474442119, value: 14705 },
-              { labels: { le: "5" }, timestamp: 1671474442119, value: 14885 },
-              {
-                labels: { le: "+Inf" },
-                timestamp: 1671474442119,
-                value: 14885,
-              },
-            ],
-          },
-          {
-            data_type: "Untyped",
-            name: "governance_dissolving_neurons_count_count",
-            samples: [{ labels: {}, timestamp: 1671474442119, value: 14885 }],
-          },
-          {
-            data_type: "Untyped",
-            name: "governance_dissolving_neurons_count_sum",
-            samples: [{ labels: {}, timestamp: 1671474442119, value: 14885 }],
-          },
-          {
-            data_type: "Histogram",
-            name: "governance_dissolving_neurons_e8s",
-            samples: [],
-          },
-          {
-            data_type: "Untyped",
-            name: "governance_dissolving_neurons_e8s_bucket",
-            samples: [
-              {
-                labels: { le: "6" },
-                timestamp: 1671474442119,
-                value: 199029361641023,
-              },
-              {
-                labels: { le: "3" },
-                timestamp: 1671474442119,
-                value: 401020121899873,
-              },
-              {
-                labels: { le: "5" },
-                timestamp: 1671474442119,
-                value: 406944237031843,
-              },
-              {
-                labels: { le: "1" },
-                timestamp: 1671474442119,
-                value: 2570298516465748,
-              },
-              {
-                labels: { le: "4" },
-                timestamp: 1671474442119,
-                value: 2696919328318467,
-              },
-              {
-                labels: { le: "7" },
-                timestamp: 1671474442119,
-                value: 2803567337704074,
-              },
-              {
-                labels: { le: "0" },
-                timestamp: 1671474442119,
-                value: 7400318706524947,
-              },
-              {
-                labels: { le: "2" },
-                timestamp: 1671474442119,
-                value: 8375803224751838,
-              },
-              {
-                labels: { le: "+Inf" },
-                timestamp: 1671474442119,
-                value: 8375803224751838,
-              },
-            ],
-          },
-          {
-            data_type: "Untyped",
-            name: "governance_dissolving_neurons_e8s_count",
-            samples: [
-              { labels: {}, timestamp: 1671474442119, value: 8375803224751838 },
-            ],
-          },
-          {
-            data_type: "Untyped",
-            name: "governance_dissolving_neurons_e8s_sum",
-            samples: [{ labels: {}, timestamp: 1671474442119, value: 14885 }],
-          },
-          {
-            data_type: "Gauge",
-            name: "governance_garbage_collectable_neurons_count",
-            samples: [{ labels: {}, timestamp: 1671474442119, value: 97590 }],
-          },
-          {
-            data_type: "Gauge",
-            name: "governance_last_rewards_event_e8s",
-            samples: [
-              { labels: {}, timestamp: 1671474442119, value: 11061411952392 },
-            ],
-          },
-          {
-            data_type: "Gauge",
-            name: "governance_latest_gc_timestamp_seconds",
-            samples: [
-              { labels: {}, timestamp: 1671474442119, value: 1671417631 },
-            ],
-          },
-          {
-            data_type: "Gauge",
-            name: "governance_latest_reward_event_timestamp_seconds",
-            samples: [
-              { labels: {}, timestamp: 1671474442119, value: 1671465600 },
-            ],
-          },
-          {
-            data_type: "Gauge",
-            name: "governance_locked_neurons_total",
-            samples: [{ labels: {}, timestamp: 1671474442119, value: 0 }],
-          },
-          {
-            data_type: "Gauge",
-            name: "governance_neurons_total",
-            samples: [{ labels: {}, timestamp: 1671474442119, value: 141181 }],
-          },
-          {
-            data_type: "Gauge",
-            name: "governance_neurons_with_invalid_stake_count",
-            samples: [{ labels: {}, timestamp: 1671474442119, value: 382 }],
-          },
-          {
-            data_type: "Gauge",
-            name: "governance_neurons_with_less_than_6_months_dissolve_delay_count",
-            samples: [{ labels: {}, timestamp: 1671474442119, value: 101275 }],
-          },
-          {
-            data_type: "Gauge",
-            name: "governance_neurons_with_less_than_6_months_dissolve_delay_e8s",
-            samples: [
-              {
-                labels: {},
-                timestamp: 1671474442119,
-                value: 12141790840776452,
-              },
-            ],
-          },
-          {
-            data_type: "Histogram",
-            name: "governance_not_dissolving_neurons_count",
-            samples: [],
-          },
-          {
-            data_type: "Untyped",
-            name: "governance_not_dissolving_neurons_count_bucket",
-            samples: [
-              { labels: { le: "6" }, timestamp: 1671474442119, value: 198 },
-              { labels: { le: "4" }, timestamp: 1671474442119, value: 1006 },
-              { labels: { le: "1" }, timestamp: 1671474442119, value: 5158 },
-              { labels: { le: "3" }, timestamp: 1671474442119, value: 7227 },
-              { labels: { le: "8" }, timestamp: 1671474442119, value: 18483 },
-              { labels: { le: "0" }, timestamp: 1671474442119, value: 24568 },
-              { labels: { le: "2" }, timestamp: 1671474442119, value: 27398 },
-              { labels: { le: "5" }, timestamp: 1671474442119, value: 27793 },
-              { labels: { le: "7" }, timestamp: 1671474442119, value: 28754 },
-              {
-                labels: { le: "+Inf" },
-                timestamp: 1671474442119,
-                value: 28754,
-              },
-            ],
-          },
-          {
-            data_type: "Untyped",
-            name: "governance_not_dissolving_neurons_count_count",
-            samples: [{ labels: {}, timestamp: 1671474442119, value: 28754 }],
-          },
-          {
-            data_type: "Untyped",
-            name: "governance_not_dissolving_neurons_count_sum",
-            samples: [{ labels: {}, timestamp: 1671474442119, value: 28754 }],
-          },
-          {
-            data_type: "Histogram",
-            name: "governance_not_dissolving_neurons_e8s",
-            samples: [],
-          },
-          {
-            data_type: "Untyped",
-            name: "governance_not_dissolving_neurons_e8s_bucket",
-            samples: [
-              {
-                labels: { le: "5" },
-                timestamp: 1671474442119,
-                value: 7219554162324,
-              },
-              {
-                labels: { le: "4" },
-                timestamp: 1671474442119,
-                value: 236144271213329,
-              },
-              {
-                labels: { le: "8" },
-                timestamp: 1671474442119,
-                value: 12661687322819368,
-              },
-              {
-                labels: { le: "0" },
-                timestamp: 1671474442119,
-                value: 13762693272015362,
-              },
-              {
-                labels: { le: "1" },
-                timestamp: 1671474442119,
-                value: 15065557499541456,
-              },
-              {
-                labels: { le: "3" },
-                timestamp: 1671474442119,
-                value: 16002350851666032,
-              },
-              {
-                labels: { le: "6" },
-                timestamp: 1671474442119,
-                value: 16298741690063380,
-              },
-              {
-                labels: { le: "2" },
-                timestamp: 1671474442119,
-                value: 17471856044671936,
-              },
-              {
-                labels: { le: "7" },
-                timestamp: 1671474442119,
-                value: 18071610504551256,
-              },
-              {
-                labels: { le: "+Inf" },
-                timestamp: 1671474442119,
-                value: 18071610504551256,
-              },
-            ],
-          },
-          {
-            data_type: "Untyped",
-            name: "governance_not_dissolving_neurons_e8s_count",
-            samples: [
-              {
-                labels: {},
-                timestamp: 1671474442119,
-                value: 18071610504551256,
-              },
-            ],
-          },
-          {
-            data_type: "Untyped",
-            name: "governance_not_dissolving_neurons_e8s_sum",
-            samples: [{ labels: {}, timestamp: 1671474442119, value: 28754 }],
-          },
-          {
-            data_type: "Gauge",
-            name: "governance_proposals_total",
-            samples: [{ labels: {}, timestamp: 1671474442119, value: 1035 }],
-          },
-          {
-            data_type: "Gauge",
-            name: "governance_ready_to_be_settled_proposals_total",
-            samples: [{ labels: {}, timestamp: 1671474442119, value: 19 }],
-          },
-          {
-            data_type: "Gauge",
-            name: "governance_seconds_since_latest_reward_event",
-            samples: [{ labels: {}, timestamp: 1671474442119, value: 8842 }],
-          },
-          {
-            data_type: "Gauge",
-            name: "governance_stable_memory_size_bytes",
-            samples: [
-              { labels: {}, timestamp: 1671474442119, value: 503906304 },
-            ],
-          },
-          {
-            data_type: "Gauge",
-            name: "governance_total_memory_size_bytes",
-            samples: [
-              { labels: {}, timestamp: 1671474442119, value: 1067909120 },
-            ],
-          },
-          {
-            data_type: "Gauge",
-            name: "governance_total_staked_e8s",
-            samples: [
-              {
-                labels: {},
-                timestamp: 1671474442119,
-                value: 36439581089237416,
-              },
-            ],
-          },
-          {
-            data_type: "Gauge",
-            name: "governance_total_supply_icp",
-            samples: [
-              { labels: {}, timestamp: 1671474442119, value: 493132850 },
-            ],
-          },
-          {
-            data_type: "Gauge",
-            name: "governance_voting_power_total",
-            samples: [
-              {
-                labels: {},
-                timestamp: 1671474442119,
-                value: 43803183267384940,
-              },
-            ],
-          },
-        ],
-      };
-
-      const lastRewardEventE8s = data.metrics.find((metric) => {
+      const lastRewardEventE8s = response.metrics.find((metric) => {
         return metric.name === "governance_last_rewards_event_e8s";
       });
 
@@ -386,12 +20,12 @@
       ) {
         throw new Error(
           `governance_last_rewards_event_e8s cannot be found in metrics ${JSON.stringify(
-            data.metrics
+            response.metrics
           )}`
         );
       }
 
-      const totalVotingPowerE8s = data.metrics.find((metric) => {
+      const totalVotingPowerE8s = response.metrics.find((metric) => {
         return metric.name === "governance_voting_power_total";
       });
 
@@ -401,7 +35,7 @@
       ) {
         throw new Error(
           `governance_voting_power_total cannot be found in metrics ${JSON.stringify(
-            data.metrics
+            response.metrics
           )}`
         );
       }
