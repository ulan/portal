--- conflicted
+++ resolved
@@ -1654,7 +1654,7 @@
     ],
     "github": "https://github.com/lukasvozda/bitshop",
     "twitter": "https://twitter.com/bitshopicp"
-<<<<<<< HEAD
+
   },
   {
     "id": "EMC-Protocol",
@@ -1671,9 +1671,7 @@
     ],
     "github": "https://github.com/EMCprotocol/emc_java_sdk",
     "twitter": "https://twitter.com/EMCprotocol"
-=======
 
->>>>>>> 68b1d8ce
   }
 
 ]