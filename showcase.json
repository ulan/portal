--- conflicted
+++ resolved
@@ -2939,7 +2939,6 @@
   "submittableId": "26384395"
 },
   {
-<<<<<<< HEAD
   "name": "DooCoins",
   "description": "Reward your kids with DooCoins for their good behaviour, completing chores, and personal achievements.\n",
   "website": "https://www.doo.co",
@@ -2959,8 +2958,8 @@
   "twitter": "https://twitter.com/DooCoins",
   "youtube": "https://www.youtube.com/watch?v=erIM8kGC7iU&ab_channel=DooCoins",
   "submittableId": "20511180"
-}
-=======
+},
+  {
     "name": "IC WebSocket",
     "description": "IC WebSocket enables you to establish a WebSocket connection between your canister and any client, such as the user browsers. Finally, you can send updates to your users directly from the canister!",
     "website": "https://demo.icws.io",
@@ -2980,5 +2979,4 @@
     "youtube": "https://www.youtube.com/@omnianetwork2947",
     "submittableId": "43839848"
   }
->>>>>>> 42e490ac
 ]