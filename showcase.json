[
  {
      "id": "joined-africa",
      "name": "Joined Africa",
      "oneLiner": "Joined Africa is a marketplace where sellers advertise products in crypto currency, connecting buyers directly with sellers within Africa.",
      "website": "https://fo2ol-uqaaa-aaaap-abdna-cai.icp0.io/",
      "tags": ["SocialFi"],
      "description": "At Joined Africa, we are dedicated to providing a seamless online marketplace that connects sellers and buyers, locally and globally within Africa. Our platform empowers sellers to advertise their products, expand their reach, and effortlessly connect with potential buyers. Meanwhile, buyers can explore a wide range of categories, including properties, electronics, fashion, vehicles, and more. Communication between buyers and sellers is essential, and we've made it convenient through our built-in messaging application. When a seller lists a product on our site, interested buyers can contact them directly using our chat application.",
      "logo": "/img/showcase/joined-africa_logo.jpg",
      "usesInternetIdentity": true,
      "youtube": "https://www.youtube.com/@JoinedAfrica",
      "screenshots": ["/img/showcase/joined-africa_screenshot_0.jpeg", "/img/showcase/joined-africa_screenshot_1.png"],
      "video": "img/showcase/joined-africa_video.mp4",
      "videoContentType": "video/mp4",
      "submittableId": "36375564"
  },
  {
    "id": "dscvr",
    "name": "DSCVR",
    "oneLiner": "Social portals, community airdrops, crypto tipping on chain",
    "website": "https://dscvr.one/",
    "tags": [
      "SocialFi",
      "Bitcoin"
    ],
    "twitter": "https://twitter.com/DSCVR1?s=20&t=qrUKGHeyFLGiBQjpj3iI9A",
    "description": "DSCVR is an end-to-end decentralized Web3 social media platform that allows communities to form into groups called Portals. These Portals can be NFT gated, airdrop fungible and non-fungible tokens to their members and much more. DSCVR also allows for tipping posts in a growing number of cryptos, supporting ckBTC, a Bitcoin twin living on the Internet Computer.",
    "usesInternetIdentity": true,
    "stats": "200,000+ users",
    "display": "Large",
    "logo": "/img/showcase/dscvr_logo.webp",
    "screenshots": [
      "/img/showcase/dscvr_screenshot.webp"
    ]
  },
  {
    "id": "distrikt",
    "name": "distrikt",
    "oneLiner": "Censorship-resistant fully on-chain social media platform",
    "website": "https://distrikt.app",
    "tags": [
      "SocialFi",
      "Bitcoin"
    ],
    "twitter": "https://twitter.com/DistriktApp?s=20&t=FIuSJzaUxndtjKLTpwmCEw",
    "description": "Distrikt is a completely decentralized, community-owned Web3 social media platform. Users of the platform will soon be able vote on upgrades, and no user data will ever be mined or sold. Create your account, secured by Internet Identity today.",
    "usesInternetIdentity": true,
    "authOrigins": ["https://distrikt.app", "https://az5sd-cqaaa-aaaae-aaarq-cai.ic0.app/"],
    "display": "Large",
    "stats": "110,000+ users",
    "logo": "/img/showcase/distrikt_logo.webp",
    "screenshots": [
      "/img/showcase/distrikt_screenshot.webp"
    ]
  },
  {
    "id": "kontribute",
    "name": "Kontribute",
    "oneLiner": "Web3 storytelling",
    "website": "https://kontribute.app",
    "tags": [
      "SocialFi",
      "NFT"
    ],
    "twitter": "https://twitter.com/TeamBonsai_ICP",
    "description": "Kontribute is a web3 creators platform that brings story writing and digital art collectibles together. Features include: decentralized story storage, likes, tipping, polls, NFT marketplace and NFT minting.",
    "github": "https://github.com/teambonsai/bonsai_dapp",
    "usesInternetIdentity": true,
    "stats": "1000+ users",
    "display": "Normal",
    "logo": "/img/showcase/kontribute_logo.webp",
    "screenshots": [
      "/img/showcase/kontribute_screenshot_0.webp"
    ]
  },
  {
    "id": "bitfinity-evm",
    "name": "Bitfinity EVM",
    "website": "https://bitfinity.network/",
    "tags": [
      "DeFi",
      "Tools / Infrastructure"
    ],
    "twitter": "https://twitter.com/bitfinitynet",
    "description": "Bitfinity is the EVM compatibility layer for the IC. Using Bitfinity, you can deploy your Solidity smart contracts to the Internet Computer, taking advantage of is many advantageous DeFi capabilities: HTTP Outcalls, the BTC integration and more.",
    "usesInternetIdentity": true,
    "stats": "1000+ TPS",
    "display": "Large",
    "logo": "/img/showcase/bitfinity_evm.png",
    "screenshots": [
      "/img/showcase/bitfinity_showcase.png"
    ]
  },
  {
    "id": "juno",
    "name": "Juno",
    "oneLiner": "Build Web3 Apps Like It's Web2",
    "website": "https://juno.build",
    "tags": [
      "Tools / Infrastructure"
    ],
    "twitter": "https://twitter.com/junobuild",
    "github": "https://github.com/buildwithjuno/juno",
    "description": "Juno is an open-source platform that combines the power of Web3 with the ease and simplicity of Web2 development, enabling programmers to build decentralized apps faster and easier than ever before.",
    "display": "Large",
    "usesInternetIdentity": true,
    "authOrigins": ["https://console.juno.build"],
    "logo": "/img/showcase/juno_logo.svg",
    "screenshots": [
      "/img/showcase/juno_social_image.png"
    ]
  },
  {
    "id": "kinic",
    "name": "Kinic",
    "oneLiner": "The world's first Web3 search engine",
    "website": "https://74iy7-xqaaa-aaaaf-qagra-cai.ic0.app/",
    "tags": [
      "Tools / Infrastructure"
    ],
    "twitter": "https://twitter.com/kinic_app?s=20&t=PVKALcCRCdZIgr0U4sDWeg",
    "description": "The world’s first Web3 search engine indexing all Internet Computer based dapps.",
    "stats": "3,000,000+ searches",
    "display": "Large",
    "usesInternetIdentity": true,
    "logo": "/img/showcase/kinic_logo.webp",
    "screenshots": [
      "/img/showcase/kinic_screenshot.webp"
    ]
  },
  {
    "id": "infinityswap",
    "name": "InfinitySwap",
    "website": "https://infinityswap.one/",
    "tags": [
      "DeFi",
      "Wallet"
    ],
    "twitter": "https://twitter.com/infinity_swap",
    "description": "InfinitySwap is a platform to create, stake, and swap tokens on the Internet Computer. Backed by Polychain Capital and 9YardsCapital (amongst others) - InfinitySwap offers users the ability to swap tokens cheaply with their novel technology, built on the ICP blockchain.",
    "stats": "$1.5M Invested PolyChain Capital + a16z",
    "logo": "/img/showcase/infinityswap_logo.webp",
    "screenshots": [
      "/img/showcase/infinityswap_screenshot_0.webp"
    ]
  },
  {
    "id": "openchat",
    "name": "OpenChat",
    "oneLiner": "Decentralized alternative to WhatsApp",
    "website": "https://oc.app/",
    "tags": [
      "SocialFi",
      "Bitcoin"
    ],
    "description": "OpenChat is a fully decentralized real-time messaging service that is indistinguishable from Web2 chat apps, while living 100% on the blockchain. This allows users to send crypto to each other - including Bitcoin - and own a part of OpenChat through CHAT tokens.",
    "usesInternetIdentity": true,
    "display": "Large",
    "stats": "80,000+ users",
    "logo": "/img/showcase/openchat_logo.webp",
    "screenshots": [
      "/img/showcase/openchat-screenshot.webp"
    ]
  },
  {
    "id": "icpcoins",
    "name": "ICP Coins",
    "oneLiner": "DEX stats aggregator",
    "website": "https://icpcoins.com",
    "tags": [
      "DeFi",
      "Bitcoin"
    ],
    "description": "IC coins by market cap. Aggregates stats from all Internet Computer based DEXes. Price, Volume & liquidity score charts.",
    "usesInternetIdentity": false,
    "stats": "1000 users",
    "logo": "/img/showcase/icpcoins_logo.png",
    "github": "https://github.com/vvv-interactive/icpcoins",
    "screenshots": [
      "/img/showcase/icpcoins_screenshot_0.jpg"
    ]
  },
  {
    "id": "internetcomputerorgwebsite",
    "name": "ICP website",
    "oneLiner": "Educational website for the Internet Computer",
    "website": "https://internetcomputer.org",
    "github": "https://github.com/dfinity/portal",
    "tags": [
      "SocialFi"
    ],
    "description": "The website you're scrolling now, internetcomputer.org is itself a dapp hosted 100% on the Internet Computer - including images and videos.",
    "display": "Normal",
    "logo": "/img/showcase/internetcomputerorgwebsite_logo.webp",
    "screenshots": [
      "/img/showcase/internetcomputerorgwebsite_screenshot_0.webp"
    ]
  },
  {
    "id": "bitfinitywallet",
    "name": "Bitfinity Wallet",
    "oneLiner": "A wallet to store and manage NFTs, Tokens, and connect to dapps on the Internet Computer.",
    "website": "https://wallet.infinityswap.one/",
    "tags": [
      "Wallet",
      "Bitcoin"
    ],
    "description": "The Bitfinity Wallet is a multi-chain wallet built and open sourced by InfinitySwap. It is a browser extension that allows you to store and transfer your BTC, ICP, SNS-1, NFT and other tokens - as well as log into Internet Computer dapps with a single click. The InfinitySwap Wallet also supports Internet Identity, the powerful authentication framework provided by the Internet Computer.",
    "display": "Large",
    "logo": "/img/showcase/bitfinitywallet_logo.webp",
    "videoContentType": "video/mp4",
    "screenshots": [
      "/img/showcase/bitfinitywallet_screenshot.webp"
    ]
  },
  {
    "id": "uniswapfrontendontheic",
    "name": "Uniswap Front End on the IC",
    "website": "https://yrog5-xqaaa-aaaap-qa5za-cai.ic0.app/#/swap",
    "github": "https://github.com/domwoe/uniswap_ui_on_ic",
    "tags": [
      "DeFi"
    ],
    "description": "Uniswap's frontend hosted on the Internet Computer with canister-based wallet integration. Thanks to the Internet Computer, traditional DeFi solutions can now be completely decentralized, having their frontend hosted on ICP. There is no longer a need to include centralized cloud providers in a decentralized application.",
    "usesInternetIdentity": true,
    "oneLiner": "Front-End On-Chain",
    "display": "Normal",
    "logo": "/img/showcase/uniswapfrontendontheic_logo.webp",
    "video": "/img/showcase/uniswapfrontendontheic_video.mp4",
    "videoContentType": "video/mp4",
    "screenshots": []
  },
  {
    "id": "ntagle",
    "name": "ntagle",
    "oneLiner": "Proof of Physical Ownership Platform",
    "tags": [
      "NFT",
      "Wallet",
      "Bitcoin"
    ],
    "description": "ntagle connects inexpensive physical NFC tags to canisters, giving IC dapp developers the ability to create transferrable HW wallets, Physical NFTs, etc. Any tag can use any integration, meaning dapps can make web3 phygital experiences available to all ntagle owners with a single deploy.",
    "usesInternetIdentity": false,
    "stats": "Working MVP",
    "logo": "/img/showcase/ntagle_icon.webp",
    "github": "https://github.com/InternetComputerOG/ntagle-core",
    "twitter": "https://twitter.com/ntagled",
    "website": "https://github.com/InternetComputerOG/ntagle-core",
    "screenshots": []
  },
  {
    "id": "seers",
    "name": "Seers",
    "website": "https://seers.social/",
    "tags": [
      "SocialFi"
    ],
    "description": "What if there was decentralized Twitter that included prediction markets? Seers is Web3 social media platform hosted 100% on-chain combining social media features with prediction markets.",
    "usesInternetIdentity": true,
    "stats": "10,000 users + TVL",
    "display": "Normal",
    "logo": "/img/showcase/seers_logo.webp",
    "screenshots": []
  },
  {
    "id": "taggr",
    "name": "TAGGR",
    "website": "https://taggr.link",
    "tags": [
      "SocialFi"
    ],
    "twitter": "https://twitter.com/TaggrNetwork",
    "description": "Fully on-chain and fully autonomous SocialFi network. A simple way to publish content on a public compute infrastructure. No Ponzinomics - TAGGR has a sustainable tokenomics model that rewards quality posts and removes incentive to spam.",
    "usesInternetIdentity": true,
    "authOrigins": ["https://taggr.link", "https://6qfxa-ryaaa-aaaai-qbhsq-cai.ic0.app"],
    "display": "Normal",
    "stats": "24,000+ posts",
    "logo": "/img/showcase/taggr_logo.webp",
    "oneLiner": "Blending forums and blogs - controlled by a DAO",
    "screenshots": [
      "/img/showcase/taggr_screenshot_0.webp"
    ]
  },
  {
    "id": "funded",
    "name": "Funded",
    "oneLiner": "Fund your favorite projects and get NFT rewards",
    "website": "https://funded.app/",
    "tags": [
      "SocialFi",
      "DeFi",
      "Bitcoin"
    ],
    "twitter": "https://twitter.com/funded_app",
    "description": "Web3 crowdfunding! Thanks to ICP's low transaction fees and advanced smart contract technology, you can participate in crowdfunding with ICP, BTC and ETH without worrying about losing money on gas fees.",
    "usesInternetIdentity": true,
    "stats": "83,000+ ICP funded",
    "display": "Normal",
    "logo": "/img/showcase/funded_logo.webp",
    "screenshots": []
  },
  {
    "id": "contentfly",
    "name": "Content Fly",
    "website": "https://contentfly.app/",
    "tags": [
      "SocialFi"
    ],
    "description": "Content Fly is a Web3 Job Management Tool & Marketplace. It allows content buyers & creators to work together with the security of an escrow payment and DAO based dispute resolution. IP is protected and transferred as an NFT.",
    "usesInternetIdentity": true,
    "display": "Normal",
    "logo": "/img/showcase/contentfly_logo.webp",
    "screenshots": [
      "/img/showcase/contentfly_screenshot_0.webp"
    ]
  },
  {
    "id": "icdex",
    "name": "ICDex",
    "website": "https://avjzx-pyaaa-aaaaj-aadmq-cai.raw.ic0.app/ICDex",
    "tags": [
      "DeFi",
      "Bitcoin"
    ],
    "description": "ICDex is flagship product by ICLighthouse, an orderbook based DEX that runs 100% on-chain. The world's first orderbook DEX - made possible by advanced ICP smart contracts",
    "usesInternetIdentity": true,
    "stats": "Supports ckBTC",
    "twitter": "https://twitter.com/ICLighthouse",
    "display": "Normal",
    "logo": "/img/showcase/icdex_logo.webp",
    "screenshots": []
  },
  {
    "id": "dank",
    "name": "Dank",
    "oneLiner": "Decentralized Cycles Bank",
    "website": "https://dank.ooo/",
    "tags": [
      "DeFi",
      "Tools / Infrastructure"
    ],
    "twitter": "https://twitter.com/psychedelicDAO",
    "description": "Dank is the first Decentralized Bank built on the Internet Computer, developed by Fleek. Through a collection of Open Internet Services for users and developers, Dank makes cycles management seamless.",
    "logo": "/img/showcase/dank_logo.webp",
    "screenshots": [
      "/img/showcase/dank_screenshot_0.webp"
    ]
  },
  {
    "id": "omnic",
    "name": "Omnic",
    "oneLiner": "Crosschain Messaging Protocol & Token Bridge Between the Internet Computer and EVM Chains",
    "website": "https://omnic.network",
    "tags": [
      "Tools / Infrastructure",
      "DeFi"
    ],
    "description": "Omnic is a Crosschain messaging protocol built on the Internet Computer, Omnic Token Bridge helps bring liquidity on EVM networks to the Internet Computer",
    "usesInternetIdentity": false,
    "logo": "/img/showcase/omnic_logo.webp",
    "screenshots": [
      "/img/showcase/omnic_screenshot_0.webp"
    ],
    "videoContentType": "video/mp4",
    "video": "/img/showcase/omnic_video.mp4"
  },
  {
    "id": "unfoldvr",
    "name": "UnfoldVR",
    "oneLiner": "Decentralizing asset Creation and Discovery for the Metaverse",
    "website": "https://jmorc-qiaaa-aaaam-aaeda-cai.ic0.app/",
    "tags": [
      "Metaverse",
      "NFT",
      "Tools / Infrastructure"
    ],
    "twitter": "https://twitter.com/unfold_vr",
    "description": "UnfoldVR empowers creators to author 3D NFTs using easy-to-use tools both on the Web and in Virtual Reality.",
    "usesInternetIdentity": true,
    "display": "Normal",
    "logo": "/img/showcase/unfoldvr_logo.webp",
    "video": "/img/showcase/unfoldvr_video.mp4",
    "videoContentType": "video/mp4",
    "screenshots": []
  },
  {
    "id": "plethora",
    "name": "Plethora",
    "website": "https://plethora.game/",
    "tags": [
      "Games",
      "Metaverse",
      "NFT"
    ],
    "twitter": "https://twitter.com/PlethoraGame",
    "description": "Plethora is a Web3 platformer with the goal of rewarding users both with fun gameplay and NFTs. Plethora empowers NFT projects to launch their collections with immersive experiences customized for you. Play now to compete, have fun, and earn rewards.",
    "oneLiner": "3D platformer meets Web3 with NFT rewards",
    "display": "Large",
    "stats": "10,000+ users",
    "logo": "/img/showcase/plethora_logo.webp",
    "screenshots": [
      "/img/showcase/plethora_screenshot.webp"
    ]
  },
  {
    "id": "entrepot",
    "name": "Entrepot",
    "oneLiner": "ICP's most popular NFT marketplace",
    "website": "https://entrepot.app/",
    "tags": [
      "NFT"
    ],
    "twitter": "https://twitter.com/toniqlabs",
    "description": "Entrepot is a decentralized NFT marketplace developed by ToniqLabs, the creators behind Rise of the Magni, Stoic Wallet, Cronic NFTs, and Exponent. Entrepot provides users with tools and on-chain services to design, deploy, and manage NFTs and traditional tokens. ",
    "usesInternetIdentity": false,
    "stats": "1,000,000+ ICP volume",
    "display": "Large",
    "logo": "/img/showcase/entrepot_logo.webp",
    "screenshots": [
      "/img/showcase/entrepot_screenshot.webp"
    ]
  },
  {
    "id": "origyn",
    "name": "Origyn",
    "oneLiner": "NFT-Based Authentication for Luxury Goods ",
    "website": "https://www.origyn.ch/",
    "tags": [
      "NFT"
    ],
    "twitter": "https://twitter.com/ORIGYNTech",
    "description": "The Origyn Foundation is blending luxury goods with NFTs by providing digital verifications for physical objects. Only possible on the Internet Computer. ",
    "github": "https://github.com/origyn-sa",
    "logo": "/img/showcase/origyn_logo.webp",
    "screenshots": [
      "/img/showcase/origyn_screenshot_0.webp"
    ]
  },
  {
    "id": "cubetopia",
    "name": "Cubetopia",
    "oneLiner": "Build and own an NFT World on the blockchain",
    "website": "https://e5owu-aaaaa-aaaah-abs5a-cai.raw.ic0.app/",
    "tags": [
      "Games"
    ],
    "twitter": "https://twitter.com/TheCubetopia",
    "description": "Cubetopia is a Web3 world building game where players can create anything on unique voxel islands also called “worlds”. Each world is a mutable NFT stored on the Internet Computer blockchain. Anyone can visit these islands on chain, while the owner of the NFT can update it by building.",
    "stats": "32,500+ ICP volume",
    "display": "Large",
    "logo": "/img/showcase/cubetopia_logo.webp",
    "screenshots": [
      "/img/showcase/cubetopia_screenshot.webp"
    ]
  },
  {
    "id": "yumi",
    "name": "Yumi",
    "oneLiner": "NFT marketplace for digital and physical assets",
    "website": "https://tppkg-ziaaa-aaaal-qatrq-cai.raw.ic0.app/",
    "tags": [
      "NFT"
    ],
    "twitter": "https://twitter.com/YumiMarketplace",
    "description": "Yumi is a high-speed, low-cost, and fully decentralized NFT marketplace built on the Internet Computer. All digital collectibles available on Yumi are hosted fully on-chain. The minting of NFTs is completely free for creators (no gas fees).",
    "usesInternetIdentity": true,
    "stats": "130,000+ ICP volume",
    "display": "Large",
    "logo": "/img/showcase/yumi_logo.webp",
    "screenshots": [
      "/img/showcase/yumi-screenshot.webp"
    ]
  },
  {
    "id": "icpulse",
    "name": "ICPulse",
    "oneLiner": "Visual metrics for IC's software activity data",
    "website": "https://icpulse.io/",
    "tags": [
      "Tools / Infrastructure"
    ],
    "description": " ICPulse increases the transparency on ICP’s developer ecosystem by aggregating the activity data from GitHub and displaying visual metrics in an effective dashboard.",
    "usesInternetIdentity": false,
    "logo": "/img/showcase/icpulse_logo.svg",
    "github": "https://github.com/CrossChainLabs-ICP",
    "twitter": "https://twitter.com/CrossChain_Labs/status/1626495037734285312?s=20",
    "screenshots": [
      "static/img/showcase/ICPulse_screenshot.jpg"
    ],
    "submittableId": "32418389"
  },
  {
    "id": "hot-or-not",
    "name": "Hot or Not",
    "oneLiner": "Token rewards for both content creators and lurkers",
    "website": "https://hotornot.wtf/",
    "tags": [
      "SocialFi"
    ],
    "description": "Hot or Not is a decentralized short-form video based social media platform, which integrates prediction markets for content. In addition to sharing their own videos, users can also speculate on videos of other users by staking tokens and voting whether a video will become 'Hot' or 'Not' to earn rewards.",
    "usesInternetIdentity": true,
    "stats": "55,000+ users",
    "logo": "/img/showcase/hot_or_not_logo.svg",
    "screenshots": [
      "/img/showcase/hot_or_not_screenshot_0.jpg"
    ],
    "videoContentType": "video/mp4",
    "video": "/img/showcase/hot_or_not_video.mp4"
  },
  {
    "id": "dgdg",
    "name": "DGDG",
    "oneLiner": "The most comprehensive browsing experience for NFTs. Sort & filter by price and rarity, expose floors, and much more.",
    "website": "https://www.dgastonia.com/nfts/collections/",
    "tags": [
      "NFT"
    ],
    "description": "The most comprehensive browsing experience for NFTs. Brwose any NFT collection on the Internet Computer, sort & filter by price or rarity, expose floors, and much more.",
    "usesInternetIdentity": false,
    "logo": "/img/showcase/dgdg_logo.webp"
  },
  {
    "id": "sly",
    "name": "SLY",
    "oneLiner": "Seamless CLI for the Internet Computer",
    "website": "https://sly.ooo/",
    "tags": [
      "Tools / Infrastructure"
    ],
    "twitter": "https://twitter.com/psychedelicDAO",
    "description": "SLY, developed by PsychedelicDAO, is a seamless Command Line Interface (CLI) for the Internet Computer. SLY is an open-source, and collaborative CLI - providing abstractions, templates, and tools to kick-start and speed-up Internet Computer development.",
    "github": "https://github.com/psychedelic/sly",
    "display": "Normal",
    "logo": "/img/showcase/sly_logo.svg",
    "screenshots": [
      "/img/showcase/sly_screenshot_0.webp"
    ]
  },
  {
    "id": "sudograph",
    "name": "Sudograph",
    "website": "https://i67uk-hiaaa-aaaae-qaaka-cai.raw.ic0.app/",
    "tags": [
      "Tools / Infrastructure"
    ],
    "description": "Sudograph is a GraphQL database for the Internet Computer. Its goal is to become the simplest way to develop applications for the IC by providing flexibility and out-of-the-box data management.",
    "github": "https://github.com/sudograph/sudograph",
    "logo": "/img/showcase/sudograph_logo.webp",
    "screenshots": [
      "/img/showcase/sudograph_screenshot_0.webp"
    ]
  },
  {
    "id": "finterest",
    "name": "Finterest",
    "website": "https://tyhcm-sqaaa-aaaah-abjya-cai.raw.ic0.app/#/",
    "tags": [
      "DeFi",
      "Bitcoin"
    ],
    "twitter": "https://twitter.com/finterestICP",
    "description": "Lend and borrow against your crypto without bridging it across chains. Yes, even Bitcoin",
    "stats": "$1.5M+ Raised",
    "logo": "/img/showcase/finterest_logo.webp",
    "screenshots": [
      "/img/showcase/finterest_screenshot_0.webp"
    ]
  },
  {
    "id": "canlista",
    "name": "Canlista",
    "oneLiner": "Internet Computer Canister Registry",
    "website": "https://k7gat-daaaa-aaaae-qaahq-cai.ic0.app/",
    "tags": [
      "Tools / Infrastructure"
    ],
    "description": "The Internet Computer community canister registry. Find, publish and extend applications and services built on the Internet Computer. Log in with Internet Identity. ",
    "usesInternetIdentity": true,
    "logo": "/img/showcase/canlista_logo.webp",
    "screenshots": [
      "/img/showcase/canlista_screenshot_0.webp"
    ]
  },
  {
    "id": "nnscat",
    "name": "NNSCat",
    "website": "https://iz6s6-kqaaa-aaaae-qaakq-cai.ic0.app/",
    "tags": [
      "Tools / Infrastructure"
    ],
    "description": "An intuitive email-style inbox for NNS proposals",
    "logo": "/img/showcase/nnscat_logo.png",
    "screenshots": [
      "/img/showcase/nnscat_screenshot_0.jpg"
    ]
  },
  {
    "id": "sandbless",
    "name": "Sand Bless",
    "oneLiner": "Sandblasting and serigraphy artworks",
    "website": "https://qob3k-7yaaa-aaaao-aahdq-cai.ic0.app/",
    "tags": [
      "Tools / Infrastructure"
    ],
    "description": "Sandblasting and glass serigraphy. Artistic and craftsmen artworks signed with unique verifiable mark numbers and linked imprints using Internet Computer Canisters technology.",
    "github": "https://github.com/branciard/SandBlessCanisters",
    "usesInternetIdentity": false,
    "logo": "/img/showcase/sandbless_logo.webp",
    "screenshots": [
      "/img/showcase/sandbless_screenshot_0.webp"
    ]
  },
  {
    "id": "missionispossible",
    "name": "Mission Is Possible",
    "website": "https://to3ja-iyaaa-aaaai-qapsq-cai.raw.ic0.app/",
    "tags": [
      "Games"
    ],
    "description": "Mission is Possible - 3rd place winner of the DSCVR Hackathon Season 2 - is a PVP third person shooter hosted on the Internet Computer blockchain. The John Wick inspired game is built using the Unity 3D Game Engine, and hosted on the IC enabling decentralized login with Internet Identity. ",
    "usesInternetIdentity": true,
    "oneLiner": "3rd Place DSCVR Hackathon",
    "display": "Normal",
    "logo": "/img/showcase/missionispossible_logo.webp",
    "screenshots": [
      "/img/showcase/missionispossible_screenshot_0.webp"
    ]
  },
  {
    "id": "catalyze",
    "name": "Catalyze",
    "website": "https://aqs24-xaaaa-aaaal-qbbea-cai.ic0.app/",
    "tags": [
      "SocialFi",
      "Bitcoin"
    ],
    "description": "Catalyze is a decentralized social and community-building platform designed to host engaged and thriving Web3 communities. With a unique and customized engagement economy, Catalyze communities and their members will be rewarded for their participation and contribution. Main features include: direct communication, event & task management, integrated Web3 wallets, NFT Gating, NFT airdrop & sales management.",
    "usesInternetIdentity": true,
    "oneLiner": "Manage your Web3 communities and events",
    "display": "Large",
    "stats": "275+ groups",
    "logo": "/img/showcase/catalyze_logo.webp",
    "screenshots": [
      "/img/showcase/catalyze_screenshot.webp"
    ]
  },
  {
    "id": "icpexplorer",
    "name": "ICP Explorer",
    "website": "https://www.icpexplorer.org/#/datacenters",
    "tags": [
      "Tools / Infrastructure"
    ],
    "description": "ICP Explorer, a project started in 2018, is an open-source, community-built dashboard and explorer for the Internet Computer, providing live information and statistics about the network, governance, and the ICP utility token, including account and transaction information.",
    "logo": "/img/showcase/icpexplorer_logo.webp",
    "video": "/img/showcase/icpexplorer_video.mp4",
    "videoContentType": "video/mp4",
    "screenshots": [
      "/img/showcase/icpexplorer_screenshot_0.webp"
    ]
  },
  {
    "id": "icme",
    "name": "ICME",
    "website": "https://sygsn-caaaa-aaaaf-qaahq-cai.raw.ic0.app/",
    "tags": [
      "Tools / Infrastructure"
    ],
    "description": "ICME is a no-code tool that makes it easy for anyone to build and deploy beautiful websites on the Internet Computer. Launch your blog or business's website on the Internet Computer today.",
    "usesInternetIdentity": true,
    "logo": "/img/showcase/icme_logo.webp",
    "screenshots": [
      "/img/showcase/icme_screenshot_0.webp",
      "/img/showcase/icme_screenshot_1.webp"
    ]
  },
  {
    "id": "sagatarot",
    "name": "Saga Tarot",
    "website": "https://5nl7c-zqaaa-aaaah-qaa7a-cai.raw.ic0.app/",
    "tags": [
      "Games"
    ],
    "description": "Have your fortune told on the Internet Computer. Saga Tarot gives you a tarot reading in one click. The user-friendly dapp is built completely on the Internet Computer, accessible from any browser. What will the future hold for you?",
    "usesInternetIdentity": true,
    "display": "Normal",
    "logo": "/img/showcase/sagatarot_logo.webp",
    "video": "/img/showcase/sagatarot_video.mp4",
    "videoContentType": "video/mp4",
    "screenshots": []
  },
  {
    "id": "jumpymotoko",
    "name": "Jumpy Motoko",
    "website": "https://65t4u-siaaa-aaaal-qbx4q-cai.ic0.app/",
    "tags": [
      "Games"
    ],
    "description": "Unity play to earn game on Internet Computer. Comes with code sample so you can deploy your own Unity play to earn game too.",
    "github": "https://github.com/therealbryanho/IC-Code-Sample-Unity-Play-to-Earn-Game",
    "display": "Normal",
    "logo": "/img/showcase/jumpymotoko_logo.webp",
    "screenshots": [
      "/img/showcase/jumpymotoko_screenshot.webp"
    ]
  },
  {
    "id": "icdrive",
    "name": "IC Drive",
    "website": "https://rglue-kyaaa-aaaah-qakca-cai.ic0.app/#/",
    "tags": [
      "Tools / Infrastructure"
    ],
    "description": "A decentralized private file storage dapp built on the Internet Computer. Store and securely share any type from anywhere in the world with this decentralized version of Box, or Google Drive. ",
    "usesInternetIdentity": true,
    "logo": "/img/showcase/icdrive_logo.webp",
    "screenshots": [
      "/img/showcase/icdrive_screenshot_0.webp",
      "/img/showcase/icdrive_screenshot_1.webp"
    ]
  },
  {
    "id": "crowdgovorg",
    "name": "CrowdGov.org",
    "oneLiner": "The simplified, one stop shop for IC Governance.",
    "website": "https://crowdgov.org",
    "tags": [
      "Tools / Infrastructure"
    ],
    "description": "The crowdgov.org website is dedicated to simplified governance for the internet computer. You will find information about how to participate in governance and how to maximize voting rewards. A variety of research tools are provided to help you learn more about NNS ecosystem participants and the current state of decentralization.",
    "usesInternetIdentity": true,
    "display": "Normal",
    "logo": "/img/showcase/crowdgovorg_logo.webp",
    "screenshots": [
      "/img/showcase/crowdgovorg_screenshot_0.webp"
    ]
  },
  {
    "id": "difibase",
    "name": "Difibase",
    "oneLiner": "Difibase - NoSQL database management system on the Internet Computer",
    "website": "https://7wwjw-5iaaa-aaaan-qbguq-cai.ic0.app/",
    "tags": [
      "Tools / Infrastructure"
    ],
    "description": "Difibase is a database provider (NoSQL). You can use the system's database or integrate your own!",
    "usesInternetIdentity": false,
    "display": "Normal",
    "logo": "/img/showcase/difibase_logo.webp",
    "screenshots": [
      "/img/showcase/difibase_screenshot_0.webp"
    ]
  },
  {
    "id": "internetidentity",
    "name": "Internet Identity",
    "oneLiner": "Decentralized Anonymous Blockchain Authentication",
    "website": "https://identity.ic0.app/",
    "tags": [
      "Tools / Infrastructure"
    ],
    "description": "Internet Identity is a privacy-enhancing authentication framework for applications on the Internet Computer. It provides users with a easy-to-use and secure anonymizing login to Web3 services running on ICP without being tracked across dapps.",
    "github": "https://github.com/dfinity/internet-identity",
    "usesInternetIdentity": true,
    "stats": "1 000 000+ ",
    "logo": "/img/showcase/internetidentity_logo.webp",
    "screenshots": [
      "/img/showcase/internetidentity_screenshot_0.gif"
    ]
  },
  {
    "id": "azle",
    "name": "Azle",
    "oneLiner": "TypeScript CDK for the Internet Computer",
    "website": "https://demergent-labs.github.io/azle/azle.html",
    "tags": [
      "Tools / Infrastructure"
    ],
    "description": "Azle is a TypeScript Canister Development Kit (CDK) for the Internet Computer. In other words, it's a TypeScript/JavaScript runtime for building applications on the IC.",
    "usesInternetIdentity": false,
    "logo": "/img/showcase/azle_logo.svg",
    "github": "https://github.com/demergent-labs/azle",
    "screenshots": [
      "/img/showcase/azle_screenshot_0.jpg"
    ]
  },
  {
    "id": "kybra",
    "name": "Kybra",
    "oneLiner": "Python CDK for the Internet Computer",
    "website": "https://github.com/demergent-labs/kybra",
    "tags": [
      "Tools / Infrastructure"
    ],
    "description": "Kybra is a Python Canister Development Kit (CDK) for the Internet Computer. In other words, it's a Python runtime for building applications on the IC.",
    "usesInternetIdentity": false,
    "logo": "/img/showcase/kybra_logo.svg",
    "screenshots": [
      "/img/showcase/kybra_screenshot_0.jpg"
    ]
  },
  {
    "id": "motokoplayground",
    "name": "Motoko Playground",
    "oneLiner": "Free IDE to Learn Motoko",
    "website": "https://m7sm4-2iaaa-aaaab-qabra-cai.raw.ic0.app/",
    "tags": [
      "Tools / Infrastructure"
    ],
    "description": "The Motoko Playground is an IDE for developers to learn Motoko - the native language for the Internet Computer blockchain. Deploy canister smart contracts for free, directly within a browser, without needing to download an SDK or set up a wallet.",
    "github": "https://github.com/dfinity/motoko-playground",
    "usesInternetIdentity": false,
    "display": "Normal",
    "logo": "/img/showcase/motokoplayground_logo.webp",
    "video": "/img/showcase/motokoplayground_video.mp4",
    "videoContentType": "video/mp4",
    "screenshots": []
  },
  {
    "id": "windowsic",
    "name": "Windows IC",
    "website": "https://3ix2y-naaaa-aaaad-qap6a-cai.raw.ic0.app/",
    "tags": [
      "Tools / Infrastructure"
    ],
    "description": "Windows IC is a React Dapp built on the Internet Computer. Mimicking what a chromebook can do, but for a mimic of the Windows Operating System, this decentralized desktop allows anyone to access some of their favorite programs from any browser.",
    "logo": "/img/showcase/windowsic_logo.webp",
    "screenshots": [
      "/img/showcase/windowsic_screenshot_0.webp"
    ]
  },
  {
    "id": "nnsfront-enddapp",
    "name": "NNS Dapp",
    "oneLiner": "Dapp for Staking Neurons + Voting On-Chain",
    "website": "https://nns.ic0.app",
    "tags": [
      "Wallet",
      "Tools / Infrastructure",
      "Bitcoin"
    ],
    "description": "The NNS front-end dapp allows anyone to interact with the Internet Computer's Network Nervous System with a user-friendly UI. Served completely end-to-end through blockchain, this dapp allows you to manage ICP, stake neurons, participate in voting, and earn governance rewards.",
    "usesInternetIdentity": true,
    "logo": "/img/showcase/nnsfront-enddapp_logo-dark.webp",
    "screenshots": [
      "/img/showcase/nnsfront-enddapp_screenshot_0.webp"
    ]
  },
  {
    "id": "tipjar",
    "name": "Tipjar",
    "website": "https://tipjar.rocks",
    "tags": [
      "Tools / Infrastructure"
    ],
    "description": "A tool to donate cycles to canisters as well as keep them monitored.",
    "github": "https://github.com/ninegua/tipjar",
    "usesInternetIdentity": true,
    "display": "Normal",
    "logo": "/img/showcase/tipjar_logo.webp",
    "screenshots": [
      "/img/showcase/tipjar_screenshot_0.webp"
    ]
  },
  {
    "id": "ics",
    "name": "ICS",
    "website": "https://internetcomputerservices.com/",
    "tags": [
      "Tools / Infrastructure"
    ],
    "description": "Build scalable DApps on internet computer with ease. Build, manage and ship dApps with just a few clicks",
    "usesInternetIdentity": false,
    "display": "Normal",
    "logo": "/img/showcase/ics_logo.webp",
    "screenshots": [
      "/img/showcase/ics_screenshot_0.webp"
    ]
  },
  {
    "id": "aedile",
    "name": "aedile",
    "website": "https://aedile.io",
    "twitter": "https://twitter.com/aedile_ic",
    "tags": [
      "Tools / Infrastructure"
    ],
    "description": "Build and fund, 100% on chain aedile is the first open and decentralized service offering individuals, teams, and communities, an alternative to their favorite management tools.",
    "usesInternetIdentity": true,
    "logo": "/img/showcase/aedile_logo.webp",
    "screenshots": [
      "/img/showcase/aedile_screenshot_0.webp"
    ]
  },
  {
    "id": "riseofthemagni",
    "name": "Rise of the Magni",
    "website": "https://riseofthemagni.com/",
    "tags": [
      "Games"
    ],
    "description": "Rise of the Magni, built by Toniq Labs, winner of the DSCVR hackathon for games on the Internet Computer. Buy, earn, and trade collectibles, compete in tactical battles online to earn in-game tokens, and venture through story mode to experience one of the first games built on the Internet Computer.",
    "usesInternetIdentity": true,
    "logo": "/img/showcase/riseofthemagni_logo.webp",
    "screenshots": [
      "/img/showcase/riseofthemagni_screenshot_0.webp"
    ]
  },
  {
    "id": "portal",
    "name": "Portal",
    "oneLiner": "Onchain Video Streaming Infrastructure",
    "website": "https://app.portal.one",
    "tags": [
      "Tools / Infrastructure",
      "NFT"
    ],
    "description": "Portal is a web3 video infrastructure platform built entirely on the Internet Computer blockchain. Portal enables developers to easily replace their current web2 video solutions with a native web3 video service at a fraction of the cost. Portal Channels give creators ownership and control over their video environment whilst offering fans great viewing experiences and real rewards like automatically generated digital collectibles that grant access to private video content.",
    "github": "https://github.com/NFT-Portal",
    "logo": "/img/showcase/portal_logo.webp",
    "video": "/img/showcase/portal_video.mp4",
    "videoContentType": "video/mp4",
    "screenshots": []
  },
  {
    "id": "welcomeintothemetaverse",
    "name": "Welcome Into the Metaverse",
    "website": "https://lc7ip-3iaaa-aaaah-aafva-cai.ic0.app/",
    "tags": [
      "Games"
    ],
    "description": "Prize winner of the DSCVR hackathon for the Internet Computer - this game brings digital community into a unified virtual space. Find anecdotes from founding ecosystem members, and go through a series of quests.",
    "logo": "/img/showcase/welcomeintothemetaverse_logo.webp",
    "screenshots": [
      "/img/showcase/welcomeintothemetaverse_screenshot_0.webp"
    ]
  },
  {
    "id": "icmojiorigins",
    "name": "ICmoji Origins",
    "oneLiner": "NFT Based Multiplayer Game On-Chain",
    "website": "https://icmojis.com/",
    "tags": [
      "Games",
      "NFT"
    ],
    "description": "ICmoji Origins is an NFT-based multiplayer game built end-to-end on-chain on the Internet Computer. The winner of the DSCVR Hackathon Season 2 features one of the first NFTs on the Internet Computer, ICMojis.",
    "usesInternetIdentity": false,
    "display": "Normal",
    "logo": "/img/showcase/icmojiorigins_logo.webp",
    "video": "/img/showcase/icmojiorigins_video.mp4",
    "videoContentType": "video/mp4",
    "screenshots": []
  },
  {
    "id": "nuance",
    "name": "Nuance",
    "website": "https://exwqn-uaaaa-aaaaf-qaeaa-cai.ic0.app/",
    "tags": [
      "NFT"
    ],
    "description": "Nuance is a Web3.0 blogging platform that is hosted on-chain end-to-end on the Internet Computer. Developed by Aikin Dapps, the alpha of the world's first blogging platform to be hosted entirely on a blockchain has now launched. Nuance aims to bring NFTs into the world of editorial content ownership.",
    "usesInternetIdentity": true,
    "logo": "/img/showcase/nuance_logo.webp",
    "screenshots": [
      "/img/showcase/nuance_screenshot_0.webp"
    ]
  },
  {
    "id": "thewall",
    "name": "The Wall",
    "website": "https://rivyl-6aaaa-aaaaf-qaapq-cai.raw.ic0.app/",
    "tags": [
      "SocialFi"
    ],
    "description": "The Wall is a dapp built on the Internet Computer blockchain, which blends Ethereum's MetaMask authentication with the Internet Computer's native Internet Identity blockchain authentication system. This first example of ETH x ICP allows users to leave any message on the wall for all eternity.",
    "github": "https://github.com/kristoferlund/ic-wall",
    "logo": "/img/showcase/thewall_logo.webp",
    "screenshots": [
      "/img/showcase/thewall_screenshot_0.webp"
    ]
  },
  {
    "id": "modclub",
    "name": "MODCLUB",
    "website": "https://ljyte-qiaaa-aaaah-qaiva-cai.raw.ic0.app/",
    "tags": [
      "SocialFi"
    ],
    "description": "MODCLUB is a decentralized moderation tool based hosted fully on-chain. Built on the Internet Computer, MODCLUB rewards users for effectively moderating content. Currently in beta stages of their solution, users will be rewarded in tokens for moderating their favorite communities.",
    "usesInternetIdentity": true,
    "logo": "/img/showcase/modclub_logo.webp",
    "screenshots": [
      "/img/showcase/modclub_screenshot_0.webp"
    ]
  },
  {
    "id": "nftanvil",
    "name": "NFTAnvil",
    "website": "https://nftanvil.com",
    "tags": [
      "NFT",
      "Metaverse",
      "Games"
    ],
    "description": "NFTAnvil is a wallet, mint & marketplace in the Anvil ecosystem. It's built from scratch and has an alternative & genuine approach to NFTs. It uses Anvil's auto-scaling multi-canister token architecture.",
    "github": "https://github.com/infu/nftanvil",
    "usesInternetIdentity": true,
    "display": "Normal",
    "logo": "/img/showcase/nftanvil_logo.webp",
    "screenshots": [
      "/img/showcase/nftanvil_screenshot_0.webp"
    ]
  },
  {
    "id": "astrox",
    "name": "AstroX ME",
    "oneLiner": "A powerful multichain wallet",
    "website": "https://astrox.me/#/",
    "tags": [
      "Tools / Infrastructure",
      "Wallet",
      "Bitcoin"
    ],
    "description": "ME wallet securing your assets without seed phrase across any devices.",
    "github": "https://github.com/AstroxNetwork",
    "twitter": "https://twitter.com/astrox_network",
    "logo": "/img/showcase/astroxme_logo.webp",
    "display": "Large",
    "screenshots": [
      "/img/showcase/astrox_me_screenshot.webp"
    ]
  },
  {
    "id": "argonstudio",
    "name": "Argon Studio",
    "description": "We'll be your end-to-end partner, whether managing your project from ideation to implementation, or filling gaps in your current team.",
    "tags": [
      "Tools / Infrastructure"
    ],
    "website": "https://argonstudios.xyz/",
    "twitter": "https://twitter.com/ArgonStudiosXYZ",
    "logo": "/img/showcase/argonstudio_logo.webp",
    "submittableId": "34524251"
  },
  {
    "id": "aviatelabs",
    "name": "Aviate Labs",
    "description": "Stop worrying about system failures and slow performance. Our datacenter standby team is here to keep your nodes running at top speed, with round-the-clock monitoring and troubleshooting. Currently managing 70 nodes in 3 datacenters.",
    "tags": [
      "Tools / Infrastructure"
    ],
    "website": "https://www.aviatelabs.co/",
    "github": "https://github.com/aviate-labs?q=&type=all&language=go&sort=stargazers",
    "logo": "/img/showcase/aviatelabs_logo.webp",
    "submittableId": "25140378"
  },
  {
    "id": "canscale",
    "name": "CanScale",
    "description": "Worried about data being persisted or how your data structure will scale across canisters? CanScale can help you focus more on building out your vision, and spend less time thinking about how to scale out your multi canister architecture on the IC.",
    "tags": [
      "Tools / Infrastructure"
    ],
    "website": "https://www.canscale.dev",
    "twitter": "https://twitter.com/can_scale",
    "logo": "/img/showcase/canscale_logo.webp",
    "submittableId": "34140445"
  },
  {
    "id": "cipherproxy",
    "name": "cipher proxy",
    "description": "A web3 research collective and project laboratory developing decentralized projects and protocols",
    "tags": [
      "NFT"
    ],
    "website": "https://www.cipherproxy.com/",
    "twitter": "https://twitter.com/CipherProxyLLC",
    "logo": "/img/showcase/cipherproxy_logo.webp",
    "submittableId": "21787270"
  },
  {
    "id": "codebase",
    "name": "CODEBASE",
    "description": "Decentralized Git hosting and software collaboration, powered by permissionless protocols.",
    "tags": [
      "Tools / Infrastructure"
    ],
    "website": "https://codebase.org/",
    "github": "https://github.com/paulyoung/icfs",
    "twitter": "https://twitter.com/CodebaseLabs",
    "logo": "/img/showcase/codebase_logo.webp"
  },
  {
    "id": "dbox",
    "name": "Dbox",
    "description": "The decentralized inbox built on Internet Computer",
    "tags": [
      "Tools / Infrastructure"
    ],
    "usesInternetIdentity": true,
    "website": "https://dbox.foundation/",
    "twitter": "https://twitter.com/DBOXFoundation?s=20&t=AlMLUWAfM1UU2f_mRzwqCg",
    "discord": "https://discord.gg/rEN6ygpCxK",
    "logo": "/img/showcase/dbox_logo.webp",
    "submittableId": "22737412"
  },
  {
    "id": "eimolad",
    "name": "Eimolad",
    "description": "This is an amazing world inhabited by humans, dwarves, orcs, elves and other fantastic creatures. This is a world of magic and valor. This world is full of mysteries, dangers and incredible adventures. ",
    "tags": [
      "Games"
    ],
    "website": "https://eimolad.com/",
    "twitter": "https://twitter.com/eimolad",
    "discord": "https://discord.gg/qD3R5nDXDZ",
    "logo": "/img/showcase/eimolad_logo.webp",
    "submittableId": "28118212"
  },
  {
    "id": "faefolk",
    "name": "FaeFolk",
    "description": "FaeFolk is a multiplayer, slice of life, NFT role-playing game where you use your NFTs to craft tools, equipment, and train your skills",
    "tags": [
      "Games",
      "NFT"
    ],
    "website": "https://medium.com/faefolk",
    "github": "https://github.com/ICCards/faefolk",
    "twitter": "https://twitter.com/_faefolk",
    "discord": "https://discord.gg/Fe5qYRZrGp",
    "logo": "/img/showcase/faefolk_logo.webp",
    "submittableId": "32841408"
  },
  {
    "id": "icdevs.org",
    "name": "ICDevs.org ",
    "description": "ICDevs.org seeks to provide the general public with community organization, educational resources, funding and scientific discovery",
    "tags": [
      "Tools / Infrastructure"
    ],
    "website": "https://icdevs.org",
    "github": "https://github.com/icdevs/Icdevs_fleeksite",
    "logo": "/img/showcase/icdevs.org_logo.webp",
    "submittableId": "33212854"
  },
  {
    "id": "iclighthouse",
    "name": "ICLightHouse",
    "description": "Incubating true web3 DeFi infrastructure on the Internet Computer. Defi development framework and Defi ecosystem on IC blockchain.",
    "tags": [
      "DeFi",
      "Tools / Infrastructure",
      "Bitcoin"
    ],
    "website": "https://iclight.house/",
    "twitter": "https://twitter.com/ICLighthouse?s=20&t=hL-7QAUfiWo75L8pZzJ7fw",
    "discord": "https://discord.com/invite/FQZFGGq7zv",
    "logo": "/img/showcase/iclighthouse_logo.webp"
  },
  {
    "id": "polycrypt",
    "name": "PolyCrypt",
    "description": "We develop cryptographic decentralized offchain solutions which tackle scalability challenges enabling mass adoption of blockchains.",
    "tags": [
      "Tools / Infrastructure"
    ],
    "website": "https://perun.network",
    "github": "https://github.com/perun-network/perun-icp-canister",
    "twitter": "https://twitter.com/PolyCrypt_",
    "logo": "/img/showcase/polycrypt_logo.webp",
    "submittableId": "23715256"
  },
  {
    "id": "scinet",
    "name": "SCINET",
    "description": "SCINET is a decentralized life sciences (“DeSci”) research and investment platform that revolutionizes the way people do and support science. Powered by blockchain technologies, SCINET allows retail and institutional investors to invest directly in life sciences research and technology with security and authenticity.",
    "tags": [
      "SocialFi",
      "Tools / Infrastructure"
    ],
    "usesInternetIdentity": false,
    "website": "https://www.scinet.one/",
    "twitter": "https://twitter.com/scinet_inc",
    "discord": "https://discord.com/invite/5uH6vpJjeB",
    "logo": "/img/showcase/scinet_logo.webp",
    "submittableId": "33285268"
  },
  {
    "id": "spinnercash",
    "name": "Spinner.Cash",
    "description": "Private transactions for ICP and BTC",
    "tags": [
      "DeFi",
      "Tools / Infrastructure",
      "Bitcoin"
    ],
    "website": "https://spinner.cash/",
    "github": "https://github.com/spinner-cash/launch-trail",
    "twitter": "https://twitter.com/spnrapp",
    "logo": "/img/showcase/spinnercash_logo.webp"
  },
  {
    "id": "canistergeek",
    "name": "Canistergeek",
    "oneLiner": "IC canister management tool",
    "description": "Top up your canisters, monitor cycles, memory, logs and get your monthly reports in one place.",
    "tags": [
      "Tools / Infrastructure"
    ],
    "usesInternetIdentity": true,
    "website": "https://canistergeek.app/",
    "github": "https://github.com/usergeek/canistergeek_ic_rust",
    "twitter": "https://twitter.com/theUSERGEEK",
    "discord": "https://discord.gg/CvTpv2TeKs",
    "logo": "/img/showcase/canistergeek_logo.webp",
    "submittableId": "33310242"
  },
  {
    "id": "configeek",
    "name": "Configeek",
    "oneLiner": "Remote configuration tool",
    "description": "Change appearance and behaviour of your product in realtime.",
    "tags": [
      "Tools / Infrastructure"
    ],
    "usesInternetIdentity": true,
    "website": "https://configeek.app/",
    "github": "https://github.com/usergeek/configeek-ic-js",
    "twitter": "https://twitter.com/theUSERGEEK",
    "discord": "https://discord.gg/CvTpv2TeKs",
    "logo": "/img/showcase/configeek_logo.webp"
  },
  {
    "id": "usergeek",
    "name": "Usergeek",
    "oneLiner": "Product analytics for IC dapps",
    "description": "See your product main metrics, such as DAU, WAU, MAU, new users, retention and usage frequency.",
    "tags": [
      "Tools / Infrastructure"
    ],
    "usesInternetIdentity": true,
    "website": "https://usergeek.app/",
    "github": "https://github.com/usergeek/usergeek-ic-js",
    "twitter": "https://twitter.com/theUSERGEEK",
    "discord": "https://discord.gg/CvTpv2TeKs",
    "logo": "/img/showcase/usergeek_logo.webp"
  },
  {
    "id": "icpipeline",
    "name": "ICPipeline",
    "website": "https://www.icpipeline.com",
    "tags": [
      "Tools / Infrastructure"
    ],
    "description": "ICPipeline is your self-contained, n-tiered development and testing platform, designed and built specifically for the Internet Computer ecosystem. On-demand dev tooling for the next generation of IC/Web3 applications.\n",
    "github": "https://github.com/icpipeline-framework",
    "usesInternetIdentity": false,
    "display": "Normal",
    "logo": "/img/showcase/icpipeline_logo.webp",
    "screenshots": [
      "/img/showcase/icpipeline_screenshot_0.webp"
    ]
  },
  {
    "id": "sonic",
    "name": "Sonic",
    "oneLiner": "Swap-built end-to-end DeFi platform",
    "website": "https://sonic.ooo/",
    "tags": [
      "DeFi",
      "Wallet",
      "Bitcoin"
    ],
    "description": "Sonic is a DEX built end-to-end on-chain, on the Internet Computer. Sonic, built by PsychedelicDAO, currently run by Meme Cake enables users to swap tokens, earn fees as a liquidity provider, & build on the Internet Computer's AMM. Sonic takes advantage of the ICP blockchain's low fees, high-scalability, and reverse-gas model to deliver a seamless Web3 experience.",
    "github": "https://github.com/psychedelic",
    "stats": "$360,000+ TVL",
    "display": "Normal",
    "logo": "/img/showcase/sonic_logo.webp",
    "screenshots": [
      "/img/showcase/sonic_screenshot_0.webp"
    ]
  },
  {
    "id": "lo-fiplayer",
    "name": "Lo-Fi Player",
    "website": "https://hl2zz-gyaaa-aaaad-qas3a-cai.raw.ic0.app/",
    "tags": [
      "Games"
    ],
    "description": "Lo-Fi Player is a dapp hosted on the Internet Computer that lets users listen to relaxing beats delivered by blockchain. The back-end is using machine learning to build and develop the AI produced tunes, and users can interact within the player to change the sound to their liking. ",
    "logo": "/img/showcase/lo-fiplayer_logo.webp",
    "screenshots": [
      "/img/showcase/lo-fiplayer_screenshot_0.webp"
    ]
  },
  {
    "id": "earthwallet",
    "name": "Earth Wallet",
    "website": "https://www.earthwallet.io/",
    "tags": [
      "Wallet",
      "DeFi"
    ],
    "description": "Earth Wallet is the self-proclaimed Key to Web3 The open-source wallet allows users to participate in DeFi, Governance, and Treasury (DAO) protocols with negligible fees and faster transaction settlement than legacy wallets. Now supporting the Internet Computer. ",
    "github": "https://github.com/earth-association",
    "usesInternetIdentity": false,
    "logo": "/img/showcase/earthwallet_logo.webp",
    "screenshots": [
      "/img/showcase/earthwallet_screenshot_0.webp"
    ]
  },
  {
    "id": "icpswap",
    "name": "ICPSwap",
    "website": "https://icpswap.com",
    "tags": [
      "DeFi",
      "Wallet",
      "Bitcoin"
    ],
    "description": "ICPSwap is DEX built completely end-to-end on-chain. By building the ability for anyone to swap tokens through ICPSwap leveraging the Internet Computer blockchain as the high-speed, scalable, low-cost infrastructure makes ICPSwap a first-to-market in the growing Internet Computer DeFi ecosystem.",
    "usesInternetIdentity": true,
    "logo": "/img/showcase/icpswap_logo.webp",
    "screenshots": [
      "/img/showcase/icpswap_screenshot_0.webp"
    ]
  },
  {
    "id": "evmonicp",
    "name": "EVM on ICP",
    "website": "https://fxa77-fiaaa-aaaae-aaana-cai.raw.ic0.app/evm/",
    "tags": [
      "Games"
    ],
    "description": "An Ethereum Virtual Machine (EVM) demo built and hosted on the Internet Computer blockchain. \"The Ethereum protocol itself exists solely for the purpose of keeping the continuous, uninterrupted, and immutable operation of this special state machine; It's the environment in which all Ethereum accounts and smart contracts live. At any given block in the chain, Ethereum has one and only one 'canonical' state, and the EVM is what defines the rules for computing a new valid state from block to block.\" - Ethereum.org P.S. there is a hidden game in the demo. ",
    "display": "Normal",
    "logo": "/img/showcase/evmonicp_logo.webp",
    "screenshots": [
      "/img/showcase/evmonicp_screenshot_0.webp"
    ]
  },
  {
    "id": "nftstudio",
    "name": "NFT Studio",
    "website": "https://7xw5z-uqaaa-aaaad-qaqcq-cai.raw.ic0.app/",
    "tags": [
      "Metaverse",
      "NFT",
      "Tools / Infrastructure"
    ],
    "description": "NFT Studio is the first to develop 3D NFTs. This means that the NFTs themselves are living 3D code, as opposed to a .GIF recording of a 3D rendered image. This is only possible thanks to the ICP blockchain as NFTs can run code, not just link to an image. NFT Studio has had features in major media for the 3D NFT minting tools that are being built for global creators.",
    "display": "Normal",
    "logo": "/img/showcase/nftstudio_logo.webp",
    "video": "/img/showcase/nftstudio_video.mp4",
    "videoContentType": "video/mp4",
    "screenshots": []
  },
  {
    "id": "kleverio",
    "name": "Klever.io",
    "website": "https://klever.io/",
    "tags": [
      "Wallet",
      "DeFi"
    ],
    "description": "Klever.io is a non-custodial mobile wallet that supports dozens of protocols and is tying them all together with the Internet Computer blockchain. Manage, store, stake, transfer and in future swap ICP right within Klever.io. Klever has integrated with the Internet Computer's Network Nervous System in order to support staking with voting rewards. ",
    "logo": "/img/showcase/kleverio_logo.webp",
    "screenshots": [
      "/img/showcase/kleverio_screenshot_0.webp"
    ]
  },
  {
    "id": "pokedstudiobots",
    "name": "PokedStudio Bots",
    "website": "https://entrepot.app/marketplace/poked",
    "tags": [
      "Metaverse",
      "NFT"
    ],
    "description": "PokedStudio Bots are a collection of 10,000 unique bots designed by acclaimed digital artist, Jonathan Ball. The Ultimate Master Bot which sold for 3,000 ICP (~$172,140), marks the largest single NFT purchase on the Internet Computer, and is one of the largest across all blockchain projects to date. The NFT Bots are all unique and possess differing rarities and attributes that will transfer into a future metaverse gaming experience in beautiful technicolor.",
    "oneLiner": "Record Highest Selling NFT",
    "display": "Large",
    "logo": "/img/showcase/pokedstudiobots_logo.webp",
    "screenshots": [
      "/img/showcase/pokedstudio-bots.webp"
    ]
  },
  {
    "id": "dstar",
    "name": "Dstar",
    "website": "https://yunqk-aqaaa-aaaai-qawva-cai.ic0.app/",
    "tags": [
      "NFT"
    ],
    "description": "Dstar is an Internet Identity (II) trading marketplace. Since each II is unique, the ICP blockchain treats them as NFTs. Users can trade, purchase, or sell their anonymous blockchain-based authentication accounts on this community-built marketplace. Integrated with Plug wallet, users can search for and purchase any coveted Internet Identity numbers which may be up for auction.",
    "oneLiner": "Internet Identity Marketplace",
    "display": "Normal",
    "logo": "/img/showcase/dstar_logo.webp",
    "screenshots": [
      "/img/showcase/dstar_screenshot_0.webp"
    ]
  },
  {
    "id": "dmail",
    "name": "Dmail",
    "oneLiner": "Web3 Decentralized Email Client",
    "website": "https://dmail.ai/",
    "tags": [
      "NFT",
      "SocialFi"
    ],
    "description": "Dmail is the Web3 replacement for e-mail. Hosted completely on-chain and built on the Internet Computer, this dapp enables users to send and receive blockchain-backed, encrypted messages. In addition, Dmail addresses are owned by users as NFT assets - there is a natively built marketplace. Dmail was the winner of the 2021 Warpspeed ICP Hackathon in China, and saw an immediate round of funding netting a $10M valuation. ",
    "usesInternetIdentity": true,
    "github": "https://github.com/dmailofficial",
    "display": "Normal",
    "logo": "/img/showcase/dmail_logo.webp",
    "screenshots": [
      "/img/showcase/dmail_screenshot_0.webp"
    ]
  },
  {
    "id": "dsocial",
    "name": "DSocial",
    "website": "https://DSocial.app ",
    "tags": [
      "SocialFi"
    ],
    "description": "DSocial is a decentralized version of YouTube -- enabling content creators to be fairly rewarded for their work, and engagement. This Web3 media platform is hosted end-to-end on the Internet Computer interoperating with Arweave for decentralized video content.",
    "usesInternetIdentity": true,
    "display": "Normal",
    "logo": "/img/showcase/dsocial_logo.webp",
    "video": "/img/showcase/dsocial_video.mp4",
    "videoContentType": "video/mp4",
    "screenshots": []
  },
  {
    "id": "icnaming",
    "name": "ICNaming",
    "website": "https://app-testnet.icnaming.com/",
    "tags": [
      "Tools / Infrastructure"
    ],
    "description": "ICNaming is a testnet that is enabling the Internet Computer ecosystem to register domain names on the Internet Computer Name Service. Similar to the Ethereum Name Servce (ENS), ICNaming aims to offer a decentralized name service for users to pseudonomize their wallet addresses on ICP, as well as domain names, and canister smart contract IDs. ",
    "github": "https://github.com/IC-Naming",
    "usesInternetIdentity": true,
    "display": "Normal",
    "logo": "/img/showcase/icnaming_logo.webp",
    "screenshots": []
  },
  {
    "id": "javaagent",
    "name": "Java Agent ",
    "website": "https://github.com/ic4j/ic4j-agent",
    "tags": [
      "Tools / Infrastructure"
    ],
    "description": "Java Agent for the Internet Computer is an open source library. This developer tool enables Java applications to connect remotely to any canister smart contract on the Internet Computer and execute query and update calls.",
    "github": "https://github.com/ic4j/ic4j-agent",
    "usesInternetIdentity": false,
    "logo": "/img/showcase/javaagent_logo.webp",
    "screenshots": [
      "/img/showcase/javaagent_screenshot_0.webp"
    ]
  },
  {
    "id": "pythonagent",
    "name": "Python Agent",
    "website": "https://github.com/rocklabs-io/ic-py",
    "tags": [
      "Tools / Infrastructure"
    ],
    "description": "This Python Agent built for the Internet Computer opens the door for Python developers to more easily become Web3 builders. Featuring basic modules to interact with canisters on the Internet Computer, this Agent, still under development, was a prize winner at the Warpspeed Internet Computer ecosystem hackathon in China.",
    "github": "https://github.com/rocklabs-io/ic-py",
    "stats": "Warp Speed Hackathon Award",
    "display": "Normal",
    "logo": "/img/showcase/pythonagent_logo.webp",
    "screenshots": [
      "/img/showcase/pythonagent_screenshot_0.webp"
    ]
  },
  {
    "id": "stoicwallet",
    "name": "Stoic Wallet",
    "website": "https://www.stoicwallet.com/",
    "tags": [
      "Wallet"
    ],
    "description": "Stoic Wallet by Toniq Labs allows anyone to create a digital wallet, authenticating users through a variety of methods, one of those being Internet Identity. Create accounts, keep an address book, and more. ",
    "usesInternetIdentity": true,
    "logo": "/img/showcase/stoicwallet_logo.webp",
    "screenshots": [
      "/img/showcase/stoicwallet_screenshot_0.webp"
    ]
  },
  {
    "id": "icadashboard",
    "name": "ICA Dashboard",
    "website": "https://dashboard.internetcomputer.org/",
    "tags": [
      "Tools / Infrastructure",
      "Bitcoin"
    ],
    "description": "The Internet Computer Association maintains a public dashboard where anyone can track the latest statistics for the Internet Computer blockchain. Tracking everything from blocks per second, to NNS proposals and their information and voting record, as well the latest state of the network, and transaction data. ",
    "oneLiner": "ICA Official Dashboard",
    "display": "Normal",
    "logo": "/img/showcase/icadashboard_logo.webp",
    "screenshots": []
  },
  {
    "id": "reversi",
    "name": "Reversi",
    "website": "https://ivg37-qiaaa-aaaab-aaaga-cai.ic0.app/#!/play",
    "tags": [
      "Games"
    ],
    "description": "Reversi is one of the first canister smart contracts deployed to the Internet Computer and is a completely decentralized multiplayer game. Play against a friend (or foe) in real-time, from any browser, anywhere in the world. ",
    "github": "https://github.com/ninegua/reversi",
    "logo": "/img/showcase/reversi_logo.webp",
    "screenshots": [
      "/img/showcase/reversi_screenshot_0.webp"
    ]
  },
  {
    "id": "departurelabs",
    "name": "Departure Labs",
    "website": "https://uhmvd-qqaaa-aaaam-aavna-cai.ic0.app/",
    "tags": [
      "NFT",
      "Tools / Infrastructure"
    ],
    "description": "Departure Labs is exploring on-chain media, web native NFTs, and developing productized open internet services for developers and consumers. Departure Labs is currently developing a non-fungible token standard that leverages the unique properties of the Internet Computer and enables builders to create entire experiences from a single contract.\n",
    "usesInternetIdentity": true,
    "github": "https://github.com/DepartureLabsIC/non-fungible-token",
    "logo": "/img/showcase/departurelabs_logo.webp",
    "screenshots": [
      "/img/showcase/departurelabs_screenshot_0.webp"
    ]
  },
  {
    "id": "itoka",
    "name": "ITOKA",
    "oneLiner": "A Leading Infrastructure for Music3.0",
    "website": "https://www.itoka.xyz/",
    "tags": [
      "NFT",
      "SocialFi",
      "Tools / Infrastructure"
    ],
    "description": "The ITOKA project seeks to disrupt the centralized music industry by offering a complete infrastructure solution for the web3 music industry. This includes creation tools, data storage, and music streaming services. The goal of ITOKA is to transform the music industry into a decentralized ecosystem, empowering creators with greater control over their content and a fairer share of revenue.",
    "usesInternetIdentity": false,
    "github": "https://github.com/Itoka-DAO",
    "twitter": "https://twitter.com/itokamusic",
    "stats": "3M+ minutes on-chain streaming",
    "logo": "/img/showcase/itoka_logo.svg",
    "video": "/img/showcase/itoka_video.mp4",
    "videoContentType": "video/mp4",
    "display": "Large",
    "screenshots": [
      "/img/showcase/itoka_screanshot.svg"
    ]
  },
  {
    "id": "glue",
    "name": "glue",
    "oneLiner": "collab.land on the Internet Computer",
    "website": "https://r53d5-wyaaa-aaaae-qacxa-cai.ic0.app/",
    "tags": [
      "Tools / Infrastructure"
    ],
    "description": "NFT holder verification on Ethereum is commonplace, but was missing on the Internet Computer until now — glue is an easy to use solution for community leaders and members to perform NFT holder verification.",
    "usesInternetIdentity": false,
    "stats": "3,000+ users",
    "logo": "/img/showcase/glue_logo.png",
    "github": "https://github.com/glue-org",
    "twitter": "https://twitter.com/glue_org"
  },
  {
    "id": "factland",
    "name": "Factland DAO",
    "oneLiner": "A Web3 community building decentralized trust in the age of misinformation",
    "website": "https://factland.org",
    "tags": [
      "DAO",
      "Tools / Infrastructure"
    ],
    "description": "Factland is a Web3 DAO with a mission to slow the spread of misinformation online. Factland makes it easy for anyone to flag untrustworthy claims and have them promptly adjudicated by a decentralized community of fact checkers rewarded in crypto.",
    "usesInternetIdentity": true,
    "stats": "50+ claims adjudicated",
    "logo": "/img/showcase/factland_logo.png",
    "github": "https://github.com/Factland",
    "youtube": "https://www.youtube.com/channel/UCriPbgLAQ6x5C2Hugfho37Q",
    "twitter": "https://twitter.com/factlanddao",
    "screenshots": [],
    "video": "/img/showcase/factland_video.mp4",
    "videoContentType": "video/mp4",
    "submittableId": 32780428
  },
  {
    "id": "dwitter",
    "name": "Dwitter",
    "oneLiner": "AI-powered social network",
    "website": "https://dwitter.me",
    "tags": [
      "SocialFi"
    ],
    "description": "Explore Dwitter! Decentralized social network like Twitter, integrated with OpenAI bots. View a shared global feed featuring user-chatbot interactions from around the world.",
    "usesInternetIdentity": false,
    "logo": "/img/showcase/dwitter_logo.png",
    "github": "https://github.com/azhuravel/Dwitter-Dfinity",
    "twitter": "https://twitter.com/DwitterWeb3",
    "screenshots": [],
    "submittableId": 21958145
  },
  {
    "id": "metamob",
    "name": "Metamob",
    "oneLiner": "Together we can change the world! One campaign at time.",
    "description": "A decentralized web3 app, running 100% on-chain on the Internet Computer, that lets any user start mobilizations by creating campaigns of four different kinds: donations, votes, signatures and fundraising.",
    "tags": [
      "SocialFi"
    ],
    "website": "https://site.metamob.app/",
    "github": "https://github.com/av1ctor/metamob",
    "twitter": "https://twitter.com/metamob_app",
    "discord": "https://discord.com/invite/8zhj7umRpD",
    "logo": "/img/showcase/metamob_logo.webp",
    "screenshots": [
      "/img/showcase/metamob_screenshot_0.webp"
    ],
    "submittableId": 32331652
  },
  {
    "id": "mora",
    "name": "MORA",
    "oneLiner": "A Web3 space for writers to express autonomy of thought ",
    "website": "https://mora.app",
    "tags": [
      "SocialFi"
    ],
    "description": "Mora allows users to create a unique Web3 space where they can have independent content data, subscription relationships, financial information, and even complex algorithms. From its inception, a planet will be monitored by Launch Trail to ensure compliance with the protocol and establish trust. The Launch Trail will be controlled by the Mora Dao Canister.",
    "usesInternetIdentity": true,
    "stats": "2000+ articles",
    "logo": "/img/showcase/mora_logo.png",
    "screenshots": [
      "/img/showcase/mora_banner.jpg"
    ],
    "youtube": "https://www.youtube.com/watch?v=rQIGanE7WxA",
    "twitter": "https://twitter.com/Mora_App"
  },
  {
    "id": "dapp-box",
    "name": "DappBox",
    "oneLiner": "Take control of your data and keep it anonymous with decentralized storage on the Internet Computer.",
    "description": "DappBox provides a decentralized data storage platform that allows users to upload, download and share their data while keeping it anonymous. With this platform, users can take control of their data and securely manage it.",
    "tags": [
      "Tools / Infrastructure"
    ],
    "website": "https://r75rx-bqaaa-aaaao-aaydq-cai.ic0.app/",
    "github": "https://github.com/Slmii/dappbox",
    "twitter": "https://twitter.com/ic_dappbox",
    "logo": "/img/showcase/dappbox_logo.png",
    "screenshots": []
  },
  {
    "id": "gooble",
    "name": "Goblin Studio",
    "description": "On-Chain Goblin Maker, Goblin Translator & Goblintown Travel Companion.",
    "website": "https://gooble.app/",
    "tags": [
      "SocialFi",
      "NFT"
    ],
    "usesInternetIdentity": false,
    "stats": "4,000+ goblins",
    "logo": "/img/showcase/gooble_logo.webp",
    "screenshots": [
      "/img/showcase/gooble_screenshot.webp"
    ],
    "twitter": "https://twitter.com/vger_ic"
  },
  {
    "id": "icevent",
    "name": "ICEvent",
    "description": "Decentralized Calendar Solution (ticket, appointment, itinerary, schedule)",
    "website": "https://icevent.app/",
    "tags": [
      "Tools / Infrastructure"
    ],
    "usesInternetIdentity": true,
    "stats": "3,000+",
    "logo": "/img/showcase/icevent_logo_112x112.png",
    "screenshots": [
      "/img/showcase/icevent_screenshot.PNG"
    ],
    "twitter": "https://twitter.com/vansdaynet",
    "submittableId": "22168376"
  },
  {
    "id": "football-god",
    "name": "FootballGod",
    "description": "A weekly sweepstake where players predict Premier League scores.",
    "website": "https://43loz-3yaaa-aaaal-qbxrq-cai.ic0.app/",
    "tags": [
      "Games"
    ],
    "usesInternetIdentity": true,
    "stats": "Play weekly",
    "logo": "/img/showcase/football-god_logo.webp",
    "screenshots": [
      "/img/showcase/football-god_screenshot.webp"
    ],
    "twitter": "https://twitter.com/beadle1989"
  },
  {
    "id": "bitshop",
    "name": "Bitshop",
    "oneLiner": "Internet Computer blockchain as a Bitcoin e-shop",
    "website": "https://ughim-6qaaa-aaaah-qc7qa-cai.ic0.app/",
    "tags": [
      "Tools / Infrastructure",
      "Bitcoin"
    ],
    "description": "A proof of concept project that demonstrates capabilities of the Internet Computer blockchain to serve as a Bitcoin e-shop.",
    "usesInternetIdentity": false,
    "logo": "/img/showcase/bitshop_logo.webp",
    "screenshots": [
      "/img/showcase/bitshop.webp"
    ],
    "github": "https://github.com/lukasvozda/bitshop",
    "twitter": "https://twitter.com/bitshopicp"
  },
  {
    "id": "EMC-Protocol",
    "name": "EMC Protocol",
    "description": "EMC (EdgeMatrix Computing blockchain) is a Layer-2 protocol on the Internet Computer Protocol (ICP) blockchain. It is an innovative decentralized computing network that is changing the way people use AI applications. EMC's vision is to eliminate the digital divide, eliminate centralized monopolies, and unlock the full potential of AI for everyone. The future of AI will be accessible to everyone, and everyone will be a part of it!",
    "website": "http://edgematrix.pro/",
    "tags": [
      "Tools / Infrastructure"
    ],
    "usesInternetIdentity": false,
    "logo": "/img/showcase/emc_logo.svg",
    "screenshots": [
      "/img/showcase/emc_screenshot.png"
    ],
    "github": "https://github.com/EMCprotocol/emc_java_sdk",
    "twitter": "https://twitter.com/EMCprotocol"
  },
  {
    "id": "PHASMA",
    "name": "PHASMA",
    "website": "https://toniq.io/marketplace/phasma",
    "tags": [
      "Metaverse",
      "NFT"
    ],
    "description": "curated collection of 1,500 unique NFTs on the Internet Computer.",
    "logo": "/img/showcase/phasma_logo.webp",
    "twitter": "https://twitter.com/phasmafuture"
  },
  {
    "id": "oneblock",
    "name": "One Block",
    "description": "Public profile(links, bio, inbox...) for individual/organization",
    "website": "https://oneblock.page/",
    "tags": [
      "Tools / Infrastructure"
    ],
    "usesInternetIdentity": true,
    "logo": "/img/showcase/oneblock.png",
    "screenshots": [],
    "github": "https://github.com/ICEvent/OneBlock"
  },
  {
    "id": "blocklist",
    "name": "Block List",
    "description": "Open fleet market for P2P trading by leveraging open escrow service",
    "website": "https://vfclb-tyaaa-aaaap-aawna-cai.ic0.app/",
    "tags": [
      "Tools / Infrastructure",
      "DeFi",
      "NFT"
    ],
    "usesInternetIdentity": true,
    "logo": "/img/showcase/blocklist.png",
    "github": "https://github.com/ICEvent/Escrow"
  },
  {
    "id": "airgap",
    "name": "AirGap",
    "oneLiner": "Self custody made simple and secure. Turn a spare smartphone into a cold wallet.",
    "description": "Self custody made simple and secure. Turn a spare smartphone into a cold wallet that can store a plethora of tokens including ICP and ckBTC. Using AirGap, you can stake ICP directly on the NNS and participate in governance.",
    "website": "https://airgap.it/",
    "tags": [
      "Wallet"
    ],
    "usesInternetIdentity": false,
    "logo": "/img/showcase/airgap_logo.webp"
  },
  {
    "id": "cosmicrafts",
    "name": "Cosmicrafts",
    "oneLiner": "Blast through the metaverse with Cosmicrafts, where interstellar mayhem meets epic battles for the ultimate cosmic showdown!",
    "website": "https://cosmicrafts.com/",
    "tags": [
      "Games",
      "DAO",
      "Metaverse"
    ],
    "twitter": "https://twitter.com/cosmicrafts",
    "description": "Unleash your inner commander and dominate the metaverse in the action-packed universe of Cosmicrafts. Engage in thrilling interstellar battles, strategize with allies, and conquer the cosmos. Are you ready to claim your place among the stars?",
    "usesInternetIdentity": true,
    "stats": "10,000+ users",
    "logo": "/img/showcase/cosmicrafts_logo.webp",
    "video": "/img/showcase/cosmicrafts_video.mp4",
    "videoContentType": "video/mp4",
    "screenshots": [
      "/img/showcase/cosmicrafts_screenshot1.jpg"
    ]
  },
  {
    "id": "plug",
    "name": "Plug",
    "oneLiner": "Decentralized Wallet for the Internet Computer",
    "website": "https://plugwallet.ooo/",
    "tags": [
      "Wallet",
      "NFT",
      "Tools / Infrastructure",
      "Bitcoin"
    ],
    "description": "Plug Wallet, built and open sourced by Fleek, is a browser extension that allows you to access your ICP, Cycles and other tokens - as well as log into Internet Computer dapps with one click.",
    "github": "https://github.com/Psychedelic/plug",
    "stats": "100 000 users",
    "display": "Normal",
    "logo": "/img/showcase/plug_logo.webp",
    "video": "/img/showcase/plug_video.mp4",
    "videoContentType": "video/mp4",
    "screenshots": [
      "/img/showcase/plug_screenshot_0.webp"
    ]
  },
  {
    "id": "fleek",
    "name": "Fleek",
    "oneLiner": "Blockchain Version of Netlify",
    "website": "https://fleek.co/",
    "tags": [
      "Tools / Infrastructure"
    ],
    "description": "Fleek brings decentralized web-hosting to the Internet Computer. With thousands of webpages deployed, Fleek enables anyone to deploy their content on Web3.0",
    "usesInternetIdentity": false,
    "stats": "1 000+ websites",
    "logo": "/img/showcase/fleek_logo.webp",
    "screenshots": [
      "/img/showcase/fleek_screenshot_0.webp"
    ]
  },
  {
    "id": "ember-cli-dfinity",
    "name": "ember-cli-dfinity",
    "description": "An add-on for using the Internet Computer in your EmberJS app.",
    "website": "https://vkx2r-zaaaa-aaaap-aa55a-cai.icp0.io/",
    "tags": [
      "Tools / Infrastructure"
    ],
    "usesInternetIdentity": false,
    "logo": "/img/showcase/ember-cli-dfinity.png",
    "github": "https://github.com/onehilltech/ember-cli-dfinity"
  },
  {
    "id": "beamfi",
    "name": "BeamFi",
    "oneLiner": "Real Time Micro Payments solution for creators",
    "website": "https://beamfi.app",
    "tags": [
      "DeFi"
    ],
    "description": "BeamFi is an open source DeFi protocol, bringing Autonomous Stream Payment solution to Internet Computer, allowing users to send or receive a constant stream of ICP or XTC in BeamFi DApp or BeamFi Meeting App in Zoom while a meeting is in progress",
    "usesInternetIdentity": false,
    "logo": "/img/showcase/beamfi_logo.webp",
    "github": "https://github.com/BeamFi/BeamFiProtocol",
    "youtube": "https://youtu.be/85TWP4QHHBg",
    "twitter": "https://twitter.com/BeamFiApp",
    "screenshots": [
      "/img/showcase/beamfi_screenshot_0.webp"
    ],
    "submittableId": "33086681"
  },
  {
    "id": "bink",
    "name": "Bink",
    "oneLiner": "Superior alternative to Linktree",
    "website": "https://b.ink",
    "tags": ["SocialFi"],
    "description": "Connect your audience, engage your community and analyse your interaction while owning your data and your identity.",
    "usesInternetIdentity": true,
    "logo": "/img/showcase/bink_logo.png",
    "twitter": "https://twitter.com/BinkDapp"
  },
  {
    "id": "iknows",
    "name": "iKnows",
    "oneLiner": "Explore unlimited knowledge, with Q&A interaction between you and me!",
    "website": "https://ffxwx-3yaaa-aaaah-qajua-cai.ic0.app",
    "tags": ["SocialFi"],
    "description": "iKnows is a decentralized application platform built on the Internet Computer (IC), based on the IC network, with knowledge as the core, and through a social approach.",
    "usesInternetIdentity": true,
    "logo": "/img/showcase/iknows_logo.png",
    "github": "https://github.com/iKnowsDAO/rights-dao",
    "twitter": "https://twitter.com/iKnowsDAO",
    "submittableId": "32909645"
  },
  {
    "id": "canister-store",
    "name": "Canister Store",
    "oneLiner": "Empowering Users to Easily Deploy Canisters on the Internet Computer",
    "tags": [
      "Tools / Infrastructure",
      "NFT",
      "Wallet"
    ],
    "description": "Canister Store is a groundbreaking platform that empowers developers/users in the Internet Computer ecosystem and beyond. With its innovative self-deploy feature, users can effortlessly access and deploy canisters, including pre-built images such as Tokens, NFTs, dApps, and various other tools.",
    "usesInternetIdentity": true,
    "website": "https://canister.app",
    "github": "https://github.com/canister-app",
    "youtube": "https://youtu.be/pFgVswCqzdk",
    "twitter": "https://twitter.com/canister_app",
    "display": "Large",
    "logo": "/img/showcase/canister-store_logo.png",
    "screenshots": [
      "/img/showcase/canister-store_screenshot_0.png"
    ],
    "video": "/img/showcase/canister-store_video.mp4",
    "videoContentType": "video/mp4",
    "submittableId": "35750450"
  },
  {
    "name": "Mops",
    "description": "On-chain package manager for Motoko. Mops makes it easy to discover, install and publish Motoko packages.",
    "website": "https://mops.one",
    "logo": "/img/showcase/mops_logo.webp",
    "screenshots": [],
    "video": "",
    "display": "Normal",
    "id": "mops",
    "oneLiner": "On-chain package manager for Motoko",
    "stats": "15,000+ downloads",
    "tags": [
      "Tools / Infrastructure"
    ],
    "usesInternetIdentity": false,
    "github": "https://github.com/ZenVoich/mops",
    "twitter": "https://twitter.com/mops_one",
    "youtube": "",
    "submittableId": ""
  },
  {
    "id": "orally-network",
    "name": "Orally",
    "oneLiner": "The fully on-chain oracles for secure and reliable decentralized data feeding and automation across multiple chains.",
    "tags": ["Tools / Infrastructure", "DeFi"],
    "description": "The fully on-chain oracles for secure and reliable decentralized data feeding and automation across multiple chains. Experience seamless real-world data integration across various blockchains, powering dynamic, secure and efficient dApps. Elevate your blockchain journey with us!",
    "usesInternetIdentity": false,
    "website": "https://orally.network",
    "github": "https://github.com/orally-network",
    "youtube": "https://youtu.be/1ZDEyllqUcA",
    "twitter": "https://twitter.com/orally_network",
    "display": "Large",
    "logo": "/img/showcase/orally-network_logo.png",
    "screenshots": [
      "/img/showcase/orally-network_screenshot_0.jpg"
    ],
    "submittableId": "35782696"
  },
  {
    "id": "34886232",
    "name": "Vibeverse",
    "oneLiner": "A vibrant ecosystem where users can learn about new AI tools, AI content, AI Movies, and more",
    "website": "https://h5fnl-4iaaa-aaaap-abddq-cai.icp0.io/",
    "tags": [ "NFT" ,  "AI" ],
    "description": "Our platform is a vibrant ecosystem where users can seamlessly share, discover, and collaborate on AI-generated content in the Film industry and beyond. Users can also discover AI tools to create new content and join new communities like White Mirror",
    "stats": "Top 100 projects on Buildspace S3 Dubai + San Francisco | 700 filmmakers and content creators enlisted for final demo day on 21th June 2023",
    "logo": "/img/showcase/vibeverse_logo.png",
    "usesInternetIdentity": true,
    "github?": "https://github.com/roger-rangel/vibeverse",
    "youtube?": "https://www.youtube.com/watch?v=-Gug7qZq4AM%E2%80%9D",
    "twitter?": "https://twitter.com/vibeversexyz",
    "screenshots?": ["/img/showcase/vibeverse_screenshot_0.jpg", "/img/showcase/vibeverse_screenshot_1.jpg"],
    "submittableId?": "34886232"
  },
  {
    "name": "DSign",
    "description": "Collaborative Product Design Innovation Hub",
    "website": "https://www.dsign.ooo",
    "logo": "/img/showcase/dsign_logo.webp",
    "screenshots": ["/img/showcase/dsign_screenshot.webp"],
    "video": "",
    "display": "Normal",
    "id": "dsign",
    "oneLiner": "Collaborative Product Design Innovation Hub",
    "tags": ["Tools / Infrastructure"],
    "usesInternetIdentity": true,
    "github": "https://github.com/cybrowl/dsign-components",
    "twitter": "",
    "youtube": "",
    "submittableId": "34425295"
  },
  {
    "id": "Caniplay",
    "name": "Caniplay",
    "oneLiner": "The world's First NFT Broadcast Station",
    "tags": [
      "NFT",
      "SocialFi",
      "DAO"
    ],
    "description": "Introducing CaniPlay (Can I Play), the pioneering NFT broadcast station that operates fully on-chain, eliminating the need for intermediaries who control content broadcasting within the community. Submit your audio or video content and reach a global audience without relying on any third party. As a creator, receive recognition and rewards from your listeners. As a listener, enjoy airdrops and actively participate by voting for your favourite content in the playlist, influencing its position and prominence. Join CaniPlay today and redefine the way content is shared, appreciated, and rewarded!",
    "usesInternetIdentity": false,
    "website": "https://es7e3-taaaa-aaaan-qakqq-cai.icp0.io",
    "github": "https://github.com/orgs/Canistore",
    "twitter": "https://twitter.com/canistore",
    "display": "Large",
    "logo": "/img/showcase/CaniPlay_logo.png",
    "screenshots": [
      "/img/showcase/CaniPlay_SS.png"
    ],
    "submittableId": "34838526"
  },
  {
    "id": "Arth",
    "name": "Arth",
    "oneLiner": "Arth ckBTC wallet and swap btc<>ckBtc",
    "tags": [
      "DeFi",
      "Wallet"
    ],
    "description": "Introducing Arth - the mobile payments app that combines the power of Bitcoin with the convenience of mobile payments. With ckBTC, you can easily swap ckBTC from Bitcoin, view balances, and seamlessly make payments using QR codes. more features coming soon",
    "usesInternetIdentity": true,
    "website": "https://arth.foo",
    "github": "https://github.com/s1dc0des/arth_app",
    "twitter": "https://twitter.com/arth_foo",
    "display": "Large",
    "logo": "/img/showcase/arth_logo.png",
    "screenshots": [
      "/img/showcase/arth_ss.png"
    ],
    "submittableId": "36143434"
  },
  {
    "name": "Signals",
    "description": "Signals is a location based chat app for making connections, creating communities and discovering events. ",
    "website": "https://signalsicp.com/",
    "logo": "/img/showcase/signals_logo.webp",
    "screenshots": [
      "/img/showcase/signals_screenshot.webp"
    ],
    "display": "Normal",
    "id": "signals",
    "oneLiner": "A location based app for empowering local communities",
    "stats": "5,000+",
    "tags": [
      "SocialFi"
    ],
    "usesInternetIdentity": true,
    "twitter": "https://twitter.com/signalsicp",
    "submittableId": "35639473"
  },
  {
    "id": "metaforo-icp",
    "name": "Metaforo ICP deployment",
    "oneLiner": "Deploy the frontend of a web3 forum system - metaforo.io on ICP",
    "website": "https://can1.metaforo.io/",
    "tags": [ "SocialFi" ,  "DAO" ],
    "description": "Metaforo: a Web3 forum prioritizing decentralization, community ownership, and token-gated governance. By shifting the Front-End to IC, we boost reliability, security, and scalability, enabling a seamless user experience without intermediaries.",
    "stats": "1000+ users after the development of an on-chain voting system using ICP",
    "logo": "/img/showcase/metaforo-icp_logo.png",
    "usesInternetIdentity": true,
    "github": "https://github.com/metaforo/metaforo-icp",
    "youtube": "https://www.youtube.com/watch?v=d5zHu3D0SQQ",
    "twitter": "https://twitter.com/realmetaforo",
    "screenshots": ["/img/showcase/metaforo-icp_screenshot_1.jpg", "/img/showcase/metaforo-icp_screenshot_2.jpg", "/img/showcase/metaforo-icp_screenshot_3.jpg"],
    "video": "/img/showcase/metaforo-icp_video.mp4",
    "videoContentType": "video/mp4",
    "submittableId?": "35907100"
  },
  {
    "name": "Rakeoff",
    "description": "Rakeoff is a user-friendly crypto staking rewards platform on ICP, with options to convert rewards into ckBTC or pool them for a chance to win a no-loss prize pool. Pooling staking rewards allows users to potentially amplify their ICP earnings while preserving their principal investment.",
    "website": "https://rakeoff.io/",
    "logo": "/img/showcase/rakeoff_logo.webp",
    "screenshots": [
      "/img/showcase/rakeoff_screenshot.webp"
    ],
    "display": "Normal",
    "id": "rakeoff",
    "oneLiner": "Rakeoff is a user-friendly crypto staking rewards platform on ICP.",
    "stats": "Hackathon winner",
    "tags": [
      "Bitcoin",
      "DeFi",
      "Wallet"
    ],
    "usesInternetIdentity": true,
    "github": "https://github.com/rakeoff-labs",
    "twitter": "https://twitter.com/rakeoff_app"
  },
  {
    "id": "rubaru",
    "name": "RuBaRu",
    "oneLiner": "Building On-Chain Regenerative Creator-Consumer Economy",
    "website": "https://rubaru.app/",
    "tags": ["SocialFi" ,  "DAO", "Bitcoin"],
    "description": "RuBaRu aims to create a vibrant 100% On-Chain DAO-based tokenized economy owned & governed by the community, where creators, influencers, consumers, and brands coexist harmoniously. By doing so, we unlock new opportunities, reshape digital creativity, drive economic growth, and foster a thriving ecosystem of shared prosperity.",
    "stats": "100% On-Chain Data Storage",
    "logo": "/img/showcase/rubaru_logo.png",
    "display": "Large",
    "usesInternetIdentity": true,
    "youtube": "https://youtu.be/CBumSMJRV08", 
    "twitter": "https://twitter.com/RuBaRu_app",
    "screenshots": ["/img/showcase/rubaru_dapp_screenshots.png"], 
    "video": "/img/showcase/rubaru_video.mp4", 
    "videoContentType": "video/mp4",
    "submittableId": "39223821"
  },
<<<<<<< HEAD
    {
    "id": "tswaanda",
    "name": "Tswaanda",
    "oneLiner": "Bridging farmers to profitable markets, empowering growth through trade and financing",
    "website": "https://tswaanda.com",
    "tags": ["DeFi"],
    "description": "Tswaanda is revolutionizing African agriculture by connecting smallholder farmers to profitable markets, empowering growth through trade and financial inclusion.",
    "stats": "3 users",
    "logo": "/img/showcase/tswaanda_logo.jpg",
    "usesInternetIdentity": true,
    "authOrigins": ["https://4qia7-eaaaa-aaaal-qb34a-cai.icp0.io"],
    "github": "https://github.com/renegadec/marketplace",
    "youtube": "https://www.youtube.com/@tswaanda",
    "twitter": "https://twitter.com/tswaanda",
    "screenshots": ["/img/showcase/tswaanda_screenshot_0.png", "/img/showcase/tswaanda_screenshot_1.png"],
    "video": "/img/showcase/tswaanda_video.mp4",
    "videoContentType": "video/mp4",
    "submittableId": "35804727"
=======
  {
    "id": "scoge",
    "name": "SCOGÉ Universe",
    "oneLiner": "T.A.O.S City’s finest distributor of Luxury Fashion and Consumer goods",
    "website": "https://uqjdj-siaaa-aaaag-aaoxq-cai.icp0.io",
    "tags": ["NFT" ,  "Metaverse", "Games"],
    "description": "SCOGÉ is a cutting-edge fashion-centric gamified metaverse platform that revolutionizes the way styles are born, stories are told, and interaction between users. Users embark on an enthralling journey, wielding unique powers to craft thrilling experiences while discovering T.A.O.S City and the evolving SCOGÉ Universe.",
    "logo": "/img/showcase/scoge_logo.webp",
    "display": "Large",
    "usesInternetIdentity": false,
    "twitter": "https://twitter.com/_scoge_",
    "screenshots": ["/img/showcase/scoge_screenshots.webp"], 
    "video": "/img/showcase/scoge_video.mp4", 
    "videoContentType": "video/mp4",
    "submittableId": "34276514"
  },
  {
    "id": "d-vote",
    "name": "D-VOTE",
    "description": "Experience the transformative power of blockchain voting, where each vote becomes an immutable, transparent transaction on a decentralized network. This ensures tamper-resistant results, fostering trust and confidence in the integrity of the voting process.",
    "website": "https://7y3zv-rqaaa-aaaag-abswa-cai.icp0.io",
    "logo": "/img/showcase/d-vote_logo.webp",
    "screenshots": [],
    "video": "",
    "display": "Normal",
    "oneLiner": "Transparent, tamper-proof voting on blockchain.",
    "stats": "100% On Chain Data Storage",
    "tags": [
      "Tools / Infrastructure"
    ],
    "usesInternetIdentity": true,
    "github": "https://github.com/NewbMiao/dvote",
    "twitter": "",
    "youtube": "",
    "submittableId": "41368058"
>>>>>>> d1c03c3a
  }
]<|MERGE_RESOLUTION|>--- conflicted
+++ resolved
@@ -2124,7 +2124,6 @@
     "videoContentType": "video/mp4",
     "submittableId": "39223821"
   },
-<<<<<<< HEAD
     {
     "id": "tswaanda",
     "name": "Tswaanda",
@@ -2143,7 +2142,7 @@
     "video": "/img/showcase/tswaanda_video.mp4",
     "videoContentType": "video/mp4",
     "submittableId": "35804727"
-=======
+    },
   {
     "id": "scoge",
     "name": "SCOGÉ Universe",
@@ -2179,6 +2178,5 @@
     "twitter": "",
     "youtube": "",
     "submittableId": "41368058"
->>>>>>> d1c03c3a
   }
 ]