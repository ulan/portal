--- conflicted
+++ resolved
@@ -3165,71 +3165,6 @@
     "submittableId": "41506799"
   },
   {
-<<<<<<< HEAD
-  "name": "Loka",
-  "description": "Loka is a platform that enables retail investors to acquire BTC at better than market prices through co-investing with Bitcoin miners. The arrangement is based on a trustless non-custodial escrow solution, which eliminates any exposure to centralized party risk.",
-  "website": "https://lokamining.com",
-  "logo": "/img/showcase/loka_icon.png",
-  "screenshots": [
-    "/img/showcase/loka_screen.jpg"
-  ],
-  "display": "Normal",
-  "id": "loka",
-  "oneLiner": "Trustless Non-Custodial Bitcoin Mining Platform built on IC",
-  "stats": "100+ users, 10+ global miners",
-  "tags": [
-    "Bitcoin",
-    "Tools / Infrastructure",
-    "DeFi"
-  ],
-  "usesInternetIdentity": false,
-  "github": "https://github.com/lokaverse",
-  "twitter": "https://twitter.com/lokamining",
-  "youtube": "https://www.youtube.com/@LokaMining",
-  "submittableId": "43890593"
-},
-  {
-  "name": "icRouter",
-  "description": "icRouter is a cross-chain network of assets based on threshold signature technology, with no off-chain bridges, supporting Bitcoin, IC, and EVM networks (e.g., Ethereum).",
-  "website": "https://iclight.io/account",
-  "logo": "/img/showcase/icrouter_logo.webp",
-  "screenshots": [
-    "/img/showcase/icrouter_screenshot.webp"
-  ],
-  "video": "",
-  "display": "Normal",
-  "id": "icrouter",
-  "oneLiner": "icRouter: A cross-chain network of assets",
-  "stats": "",
-  "tags": [
-    "Bitcoin",
-    "DeFi"
-  ],
-  "usesInternetIdentity": true,
-  "github": "https://github.com/iclighthouse/icRouter",
-  "twitter": "https://twitter.com/ICLighthouse",
-  "youtube": "https://youtu.be/Z92o1oCH598",
-  "submittableId": "41203767"
-},
-  {
-  "id": "vault-k8s",
-  "name": "Vault k8s Canister",
-  "website": "https://github.com/Zondax/vault-k8s-canister",
-  "oneLiner": "IC-based secret sharing, ensuring flexible, secure management.",
-  "tags": [
-      "Tools / Infrastructure"
-    ],
-  "description": "POC of a decentralized secret management solution that leverages Internet Computer (IC) technology. It aims to provide a means for services to share secrets in a flexible, transparent, and secure way. It simplifies the flow of secret management between consumers in the cluster as well as rotate secrets based on config for added security.",
-  "stats": "100% on chain ACL",
-  "usesInternetIdentity": true,
-  "github": "https://github.com/Zondax/vault-k8s-canister",
-  "youtube": "https://youtu.be/99MahI1SO7c",
-  "twitter": "https://twitter.com/_zondax_",
-  "logo": "/img/showcase/zondax-logo.jpg",
-  "screenshots": ["/img/showcase/vault-k8s.jpg"],
-  "submittableId": "40715473"
- },
-    {
   "name": "BitBasel Art Marketplace",
   "description": "A curated marketplace for buying and selling digital artwork. Built on the Internet Computer leveraging the Bitcoin Ordinals Protocol",
   "website": "https://bitbasel.com/",
@@ -3237,7 +3172,6 @@
   "screenshots": [
     "/img/showcase/bitbasel-art-marketplace_screenshot.webp"
   ],
-  "video": "",
   "display": "Normal",
   "id": "bitbasel-art-marketplace",
   "oneLiner": "A curated marketplace for buying and selling digital artwork.",
@@ -3249,12 +3183,9 @@
   "usesInternetIdentity": false,
   "github": "https://github.com/BitBasel",
   "twitter": "https://twitter.com/bitbaselart?ref_src=twsrc%5Egoogle%7Ctwcamp%5Eserp%7Ctwgr%5Eauthor",
-  "youtube": "",
-  "submittableId": ""
-}
-  
-]
-=======
+  "submittableId": "41349769"
+ }, 
+ {
     "name": "Hobbi",
     "description": "With Hobbi, you can create a profile and record all the multimedia content you consume. Whether it's a movie, a book, or even a video game, register and share your profile with whomever you want.",
     "website": "https://hobbi.me",
@@ -3387,5 +3318,4 @@
     "twitter": "https://twitter.com/quezarHQ",
     "submittableId": "41431540"
   }
-]
->>>>>>> 67c4df32
+]