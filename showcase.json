--- conflicted
+++ resolved
@@ -1586,7 +1586,7 @@
     ],
     "twitter": "https://twitter.com/vger_ic"
   },
-<<<<<<< HEAD
+
    {
     "id": "icevent",
     "name": "ICEvent",
@@ -1603,7 +1603,7 @@
     ],
     "twitter": "https://twitter.com/vansdaynet",
      "submittableId": "22168376"
-=======
+},
   {
     "id": "football-god",
     "name": "FootballGod",
@@ -1636,6 +1636,6 @@
     ],
     "github": "https://github.com/lukasvozda/bitshop",
     "twitter": "https://twitter.com/bitshopicp"
->>>>>>> a57baaae
+
   }
 ]