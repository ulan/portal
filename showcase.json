--- conflicted
+++ resolved
@@ -1960,6 +1960,27 @@
     "submittableId": "34425295"
   },
   {
+    "id": "Caniplay",
+    "name": "Caniplay",
+    "oneLiner": "The world's First NFT Broadcast Station",
+    "tags": [
+      "NFT",
+      "SocialFi",
+      "DAO"
+    ],
+    "description": "Introducing CaniPlay (Can I Play), the pioneering NFT broadcast station that operates fully on-chain, eliminating the need for intermediaries who control content broadcasting within the community. Submit your audio or video content and reach a global audience without relying on any third party. As a creator, receive recognition and rewards from your listeners. As a listener, enjoy airdrops and actively participate by voting for your favourite content in the playlist, influencing its position and prominence. Join CaniPlay today and redefine the way content is shared, appreciated, and rewarded!",
+    "usesInternetIdentity": false,
+    "website": "https://es7e3-taaaa-aaaan-qakqq-cai.icp0.io",
+    "github": "https://github.com/orgs/Canistore",
+    "twitter": "https://twitter.com/canistore",
+    "display": "Large",
+    "logo": "/img/showcase/CaniPlay_logo.png",
+    "screenshots": [
+      "/img/showcase/CaniPlay_SS.png"
+    ],
+    "submittableId": "34838526"
+  },
+  {
     "id": "Arth",
     "name": "Arth",
     "oneLiner": "Arth ckBTC wallet and swap btc<>ckBtc",
@@ -1973,18 +1994,11 @@
     "github": "https://github.com/s1dc0des/arth_app",
     "twitter": "https://twitter.com/arth_foo",
     "display": "Large",
-<<<<<<< HEAD
     "logo": "/img/showcase/arth_logo.png",
-=======
-    "logo": "/img/showcase/CaniPlay_logo.png",
->>>>>>> ab2bd821
     "screenshots": [
       "/img/showcase/arth_ss.png"
     ],
-<<<<<<< HEAD
     "submittableId": "36143434"
-=======
-    "submittableId": "34838526"
   },
   {
     "name": "Signals",
@@ -2004,6 +2018,5 @@
     "usesInternetIdentity": true,
     "twitter": "https://twitter.com/signalsicp",
     "submittableId": "35639473"
->>>>>>> ab2bd821
   }
 ]