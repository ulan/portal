--- conflicted
+++ resolved
@@ -1196,7 +1196,6 @@
     ]
   },
   {
-<<<<<<< HEAD
     "id": "itoka",
     "name": "ITOKA",
     "oneLiner": "A Leading Infrastructure for Music3.0",
@@ -1212,7 +1211,8 @@
     "videoContentType": "video/mp4",
     "display": "Large",
     "screenshots": ["/img/showcase/itoka_screanshot.svg"]
-=======
+  },
+  {
     "id": "glue",
     "name": "glue",
     "oneLiner": "collab.land on the Internet Computer",
@@ -1226,6 +1226,5 @@
     "logo": "/img/showcase/glue_logo.png",
     "github": "https://github.com/glue-org",
     "twitter": "https://twitter.com/glue_org"
->>>>>>> fa833a2d
   }
 ]