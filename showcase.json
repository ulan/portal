--- conflicted
+++ resolved
@@ -2390,26 +2390,6 @@
     "submittableId": "31439157"
   },
   {
-<<<<<<< HEAD
-=======
-      "id": "joined-africa",
-      "name": "Joined Africa",
-      "oneLiner": "Joined Africa is a marketplace where sellers advertise products in crypto currency, connecting buyers directly with sellers within Africa.",
-      "website": "https://joinedafrica.com",
-      "tags": ["SocialFi"],
-      "description": "At Joined Africa, we are providing a seamless online marketplace that connects sellers and buyers within Africa — empowering sellers to advertise their products, expand their reach, and effortlessly connect with potential buyers who can select from a wide range of categories, including electronics, fashion, vehicles, and more.",
-      "logo": "/img/showcase/joined-africa_logo.jpg",
-      "usesInternetIdentity": true,
-      "youtube": "https://www.youtube.com/@JoinedAfrica",
-      "screenshots": ["/img/showcase/joined-africa_screenshot_0.jpeg", "/img/showcase/joined-africa_screenshot_1.png"],
-      "video": "img/showcase/joined-africa_video.mp4",
-      "github": "https://github.com/aginamena/Joinedafrica.com",
-      "videoContentType": "video/mp4",
-      "submittableId": "36375564"
-  },
-
-  {
->>>>>>> 99cc1d0b
     "id": "nftstudio",
     "name": "NFT Studio",
     "website": "https://7xw5z-uqaaa-aaaad-qaqcq-cai.raw.ic0.app/",
