--- conflicted
+++ resolved
@@ -1537,23 +1537,6 @@
     "submittableId": 21958145
   },
   {
-<<<<<<< HEAD
-    "id": "bitshop",
-    "name": "Bitshop",
-    "oneLiner": "Internet Computer blockchain as a Bitcoin e-shop",
-    "website": "https://ughim-6qaaa-aaaah-qc7qa-cai.ic0.app/",
-    "tags": [
-      "Tools / Infrastructure"
-    ],
-    "description": "A proof of concept project that demonstrates capabilities of the Internet Computer blockchain to serve as a Bitcoin e-shop.",
-    "usesInternetIdentity": true,
-    "logo": "/img/showcase/bitshop_logo.webp",
-    "screenshots": [
-      "/img/showcase/bitshop.webp"
-    ],
-    "github": "https://github.com/lukasvozda/bitshop",
-    "twitter": "https://twitter.com/bitshopicp"
-=======
     "id": "metamob",
     "name": "Metamob",
     "oneLiner": "Together we can change the world! One campaign at time.",
@@ -1618,6 +1601,22 @@
       "/img/showcase/football-god_screenshot.webp"
     ],
     "twitter": "https://twitter.com/beadle1989"
->>>>>>> d9ccb4d9
+  },
+  {
+    "id": "bitshop",
+    "name": "Bitshop",
+    "oneLiner": "Internet Computer blockchain as a Bitcoin e-shop",
+    "website": "https://ughim-6qaaa-aaaah-qc7qa-cai.ic0.app/",
+    "tags": [
+      "Tools / Infrastructure"
+    ],
+    "description": "A proof of concept project that demonstrates capabilities of the Internet Computer blockchain to serve as a Bitcoin e-shop.",
+    "usesInternetIdentity": true,
+    "logo": "/img/showcase/bitshop_logo.webp",
+    "screenshots": [
+      "/img/showcase/bitshop.webp"
+    ],
+    "github": "https://github.com/lukasvozda/bitshop",
+    "twitter": "https://twitter.com/bitshopicp"
   }
 ]