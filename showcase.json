[
  {
    "id": "dscvr",
    "name": "DSCVR",
    "oneLiner": "Social portals, community airdrops, crypto tipping on chain",
    "website": "https://dscvr.one/",
    "tags": [
      "SocialFi"
    ],
    "twitter": "https://twitter.com/DSCVR1?s=20&t=qrUKGHeyFLGiBQjpj3iI9A",
    "description": "DSCVR is an end-to-end decentralized Web3 social media platform that allows communities to form into groups called Portals. These Portals can be NFT gated, airdrop fungible and non-fungible tokens to their members and much more. DSCVR also allows for tipping posts in a growing number of cryptos, supporting ckBTC, a Bitcoin twin living on the Internet Computer.",
    "usesInternetIdentity": true,
    "stats": "200,000+ users",
    "display": "Large",
    "logo": "/img/showcase/dscvr_logo.webp",
    "screenshots": [
      "/img/showcase/dscvr_screenshot.webp"
    ]
  },
  {
    "id": "distrikt",
    "name": "Distrikt",
    "oneLiner": "Censorship-resistant fully on-chain social media platform",
    "website": "https://az5sd-cqaaa-aaaae-aaarq-cai.ic0.app/",
    "tags": [
      "SocialFi"
    ],
    "twitter": "https://twitter.com/DistriktApp?s=20&t=FIuSJzaUxndtjKLTpwmCEw",
    "description": "Distrikt is a completely decentralized, community-owned Web3 social media platform. Users of the platform will soon be able vote on upgrades, and no user data will ever be mined or sold. Create your account, secured by Internet Identity today.",
    "usesInternetIdentity": true,
    "display": "Large",
    "stats": "110,000+ users",
    "logo": "/img/showcase/distrikt_logo.webp",
    "screenshots": [
      "/img/showcase/distrikt_screenshot.webp"
    ]
  },
  {
    "id": "kontribute",
    "name": "Kontribute",
    "oneLiner": "Web3 storytelling",
    "website": "https://kontribute.app",
    "tags": [
      "SocialFi",
      "NFT"
    ],
    "twitter": "https://twitter.com/TeamBonsai_ICP",
    "description": "Kontribute is a web3 creators platform that brings story writing and digital art collectibles together. Features include: decentralized story storage, likes, tipping, polls, NFT marketplace and NFT minting.",
    "github": "https://github.com/teambonsai/bonsai_dapp",
    "usesInternetIdentity": true,
    "stats": "1000+ users",
    "display": "Normal",
    "logo": "/img/showcase/kontribute_logo.webp",
    "screenshots": [
      "/img/showcase/kontribute_screenshot_0.webp"
    ]
  },
  {
    "id": "juno",
    "name": "Juno",
    "oneLiner": "Build Web3 Apps Like It's Web2",
    "website": "https://juno.build",
    "tags": [
      "Tools / Infrastructure"
    ],
    "twitter": "https://twitter.com/junobuild",
    "github": "https://github.com/buildwithjuno/juno",
    "description": "Juno is an open-source platform that combines the power of Web3 with the ease and simplicity of Web2 development, enabling programmers to build decentralized apps faster and easier than ever before.",
    "display": "Large",
    "usesInternetIdentity": true,
    "logo": "/img/showcase/juno_logo.svg",
    "screenshots": [
      "/img/showcase/juno_social_image.png"
    ]
  },
  {
    "id": "kinic",
    "name": "Kinic",
    "oneLiner": "The world's first Web3 search engine",
    "website": "https://74iy7-xqaaa-aaaaf-qagra-cai.ic0.app/",
    "tags": [
      "Tools / Infrastructure"
    ],
    "twitter": "https://twitter.com/kinic_app?s=20&t=PVKALcCRCdZIgr0U4sDWeg",
    "description": "The world’s first Web3 search engine",
    "stats": "3,000,000+ searches",
    "display": "Large",
    "usesInternetIdentity": true,
    "logo": "/img/showcase/kinic_logo.webp",
    "screenshots": [
      "/img/showcase/kinic_screenshot.webp"
    ]
  },
  {
    "id": "infinityswap",
    "name": "Infinity Swap",
    "website": "https://infinityswap.one/",
    "tags": [
      "DeFi",
      "Wallet"
    ],
    "twitter": "https://twitter.com/infinity_swap",
    "description": "InfinitySwap is a platform to create, stake, and swap tokens on the Internet Computer. Backed by Polychain Capital and 9YardsCapital (amongst others) - InfinitySwap offers users the ability to swap tokens cheaply with their novel technology build on the ICP blockchain. They are also planning to release their own token standard IS20 to support these initiatives. ",
    "stats": "$1.5M Invested PolyChain Capital + a16z",
    "logo": "/img/showcase/infinityswap_logo.webp",
    "screenshots": [
      "/img/showcase/infinityswap_screenshot_0.webp"
    ]
  },
  {
    "id": "openchat",
    "name": "OpenChat",
    "oneLiner": "Decentralized alternative to WhatsApp",
    "website": "https://oc.app/",
    "tags": [
      "SocialFi"
    ],
    "description": "What if you could own a piece of WhatsApp and vote on what features get added? OpenChat is a fully decentralized real-time messaging service that is indistinguishable from Web2 chat apps, while living 100% on the blockchain. This allows users to send crypto to each other - including Bitcoin - and soon to own a part of OpenChat through CHAT tokens.",
    "usesInternetIdentity": true,
    "display": "Large",
    "stats": "80,000+ users",
    "logo": "/img/showcase/openchat_logo.webp",
    "screenshots": [
      "/img/showcase/openchat-screenshot.webp"
    ]
  },
  {
    "id": "icpcoins",
    "name": "ICP Coins",
    "oneLiner": "DEX stats aggregator",
    "website": "https://icpcoins.com",
    "tags": [
      "DeFi"
    ],
    "description": "IC coins by market cap. Aggregates stats from all IC DEXes. Price, Volume & Liquidity score charts.",
    "usesInternetIdentity": false,
    "stats": "1000 users",
    "logo": "/img/showcase/icpcoins_logo.png",
    "github": "https://github.com/vvv-interactive/icpcoins",
    "screenshots": [
      "/img/showcase/icpcoins_screenshot_0.jpg"
    ]
  },
  {
    "id": "internetcomputerorgwebsite",
    "name": "ICP website",
    "oneLiner": "Educational website for the Internet Computer",
    "website": "https://internetcomputer.org",
    "github": "https://github.com/dfinity/portal",
    "tags": [
      "SocialFi"
    ],
    "description": "The website you're scrolling now, internetcomputer.org is itself a dapp hosted 100% on the Internet Computer - including images and videos.",
    "display": "Normal",
    "logo": "/img/showcase/internetcomputerorgwebsite_logo.webp",
    "screenshots": [
      "/img/showcase/internetcomputerorgwebsite_screenshot_0.webp"
    ]
  },
  {
    "id": "bitfinitywallet",
    "name": "Bitfinity Wallet",
    "oneLiner": "A wallet to store and manage NFTs, Tokens, and connect to dapps on the Internet Computer.",
    "website": "https://wallet.infinityswap.one/",
    "tags": [
      "Wallet"
    ],
    "description": "The Bitfinity Wallet is a multi-chain wallet built and open sourced by InfinitySwap. It is a browser extension that allows you to store and transfer your BTC, ICP, SNS-1, NFT and other tokens - as well as log into Internet Computer dapps with a single click. The InfinitySwap Wallet also supports Internet Identity, the powerful authentication framework provided by the Internet Computer.",
    "display": "Large",
    "logo": "/img/showcase/bitfinitywallet_logo.webp",
    "videoContentType": "video/mp4",
    "screenshots": [
      "/img/showcase/bitfinitywallet_screenshot.webp"
    ]
  },
  {
    "id": "uniswapfrontendontheic",
    "name": "Uniswap Front End on the IC",
    "website": "https://yrog5-xqaaa-aaaap-qa5za-cai.ic0.app/#/swap",
    "github": "https://github.com/domwoe/uniswap_ui_on_ic",
    "tags": [
      "DeFi"
    ],
    "description": "Uniswap's frontend hosted on the Internet Computer with canister-based wallet integration. Thanks to the Internet Computer, traditional DeFi solutions can now be completely decentralized, having their frontend hosted on ICP. There is no longer a need to include centralized cloud providers in a decentralized application.",
    "usesInternetIdentity": true,
    "oneLiner": "Front-End On-Chain",
    "display": "Normal",
    "logo": "/img/showcase/uniswapfrontendontheic_logo.webp",
    "video": "/img/showcase/uniswapfrontendontheic_video.mp4",
    "videoContentType": "video/mp4",
    "screenshots": []
  },
  {
    "id": "ntagle",
    "name": "ntagle",
    "oneLiner": "Proof of Physical Ownership Platform",
    "tags": [
      "NFT",
      "Wallet"
    ],
    "description": "ntagle connects inexpensive physical NFC tags to canisters, giving IC dapp developers the ability to create transferrable HW wallets, Physical NFTs, etc. Any tag can use any integration, meaning dapps can make web3 phygital experiences available to all ntagle owners with a single deploy.",
    "usesInternetIdentity": false,
    "stats": "Working MVP",
    "logo": "/img/showcase/ntagle_icon.webp",
    "github": "https://github.com/InternetComputerOG/ntagle-core",
    "twitter": "https://twitter.com/ntagled",
    "website": "https://github.com/InternetComputerOG/ntagle-core",
    "screenshots": []
  },
  {
    "id": "seers",
    "name": "Seers",
    "website": "https://seers.social/",
    "tags": [
      "SocialFi"
    ],
    "description": "What if there was decentralized Twitter that included prediction markets? Seers is Web3 social media platform hosted 100% on-chain combining social media features with prediction markets.",
    "usesInternetIdentity": true,
    "stats": "10,000 users + TVL",
    "display": "Normal",
    "logo": "/img/showcase/seers_logo.webp",
    "screenshots": []
  },
  {
    "id": "papyrs",
    "name": "Papyrs",
    "oneLiner": "Blog on Web3",
    "website": "https://app.papy.rs",
    "tags": [
      "SocialFi"
    ],
    "description": "An open-source, privacy-first, decentralized blogging platform that lives 100% on chain. Have an unstoppable voice and full control over your data.",
    "github": "https://github.com/papyrs/papyrs",
    "usesInternetIdentity": true,
    "display": "Normal",
    "logo": "/img/showcase/papyrs_logo.webp",
    "screenshots": [
      "/img/showcase/papyrs_screenshot_0.webp"
    ]
  },
  {
    "id": "taggr",
    "name": "TAGGR",
    "website": "https://6qfxa-ryaaa-aaaai-qbhsq-cai.ic0.app/#/",
    "tags": [
      "SocialFi"
    ],
    "twitter": "https://twitter.com/TaggrNetwork",
    "description": "Fully on-chain and fully autonomous SocialFi network. A simple way to publish content on a public compute infrastructure. No Ponzinomics - TAGGR has a sustainable tokenomics model that rewards quality posts and removes incentive to spam.",
    "usesInternetIdentity": true,
    "display": "Normal",
    "stats": "24,000+ posts",
    "logo": "/img/showcase/taggr_logo.webp",
    "oneLiner": "Blending forums and blogs - controlled by a DAO",
    "screenshots": [
      "/img/showcase/taggr_screenshot_0.webp"
    ]
  },
  {
    "id": "funded",
    "name": "Funded",
    "oneLiner": "Fund your favorite projects and get NFT rewards",
    "website": "https://funded.app/",
    "tags": [
      "SocialFi",
      "DeFi"
    ],
    "twitter": "https://twitter.com/funded_app",
    "description": "Web3 crowdfunding! Thanks to ICP's low transaction fees and advanced smart contract technology, you can participate in crowdfunding with ICP, BTC and ETH without worrying about losing money on gas fees.",
    "usesInternetIdentity": true,
    "stats": "83,000+ ICP funded",
    "display": "Normal",
    "logo": "/img/showcase/funded_logo.webp",
    "screenshots": []
  },
  {
    "id": "contentfly",
    "name": "Content Fly",
    "website": "https://contentfly.app/",
    "tags": [
      "SocialFi"
    ],
    "description": "Content Fly is a Web3 Job Management Tool & Marketplace. It allows content buyers & creators to work together with the security of an escrow payment and DAO based dispute resolution. IP is protected and transferred as an NFT.",
    "usesInternetIdentity": true,
    "display": "Normal",
    "logo": "/img/showcase/contentfly_logo.webp",
    "screenshots": [
      "/img/showcase/contentfly_screenshot_0.webp"
    ]
  },
  {
    "id": "icdex",
    "name": "ICDex",
    "website": "https://avjzx-pyaaa-aaaaj-aadmq-cai.raw.ic0.app/ICDex",
    "tags": [
      "DeFi"
    ],
    "description": "ICDex is flagship product by ICLighthouse, an orderbook based DEX that runs 100% on-chain. The world's first orderbook DEX - made possible by advanced ICP smart contracts",
    "usesInternetIdentity": true,
    "stats": "Supports ckBTC",
    "twitter": "https://twitter.com/ICLighthouse",
    "display": "Normal",
    "logo": "/img/showcase/icdex_logo.webp",
    "screenshots": []
  },
  {
    "id": "dank",
    "name": "Dank",
    "oneLiner": "Decentralized Cycles Bank",
    "website": "https://dank.ooo/",
    "tags": [
      "DeFi",
      "Tools / Infrastructure"
    ],
    "twitter": "https://twitter.com/psychedelicDAO",
    "description": "Dank is the first Decentralized Bank built on the Internet Computer, developed by Fleek. Through a collection of Open Internet Services for users and developers, Dank makes cycles management seamless.",
    "logo": "/img/showcase/dank_logo.webp",
    "screenshots": [
      "/img/showcase/dank_screenshot_0.webp"
    ]
  },
  {
    "id": "omnic",
    "name": "Omnic",
    "oneLiner": "Crosschain Messaging Protocol & Token Bridge Between the Internet Computer and EVM Chains",
    "website": "https://omnic.network",
    "tags": [
      "Tools / Infrastructure",
      "DeFi"
    ],
    "description": "Omnic is a Crosschain messaging protocol built on the Internet Computer, Omnic Token Bridge helps bring liquidity on EVM networks to the Internet Computer",
    "usesInternetIdentity": false,
    "logo": "/img/showcase/omnic_logo.webp",
    "screenshots": [
      "/img/showcase/omnic_screenshot_0.webp"
    ],
    "videoContentType": "video/mp4",
    "video": "/img/showcase/omnic_video.mp4"
  },
  {
    "id": "unfoldvr",
    "name": "UnfoldVR",
    "oneLiner": "Decentralizing asset Creation and Discovery for the Metaverse",
    "website": "https://jmorc-qiaaa-aaaam-aaeda-cai.ic0.app/",
    "tags": [
      "Metaverse",
      "NFT",
      "Tools / Infrastructure"
    ],
    "twitter": "https://twitter.com/unfold_vr",
    "description": "UnfoldVR empowers creators to author 3D NFTs using easy-to-use tools both on the Web and in Virtual Reality.",
    "usesInternetIdentity": true,
    "display": "Normal",
    "logo": "/img/showcase/unfoldvr_logo.webp",
    "video": "/img/showcase/unfoldvr_video.mp4",
    "videoContentType": "video/mp4",
    "screenshots": []
  },
  {
    "id": "plethora",
    "name": "Plethora",
    "website": "https://plethora.game/",
    "tags": [
      "Games",
      "Metaverse",
      "NFT"
    ],
    "twitter": "https://twitter.com/PlethoraGame",
    "description": "Plethora is all about abundance and making you feel fulfilled. Plethora empowers NFT projects to launch their collections with immersive experiences customized for you. Play now to compete, have fun, and earn rewards.",
    "oneLiner": "3D platformer meets Web3 with NFT rewards",
    "display": "Large",
    "stats": "10,000+ users",
    "logo": "/img/showcase/plethora_logo.webp",
    "screenshots": [
      "/img/showcase/plethora_screenshot.webp"
    ]
  },
  {
    "id": "entrepot",
    "name": "Entrepot",
    "oneLiner": "ICP's most popular NFT marketplace",
    "website": "https://entrepot.app/",
    "tags": [
      "NFT"
    ],
    "twitter": "https://twitter.com/toniqlabs",
    "description": "Entrepot is a decentralized NFT marketplace developed by ToniqLabs, the creators behind Rise of the Magni, Stoic Wallet, Cronic NFTs, and Exponent. Entrepot provides users with tools and on-chain services to design, deploy, and manage NFTs and traditional tokens. ",
    "usesInternetIdentity": false,
    "stats": "1,000,000+ ICP volume",
    "display": "Large",
    "logo": "/img/showcase/entrepot_logo.webp",
    "screenshots": [
      "/img/showcase/entrepot_screenshot.webp"
    ]
  },
  {
    "id": "origyn",
    "name": "Origyn",
    "oneLiner": "NFT-Based Authentication for Luxury Goods ",
    "website": "https://www.origyn.ch/",
    "tags": [
      "NFT"
    ],
    "twitter": "https://twitter.com/ORIGYNTech",
    "description": "The Origyn Foundation is blending luxury goods with NFTs by providing digital verifications for physical objects. Only possible on the Internet Computer. ",
    "github": "https://github.com/origyn-sa",
    "logo": "/img/showcase/origyn_logo.webp",
    "screenshots": [
      "/img/showcase/origyn_screenshot_0.webp"
    ]
  },
  {
    "id": "cubetopia",
    "name": "Cubetopia",
    "oneLiner": "Build and own an NFT World on the blockchain",
    "website": "https://e5owu-aaaaa-aaaah-abs5a-cai.raw.ic0.app/",
    "tags": [
      "Games"
    ],
    "twitter": "https://twitter.com/TheCubetopia",
    "description": "Cubetopia is a Minecraft-like Web3 game where players can build anything on unique voxel islands also called “worlds”. Each world is a mutable NFT stored on the Internet Computer blockchain. Anyone can visit these islands on chain, while the owner of the NFT can update it by building.",
    "stats": "32,500+ ICP volume",
    "display": "Large",
    "logo": "/img/showcase/cubetopia_logo.webp",
    "screenshots": [
      "/img/showcase/cubetopia_screenshot.webp"
    ]
  },
  {
    "id": "yumi",
    "name": "Yumi",
    "oneLiner": "NFT marketplace for digital and physical assets",
    "website": "https://tppkg-ziaaa-aaaal-qatrq-cai.raw.ic0.app/",
    "tags": [
      "NFT"
    ],
    "twitter": "https://twitter.com/YumiMarketplace",
    "description": "Yumi is a high-speed, low-cost, and fully decentralized NFT marketplace built on the Internet Computer. All digital collectibles available on Yumi are hosted fully on-chain. The minting of NFTs is completely free for creators (no gas fees).",
    "usesInternetIdentity": true,
    "stats": "130,000+ ICP volume",
    "display": "Large",
    "logo": "/img/showcase/yumi_logo.webp",
    "screenshots": [
      "/img/showcase/yumi-screenshot.webp"
    ]
  },
  {
    "id": "icpulse",
    "name": "ICPulse",
    "oneLiner": "Visual metrics for IC's software activity data",
    "website": "https://icpulse.io/",
    "tags": [
      "Tools / Infrastructure"
    ],
    "description": " ICPulse increases the transparency in the IC’s developer ecosystem by aggregating the activity data from GitHub and displaying visual metrics in an effective dashboard.",
    "usesInternetIdentity": false,
    "logo": "/img/showcase/icpulse_logo.svg",
    "github": "https://github.com/CrossChainLabs-ICP",
    "twitter": "https://twitter.com/CrossChain_Labs/status/1626495037734285312?s=20",
    "screenshots": [
      "static/img/showcase/ICPulse_screenshot.jpg"
    ],
    "submittableId": "32418389"
  },
  {
    "id": "hot-or-not",
    "name": "Hot or Not",
    "oneLiner": "Token rewards for both content creators and lurkers",
    "website": "https://hotornot.wtf/",
    "tags": [
      "SocialFi"
    ],
    "description": "Hot or Not is a decentralized short-form video based social media platform which integrates prediction markets for content. In addition to creating and sharing short videos on Hot or Not, users can also speculate on the short videos uploaded by other users on the platform. They can vote whether a video would become 'Hot' or 'Not' and stake blockchain tokens to substantiate their vote. The results are declared every hour and the winners are rewarded with 2x tokens. With Decentralized governance and content moderation, Hot or Not would put the users at the center of the ecosystem",
    "usesInternetIdentity": true,
    "stats": "55,000+ users",
    "logo": "/img/showcase/hot_or_not_logo.svg",
    "screenshots": [
      "/img/showcase/hot_or_not_screenshot_0.jpg"
    ],
    "videoContentType": "video/mp4",
    "video": "/img/showcase/hot_or_not_video.mp4"
  },
  {
    "id": "sly",
    "name": "SLY",
    "oneLiner": "Seamless CLI for the Internet Computer",
    "website": "https://sly.ooo/",
    "tags": [
      "Tools / Infrastructure"
    ],
    "twitter": "https://twitter.com/psychedelicDAO",
    "description": "SLY, developed by PsychedelicDAO, is a seamless Command Line Interface (CLI) for the Internet Computer. SLY is an open-source, and collaborative CLI - providing abstractions, templates, and tools to kick-start and speed-up Internet Computer development.",
    "github": "https://github.com/psychedelic/sly",
    "display": "Normal",
    "logo": "/img/showcase/sly_logo.svg",
    "screenshots": [
      "/img/showcase/sly_screenshot_0.webp"
    ]
  },
  {
    "id": "sudograph",
    "name": "Sudograph",
    "website": "https://i67uk-hiaaa-aaaae-qaaka-cai.raw.ic0.app/",
    "tags": [
      "Tools / Infrastructure"
    ],
    "description": "Sudograph is a GraphQL database for the Internet Computer. Its goal is to become the simplest way to develop applications for the IC by providing flexibility and out-of-the-box data management.",
    "github": "https://github.com/sudograph/sudograph",
    "logo": "/img/showcase/sudograph_logo.webp",
    "screenshots": [
      "/img/showcase/sudograph_screenshot_0.webp"
    ]
  },
  {
    "id": "finterest",
    "name": "Finterest",
    "website": "https://tyhcm-sqaaa-aaaah-abjya-cai.raw.ic0.app/#/",
    "tags": [
      "DeFi"
    ],
    "twitter": "https://twitter.com/finterestICP",
    "description": "Lend and borrow against your crypto without bridging it across chains. Yes, even Bitcoin",
    "stats": "$1.5M+ Raised",
    "logo": "/img/showcase/finterest_logo.webp",
    "screenshots": [
      "/img/showcase/finterest_screenshot_0.webp"
    ]
  },
  {
    "id": "canlista",
    "name": "Canlista",
    "oneLiner": "Internet Computer Canister Registry",
    "website": "https://k7gat-daaaa-aaaae-qaahq-cai.ic0.app/",
    "tags": [
      "Tools / Infrastructure"
    ],
    "description": "The Internet Computer community canister registry. Find, publish and extend applications and services built on the Internet Computer. Log in with Internet Identity. ",
    "usesInternetIdentity": true,
    "logo": "/img/showcase/canlista_logo.webp",
    "screenshots": [
      "/img/showcase/canlista_screenshot_0.webp"
    ]
  },
  {
    "id": "sandbless",
    "name": "Sand Bless",
    "oneLiner": "Sandblasting and serigraphy artworks",
    "website": "https://qob3k-7yaaa-aaaao-aahdq-cai.ic0.app/",
    "tags": [
      "Tools / Infrastructure"
    ],
    "description": "Sandblasting and glass serigraphy. Artistic and craftsmen artworks signed with unique verifiable mark numbers and linked imprints using Internet Computer Canisters technology.",
    "github": "https://github.com/branciard/SandBlessCanisters",
    "usesInternetIdentity": false,
    "logo": "/img/showcase/sandbless_logo.webp",
    "screenshots": [
      "/img/showcase/sandbless_screenshot_0.webp"
    ]
  },
  {
    "id": "missionispossible",
    "name": "Mission Is Possible",
    "website": "https://to3ja-iyaaa-aaaai-qapsq-cai.raw.ic0.app/",
    "tags": [
      "Games"
    ],
    "description": "Mission is Possible - 3rd place winner of the DSCVR Hackathon Season 2 - is a PVP third person shooter hosted on the Internet Computer blockchain. The John Wick inspired game is built using the Unity 3D Game Engine, and hosted on the IC enabling decentralized login with Internet Identity. ",
    "usesInternetIdentity": true,
    "oneLiner": "3rd Place DSCVR Hackathon",
    "display": "Normal",
    "logo": "/img/showcase/missionispossible_logo.webp",
    "screenshots": [
      "/img/showcase/missionispossible_screenshot_0.webp"
    ]
  },
  {
    "id": "catalyze",
    "name": "Catalyze",
    "website": "https://aqs24-xaaaa-aaaal-qbbea-cai.ic0.app/",
    "tags": [
      "SocialFi"
    ],
    "description": "Catalyze is a decentralized social and community-building platform designed to host engaged and thriving Web3 communities. With a unique and customized engagement economy, Catalyze communities and their members will be rewarded for their participation and contribution. Main features include: direct communication, event & task management, integrated Web3 wallets, NFT Gating, NFT airdrop & sales management.",
    "usesInternetIdentity": true,
    "oneLiner": "Manage your Web3 communities and events",
    "display": "Large",
    "stats": "275+ groups",
    "logo": "/img/showcase/catalyze_logo.webp",
    "screenshots": [
      "/img/showcase/catalyze_screenshot.webp"
    ]
  },
  {
    "id": "icpexplorer",
    "name": "ICP Explorer",
    "website": "https://www.icpexplorer.org/#/datacenters",
    "tags": [
      "Tools / Infrastructure"
    ],
    "description": "ICP Explorer, a project started in 2018, is an open-source, community-built dashboard and explorer for the Internet Computer, providing live information and statistics about the network, governance, and the ICP utility token, including account and transaction information.",
    "logo": "/img/showcase/icpexplorer_logo.webp",
    "video": "/img/showcase/icpexplorer_video.mp4",
    "videoContentType": "video/mp4",
    "screenshots": [
      "/img/showcase/icpexplorer_screenshot_0.webp"
    ]
  },
  {
    "id": "icme",
    "name": "ICME",
    "website": "https://sygsn-caaaa-aaaaf-qaahq-cai.raw.ic0.app/",
    "tags": [
      "Tools / Infrastructure"
    ],
    "description": "ICME is a no-code tool that makes it easy for anyone to build and deploy beautiful websites on the Internet Computer. Launch your blog or business's website on the Internet Computer today.",
    "usesInternetIdentity": true,
    "logo": "/img/showcase/icme_logo.webp",
    "screenshots": [
      "/img/showcase/icme_screenshot_0.webp",
      "/img/showcase/icme_screenshot_1.webp"
    ]
  },
  {
    "id": "sagatarot",
    "name": "Saga Tarot",
    "website": "https://5nl7c-zqaaa-aaaah-qaa7a-cai.raw.ic0.app/",
    "tags": [
      "Games"
    ],
    "description": "Have your fortune told on the Internet Computer. Saga Tarot gives you a tarot reading in one click. The user-friendly dapp is built completely on the Internet Computer, accessible from any browser. What will the future hold for you?",
    "usesInternetIdentity": true,
    "display": "Normal",
    "logo": "/img/showcase/sagatarot_logo.webp",
    "video": "/img/showcase/sagatarot_video.mp4",
    "videoContentType": "video/mp4",
    "screenshots": []
  },
  {
    "id": "jumpymotoko",
    "name": "Jumpy Motoko",
    "website": "https://65t4u-siaaa-aaaal-qbx4q-cai.ic0.app/",
    "tags": [
      "Games"
    ],
    "description": "Unity play to earn game on Internet Computer. Comes with code sample so you can deploy your own Unity play to earn game too.",
    "github": "https://github.com/therealbryanho/IC-Code-Sample-Unity-Play-to-Earn-Game",
    "display": "Normal",
    "logo": "/img/showcase/jumpymotoko_logo.webp",
    "screenshots": [
      "/img/showcase/jumpymotoko_screenshot.webp"
    ]
  },
  {
    "id": "icdrive",
    "name": "IC Drive",
    "website": "https://rglue-kyaaa-aaaah-qakca-cai.ic0.app/#/",
    "tags": [
      "Tools / Infrastructure"
    ],
    "description": "A decentralized private file storage dapp built on the Internet Computer. Store and securely share any type from anywhere in the world with this decentralized version of Box, or Google Drive. ",
    "usesInternetIdentity": true,
    "logo": "/img/showcase/icdrive_logo.webp",
    "screenshots": [
      "/img/showcase/icdrive_screenshot_0.webp",
      "/img/showcase/icdrive_screenshot_1.webp"
    ]
  },
  {
    "id": "crowdgovorg",
    "name": "CrowdGov.org",
    "oneLiner": "The simplified, one stop shop for IC Governance.",
    "website": "https://crowdgov.org",
    "tags": [
      "Tools / Infrastructure"
    ],
    "description": "The crowdgov.org website is dedicated to simplified governance for the internet computer. You will find information about how to participate in governance and how to maximize voting rewards. A variety of research tools are provided to help you learn more about NNS ecosystem participants and the current state of decentralization.",
    "usesInternetIdentity": true,
    "display": "Normal",
    "logo": "/img/showcase/crowdgovorg_logo.webp",
    "screenshots": [
      "/img/showcase/crowdgovorg_screenshot_0.webp"
    ]
  },
  {
    "id": "difibase",
    "name": "Difibase",
    "oneLiner": "Difibase - NoSQL database management system on the Internet Computer",
    "website": "https://7wwjw-5iaaa-aaaan-qbguq-cai.ic0.app/",
    "tags": [
      "Tools / Infrastructure"
    ],
    "description": "Difibase is a database provider (NoSQL). You can use the system's database or integrate your own!",
    "usesInternetIdentity": false,
    "display": "Normal",
    "logo": "/img/showcase/difibase_logo.webp",
    "screenshots": [
      "/img/showcase/difibase_screenshot_0.webp"
    ]
  },
  {
    "id": "internetidentity",
    "name": "Internet Identity",
    "oneLiner": "Decentralized Anonymous Blockchain Authentication",
    "website": "https://identity.ic0.app/",
    "tags": [
      "Tools / Infrastructure"
    ],
    "description": "Internet Identity is a privacy-enhancing authentication framework for applications on the Internet Computer. It provides users with a easy-to-use and secure anonymizing login to Web3 services running on ICP without being tracked across dapps.",
    "github": "https://github.com/dfinity/internet-identity",
    "usesInternetIdentity": true,
    "stats": "1 000 000+ ",
    "logo": "/img/showcase/internetidentity_logo.webp",
    "screenshots": [
      "/img/showcase/internetidentity_screenshot_0.gif"
    ]
  },
  {
    "id": "azle",
    "name": "Azle",
    "oneLiner": "TypeScript CDK for the Internet Computer",
    "website": "https://demergent-labs.github.io/azle/azle.html",
    "tags": [
      "Tools / Infrastructure"
    ],
    "description": "Azle is a TypeScript Canister Development Kit (CDK) for the Internet Computer. In other words, it's a TypeScript/JavaScript runtime for building applications on the IC.",
    "usesInternetIdentity": false,
    "logo": "/img/showcase/azle_logo.svg",
    "github": "https://github.com/demergent-labs/azle",
    "screenshots": [
      "/img/showcase/azle_screenshot_0.jpg"
    ]
  },
  {
    "id": "kybra",
    "name": "Kybra",
    "oneLiner": "Python CDK for the Internet Computer",
    "website": "https://github.com/demergent-labs/kybra",
    "tags": [
      "Tools / Infrastructure"
    ],
    "description": "Kybra is a Python Canister Development Kit (CDK) for the Internet Computer. In other words, it's a Python runtime for building applications on the IC.",
    "usesInternetIdentity": false,
    "logo": "/img/showcase/kybra_logo.svg",
    "screenshots": [
      "/img/showcase/kybra_screenshot_0.jpg"
    ]
  },
  {
    "id": "motokoplayground",
    "name": "Motoko Playground",
    "oneLiner": "Free IDE to Learn Motoko",
    "website": "https://m7sm4-2iaaa-aaaab-qabra-cai.raw.ic0.app/",
    "tags": [
      "Tools / Infrastructure"
    ],
    "description": "The Motoko Playground is an IDE for developers to learn Motoko - the native language for the Internet Computer blockchain. Deploy canister smart contracts for free, directly within a browser, without needing to download an SDK or set up a wallet.",
    "github": "https://github.com/dfinity/motoko-playground",
    "usesInternetIdentity": false,
    "display": "Normal",
    "logo": "/img/showcase/motokoplayground_logo.webp",
    "video": "/img/showcase/motokoplayground_video.mp4",
    "videoContentType": "video/mp4",
    "screenshots": []
  },
  {
    "id": "windowsic",
    "name": "Windows IC",
    "website": "https://3ix2y-naaaa-aaaad-qap6a-cai.raw.ic0.app/",
    "tags": [
      "Tools / Infrastructure"
    ],
    "description": "Windows IC is a React Dapp built on the Internet Computer. Mimicking what a chromebook can do, but for a mimic of the Windows Operating System, this decentralized desktop allows anyone to access some of their favorite programs from any browser.",
    "logo": "/img/showcase/windowsic_logo.webp",
    "screenshots": [
      "/img/showcase/windowsic_screenshot_0.webp"
    ]
  },
  {
    "id": "nnsfront-enddapp",
    "name": "NNS Front-End Dapp",
    "oneLiner": "Dapp for Staking Neurons + Voting On-Chain",
    "website": "https://nns.ic0.app",
    "tags": [
      "Wallet",
      "Tools / Infrastructure"
    ],
    "description": "The NNS front-end dapp allows anyone to interact with the Internet Computer's Network Nervous System with a user-friendly UI. Served completely end-to-end through blockchain, this dapp allows you to manage ICP, stake neurons, participate in voting, and earn governance rewards.",
    "usesInternetIdentity": true,
    "logo": "/img/showcase/nnsfront-enddapp_logo.webp",
    "screenshots": [
      "/img/showcase/nnsfront-enddapp_screenshot_0.webp"
    ]
  },
  {
    "id": "tipjar",
    "name": "Tipjar",
    "website": "https://tipjar.rocks",
    "tags": [
      "Tools / Infrastructure"
    ],
    "description": "A tool to donate cycles to canisters as well as keep them monitored.",
    "github": "https://github.com/ninegua/tipjar",
    "usesInternetIdentity": true,
    "display": "Normal",
    "logo": "/img/showcase/tipjar_logo.webp",
    "screenshots": [
      "/img/showcase/tipjar_screenshot_0.webp"
    ]
  },
  {
    "id": "ics",
    "name": "ICS",
    "website": "https://internetcomputerservices.com/",
    "tags": [
      "Tools / Infrastructure"
    ],
    "description": "Build scalable DApps on internet computer with ease. Build, manage and ship dApps with just a few clicks",
    "usesInternetIdentity": false,
    "display": "Normal",
    "logo": "/img/showcase/ics_logo.webp",
    "screenshots": [
      "/img/showcase/ics_screenshot_0.webp"
    ]
  },
  {
    "id": "aedile",
    "name": "aedile",
    "website": "https://aedile.io",
    "twitter": "https://twitter.com/aedile_ic",
    "tags": [
      "Tools / Infrastructure"
    ],
    "description": "Build and fund, 100% on chain aedile is the first open and decentralized service offering individuals, teams, and communities, an alternative to their favorite management tools.",
    "usesInternetIdentity": true,
    "logo": "/img/showcase/aedile_logo.webp",
    "screenshots": [
      "/img/showcase/aedile_screenshot_0.webp"
    ]
  },
  {
    "id": "riseofthemagni",
    "name": "Rise of the Magni",
    "website": "https://riseofthemagni.com/",
    "tags": [
      "Games"
    ],
    "description": "Rise of the Magni, built by Toniq Labs, winner of the DSCVR hackathon for games on the Internet Computer. Buy, earn, and trade collectibles, compete in tactical battles online to earn in-game tokens, and venture through story mode to experience one of the first games built on the Internet Computer.",
    "usesInternetIdentity": true,
    "logo": "/img/showcase/riseofthemagni_logo.webp",
    "screenshots": [
      "/img/showcase/riseofthemagni_screenshot_0.webp"
    ]
  },
  {
    "id": "portal",
    "name": "Portal",
    "oneLiner": "Onchain Video Streaming Infrastructure",
    "website": "https://app.portal.one",
    "tags": [
      "Tools / Infrastructure",
      "NFT"
    ],
    "description": "Portal is a web3 video infrastructure platform built entirely on the Internet Computer blockchain. Portal enables developers to easily replace their current web2 video solutions with a native web3 video service at a fraction of the cost. Portal Channels give creators ownership and control over their video environment whilst offering fans great viewing experiences and real rewards like automatically generated digital collectibles that grant access to private video content.",
    "github": "https://github.com/NFT-Portal",
    "logo": "/img/showcase/portal_logo.webp",
    "video": "/img/showcase/portal_video.mp4",
    "videoContentType": "video/mp4",
    "screenshots": []
  },
  {
    "id": "welcomeintothemetaverse",
    "name": "Welcome Into the Metaverse",
    "website": "https://lc7ip-3iaaa-aaaah-aafva-cai.ic0.app/",
    "tags": [
      "Games"
    ],
    "description": "Prize winner of the DSCVR hackathon for the Internet Computer - this game brings digital community into a unified virtual space. Find anecdotes from founding ecosystem members, and go through a series of quests.",
    "logo": "/img/showcase/welcomeintothemetaverse_logo.webp",
    "screenshots": [
      "/img/showcase/welcomeintothemetaverse_screenshot_0.webp"
    ]
  },
  {
    "id": "icmojiorigins",
    "name": "ICmoji Origins",
    "oneLiner": "NFT Based Multiplayer Game On-Chain",
    "website": "https://icmojis.com/",
    "tags": [
      "Games",
      "NFT"
    ],
    "description": "ICmoji Origins is an NFT-based multiplayer game built end-to-end on-chain on the Internet Computer. The winner of the DSCVR Hackathon Season 2 features one of the first NFTs on the Internet Computer, ICMojis.",
    "usesInternetIdentity": false,
    "display": "Normal",
    "logo": "/img/showcase/icmojiorigins_logo.webp",
    "video": "/img/showcase/icmojiorigins_video.mp4",
    "videoContentType": "video/mp4",
    "screenshots": []
  },
  {
    "id": "nuance",
    "name": "Nuance",
    "website": "https://exwqn-uaaaa-aaaaf-qaeaa-cai.ic0.app/",
    "tags": [
      "NFT"
    ],
    "description": "Nuance is a Web3.0 blogging platform that is hosted on-chain end-to-end on the Internet Computer. Developed by Aikin Dapps, the alpha of the world's first blogging platform to be hosted entirely on a blockchain has now launched. Nuance aims to bring NFTs into the world of editorial content ownership.",
    "usesInternetIdentity": true,
    "logo": "/img/showcase/nuance_logo.webp",
    "screenshots": [
      "/img/showcase/nuance_screenshot_0.webp"
    ]
  },
  {
    "id": "thewall",
    "name": "The Wall",
    "website": "https://rivyl-6aaaa-aaaaf-qaapq-cai.raw.ic0.app/",
    "tags": [
      "SocialFi"
    ],
    "description": "The Wall is a dapp built on the Internet Computer blockchain, which blends Ethereum's MetaMask authentication with the Internet Computer's native Internet Identity blockchain authentication system. This first example of ETH x ICP allows users to leave any message on the wall for all eternity.",
    "github": "https://github.com/kristoferlund/ic-wall",
    "logo": "/img/showcase/thewall_logo.webp",
    "screenshots": [
      "/img/showcase/thewall_screenshot_0.webp"
    ]
  },
  {
    "id": "modclub",
    "name": "MODCLUB",
    "website": "https://ljyte-qiaaa-aaaah-qaiva-cai.raw.ic0.app/",
    "tags": [
      "SocialFi"
    ],
    "description": "MODCLUB is a decentralized moderation tool based hosted fully on-chain. Built on the Internet Computer, MODCLUB rewards users for effectively moderating content. Currently in beta stages of their solution, users will be rewarded in tokens for moderating their favorite communities.",
    "usesInternetIdentity": true,
    "logo": "/img/showcase/modclub_logo.webp",
    "screenshots": [
      "/img/showcase/modclub_screenshot_0.webp"
    ]
  },
  {
    "id": "nftanvil",
    "name": "NFTAnvil",
    "website": "https://nftanvil.com",
    "tags": [
      "NFT",
      "Metaverse",
      "Games"
    ],
    "description": "NFTAnvil is a wallet, mint & marketplace in the Anvil ecosystem. It's built from scratch and has an alternative & genuine approach to NFTs. It uses Anvil's auto-scaling multi-canister token architecture.",
    "github": "https://github.com/infu/nftanvil",
    "usesInternetIdentity": true,
    "display": "Normal",
    "logo": "/img/showcase/nftanvil_logo.webp",
    "screenshots": [
      "/img/showcase/nftanvil_screenshot_0.webp"
    ]
  },
  {
    "id": "astrox",
    "name": "AstroX ME",
    "oneLiner": "A powerful multichain wallet",
    "website": "https://astrox.me/#/",
    "tags": [
      "Tools / Infrastructure",
      "Wallet"
    ],
    "description": "ME wallet securing your assets without seed phrase across any devices.",
    "github": "https://github.com/AstroxNetwork",
    "twitter": "https://twitter.com/astrox_network",
    "logo": "/img/showcase/astroxme_logo.webp",
    "display": "Large",
    "screenshots": [
      "/img/showcase/astrox_me_screenshot.webp"
    ]
  },
  {
    "id": "argonstudio",
    "name": "Argon Studio",
    "description": "We'll be your end-to-end partner, whether managing your project from ideation to implementation, or filling gaps in your current team.",
    "tags": [
      "Tools / Infrastructure"
    ],
    "website": "https://argonstudios.xyz/",
    "twitter": "https://twitter.com/ArgonStudiosXYZ",
    "logo": "/img/showcase/argonstudio_logo.webp",
    "submittableId": "34524251"
  },
  {
    "id": "aviatelabs",
    "name": "Aviate Labs",
    "description": "Stop worrying about system failures and slow performance. Our datacenter standby team is here to keep your nodes running at top speed, with round-the-clock monitoring and troubleshooting. Currently managing 70 nodes in 3 datacenters.",
    "tags": [
      "Tools / Infrastructure"
    ],
    "website": "https://www.aviatelabs.co/",
    "github": "https://github.com/aviate-labs?q=&type=all&language=go&sort=stargazers",
    "logo": "/img/showcase/aviatelabs_logo.webp",
    "submittableId": "25140378"
  },
  {
    "id": "canscale",
    "name": "CanScale",
    "description": "Worried about data being persisted or how your data structure will scale across canisters? CanScale can help you focus more on building out your vision, and spend less time thinking about how to scale out your multi canister architecture on the IC.",
    "tags": [
      "Tools / Infrastructure"
    ],
    "website": "https://www.canscale.dev",
    "twitter": "https://twitter.com/can_scale",
    "logo": "/img/showcase/canscale_logo.webp",
    "submittableId": "34140445"
  },
  {
    "id": "cipherproxy",
    "name": "cipher proxy",
    "description": "A web3 research collective and project laboratory developing decentralized projects and protocols",
    "tags": [
      "NFT"
    ],
    "website": "https://www.cipherproxy.com/",
    "twitter": "https://twitter.com/CipherProxyLLC",
    "logo": "/img/showcase/cipherproxy_logo.webp",
    "submittableId": "21787270"
  },
  {
    "id": "codebase",
    "name": "CODEBASE",
    "description": "Decentralized Git hosting and software collaboration, powered by permissionless protocols.",
    "tags": [
      "Tools / Infrastructure"
    ],
    "website": "https://codebase.org/",
    "github": "https://github.com/paulyoung/icfs",
    "twitter": "https://twitter.com/CodebaseLabs",
    "logo": "/img/showcase/codebase_logo.webp"
  },
  {
    "id": "dbox",
    "name": "Dbox",
    "description": "The decentralized inbox built on Internet Computer",
    "tags": [
      "Tools / Infrastructure"
    ],
    "useInternetIdentity": true,
    "website": "https://dbox.foundation/",
    "twitter": "https://twitter.com/DBOXFoundation?s=20&t=AlMLUWAfM1UU2f_mRzwqCg",
    "discord": "https://discord.gg/rEN6ygpCxK",
    "logo": "/img/showcase/dbox_logo.webp",
    "submittableId": "22737412"
  },
  {
    "id": "eimolad",
    "name": "Eimolad",
    "description": "This is an amazing world inhabited by humans, dwarves, orcs, elves and other fantastic creatures. This is a world of magic and valor. This world is full of mysteries, dangers and incredible adventures. ",
    "tags": [
      "Games"
    ],
    "website": "https://eimolad.com/",
    "twitter": "https://twitter.com/eimolad",
    "discord": "https://discord.gg/qD3R5nDXDZ",
    "logo": "/img/showcase/eimolad_logo.webp",
    "submittableId": "28118212"
  },
  {
    "id": "faefolk",
    "name": "FaeFolk",
    "description": "FaeFolk is a multiplayer, slice of life, NFT role-playing game where you use your NFTs to craft tools, equipment, and train your skills",
    "tags": [
      "Games",
      "NFT"
    ],
    "website": "https://medium.com/faefolk",
    "github": "https://github.com/ICCards/faefolk",
    "twitter": "https://twitter.com/_faefolk",
    "discord": "https://discord.gg/Fe5qYRZrGp",
    "logo": "/img/showcase/faefolk_logo.webp",
    "submittableId": "32841408"
  },
  {
    "id": "icdevs.org",
    "name": "ICDevs.org ",
    "description": "ICDevs.org seeks to provide the general public with community organization, educational resources, funding and scientific discovery",
    "tags": [
      "Tools / Infrastructure"
    ],
    "website": "https://icdevs.org",
    "github": "https://github.com/icdevs/Icdevs_fleeksite",
    "logo": "/img/showcase/icdevs.org_logo.webp",
    "submittableId": "33212854"
  },
  {
    "id": "iclighthouse",
    "name": "ICLightHouse",
    "description": "Incubating true web3 DeFi infrastructure on the Internet Computer. Defi development framework and Defi ecosystem on IC blockchain.",
    "tags": [
      "DeFi",
      "Tools / Infrastructure"
    ],
    "website": "https://iclight.house/",
    "twitter": "https://twitter.com/ICLighthouse?s=20&t=hL-7QAUfiWo75L8pZzJ7fw",
    "discord": "https://discord.com/invite/FQZFGGq7zv",
    "logo": "/img/showcase/iclighthouse_logo.webp"
  },
  {
    "id": "polycrypt",
    "name": "PolyCrypt",
    "description": "We develop cryptographic decentralized offchain solutions which tackle scalability challenges enabling mass adoption of blockchains.",
    "tags": [
      "Tools / Infrastructure"
    ],
    "website": "https://perun.network",
    "github": "https://github.com/perun-network/perun-icp-canister",
    "twitter": "https://twitter.com/PolyCrypt_",
    "logo": "/img/showcase/polycrypt_logo.webp",
    "submittableId": "23715256"
  },
  {
    "id": "scinet",
    "name": "SCINET",
    "description": "SCINET is a decentralized life sciences (“DeSci”) research and investment platform that revolutionizes the way people do and support science. Powered by blockchain technologies, SCINET allows retail and institutional investors to invest directly in life sciences research and technology with security and authenticity.",
    "tags": [
      "SocialFi",
      "Tools / Infrastructure"
    ],
    "useInternetIdentity": false,
    "website": "https://www.scinet.one/",
    "twitter": "https://twitter.com/scinet_inc",
    "discord": "https://discord.com/invite/5uH6vpJjeB",
    "logo": "/img/showcase/scinet_logo.webp",
    "submittableId": "33285268"
  },
  {
    "id": "spinnercash",
    "name": "Spinner.Cash",
    "description": "Private transactions for ICP and BTC",
    "tags": [
      "DeFi",
      "Tools / Infrastructure"
    ],
    "website": "https://spinner.cash/",
    "github": "https://github.com/spinner-cash/launch-trail",
    "twitter": "https://twitter.com/spnrapp",
    "logo": "/img/showcase/spinnercash_logo.webp"
  },
  {
    "id": "canistergeek",
    "name": "Canistergeek by Usergeek",
    "description": "Top up your canisters, monitor cycles, memory, logs and get your monthly reports in one place.",
    "tags": [
      "Tools / Infrastructure"
    ],
    "website": "https://cusyh-iyaaa-aaaah-qcpba-cai.raw.ic0.app/",
    "github": "https://github.com/usergeek/canistergeek-demo-ui",
    "twitter": "https://twitter.com/theUSERGEEK",
    "discord": "https://discord.gg/6PEC6AbZER",
    "logo": "/img/showcase/canistergeek_logo.webp",
    "submittableId": "33310242"
  },
  {
    "id": "icpipeline",
    "name": "ICPipeline",
    "website": "https://www.icpipeline.com",
    "tags": [
      "Tools / Infrastructure"
    ],
    "description": "ICPipeline is your self-contained, n-tiered development and testing platform, designed and built specifically for the Internet Computer ecosystem. On-demand dev tooling for the next generation of IC/Web3 applications.\n",
    "github": "https://github.com/icpipeline-framework",
    "usesInternetIdentity": false,
    "display": "Normal",
    "logo": "/img/showcase/icpipeline_logo.webp",
    "screenshots": [
      "/img/showcase/icpipeline_screenshot_0.webp"
    ]
  },
  {
    "id": "sonic",
    "name": "Sonic",
    "oneLiner": "Swap-built end-to-end DeFi platform",
    "website": "https://sonic.ooo/",
    "tags": [
      "DeFi",
      "Wallet"
    ],
    "description": "Sonic is a DEX built end-to-end on-chain, on the Internet Computer. Sonic, built by PsychedelicDAO, currently run by Meme Cake enables users to swap tokens, earn fees as a liquidity provider, & build on the Internet Computer's AMM. Sonic takes advantage of the ICP blockchain's low fees, high-scalability, and reverse-gas model to deliver a seamless Web3 experience. Sonic is launching a new token standard DIP20 that will serve as the backbone of their swap ecosystem.",
    "github": "https://github.com/psychedelic",
    "stats": "$360,000+ TVL",
    "display": "Normal",
    "logo": "/img/showcase/sonic_logo.webp",
    "screenshots": [
      "/img/showcase/sonic_screenshot_0.webp"
    ]
  },
  {
    "id": "lo-fiplayer",
    "name": "Lo-Fi Player",
    "website": "https://hl2zz-gyaaa-aaaad-qas3a-cai.raw.ic0.app/",
    "tags": [
      "Games"
    ],
    "description": "Lo-Fi Player is a dapp hosted on the Internet Computer that lets users listen to relaxing beats delivered by blockchain. The back-end is using machine learning to build and develop the AI produced tunes, and users can interact within the player to change the sound to their liking. ",
    "logo": "/img/showcase/lo-fiplayer_logo.webp",
    "screenshots": [
      "/img/showcase/lo-fiplayer_screenshot_0.webp"
    ]
  },
  {
    "id": "earthwallet",
    "name": "Earth Wallet",
    "website": "https://www.earthwallet.io/",
    "tags": [
      "Wallet",
      "DeFi"
    ],
    "description": "Earth Wallet is the self-proclaimed Key to Web3 The open-source wallet allows users to participate in DeFi, Governance, and Treasury (DAO) protocols with negligible fees and faster transaction settlement than legacy wallets. Now supporting the Internet Computer. ",
    "github": "https://github.com/earth-association",
    "usesInternetIdentity": false,
    "logo": "/img/showcase/earthwallet_logo.webp",
    "screenshots": [
      "/img/showcase/earthwallet_screenshot_0.webp"
    ]
  },
  {
    "id": "icpswap",
    "name": "ICPSwap",
    "website": "https://icpswap.com",
    "tags": [
      "DeFi",
      "Wallet"
    ],
    "description": "ICPSwap is DEX built completely end-to-end on-chain. By building the ability for anyone to swap tokens through ICPSwap leveraging the Internet Computer blockchain as the high-speed, scalable, low-cost infrastructure makes ICPSwap a first-to-market in the growing Internet Computer DeFi ecosystem.",
    "usesInternetIdentity": true,
    "logo": "/img/showcase/icpswap_logo.webp",
    "screenshots": [
      "/img/showcase/icpswap_screenshot_0.webp"
    ]
  },
  {
    "id": "evmonicp",
    "name": "EVM on ICP",
    "website": "https://fxa77-fiaaa-aaaae-aaana-cai.raw.ic0.app/evm/",
    "tags": [
      "Games"
    ],
    "description": "An Ethereum Virtual Machine (EVM) demo built and hosted on the Internet Computer blockchain. \"The Ethereum protocol itself exists solely for the purpose of keeping the continuous, uninterrupted, and immutable operation of this special state machine; It's the environment in which all Ethereum accounts and smart contracts live. At any given block in the chain, Ethereum has one and only one 'canonical' state, and the EVM is what defines the rules for computing a new valid state from block to block.\" - Ethereum.org P.S. there is a hidden game in the demo. ",
    "display": "Normal",
    "logo": "/img/showcase/evmonicp_logo.webp",
    "screenshots": [
      "/img/showcase/evmonicp_screenshot_0.webp"
    ]
  },
  {
    "id": "nftstudio",
    "name": "NFT Studio",
    "website": "https://7xw5z-uqaaa-aaaad-qaqcq-cai.raw.ic0.app/",
    "tags": [
      "Metaverse",
      "NFT",
      "Tools / Infrastructure"
    ],
    "description": "NFT Studio is the first to develop 3D NFTs. This means that the NFTs themselves are living 3D code, as opposed to a .GIF recording of a 3D rendered image. This is only possible thanks to the ICP blockchain as NFTs can run code, not just link to an image. NFT Studio has had features in major media for the 3D NFT minting tools that are being built for global creators.",
    "display": "Normal",
    "logo": "/img/showcase/nftstudio_logo.webp",
    "video": "/img/showcase/nftstudio_video.mp4",
    "videoContentType": "video/mp4",
    "screenshots": []
  },
  {
    "id": "kleverio",
    "name": "Klever.io",
    "website": "https://klever.io/",
    "tags": [
      "Wallet",
      "DeFi"
    ],
    "description": "Klever.io is a non-custodial mobile wallet that supports dozens of protocols and is tying them all together with the Internet Computer blockchain. Manage, store, stake, transfer and in future swap ICP right within Klever.io. Klever has integrated with the Internet Computer's Network Nervous System in order to support staking with voting rewards. ",
    "logo": "/img/showcase/kleverio_logo.webp",
    "screenshots": [
      "/img/showcase/kleverio_screenshot_0.webp"
    ]
  },
  {
    "id": "pokedstudiobots",
    "name": "PokedStudio Bots",
    "website": "https://entrepot.app/marketplace/poked",
    "tags": [
      "Metaverse",
      "NFT"
    ],
    "description": "PokedStudio Bots are a collection of 10,000 unique bots designed by acclaimed digital artist, Jonathan Ball. The Ultimate Master Bot which sold for 3,000 ICP (~$172,140), marks the largest single NFT purchase on the Internet Computer, and is one of the largest across all blockchain projects to date. The NFT Bots are all unique and possess differing rarities and attributes that will transfer into a future metaverse gaming experience in beautiful technicolor.",
    "oneLiner": "Record Highest Selling NFT",
    "display": "Large",
    "logo": "/img/showcase/pokedstudiobots_logo.webp",
    "screenshots": [
      "/img/showcase/pokedstudio-bots.webp"
    ]
  },
  {
    "id": "dstar",
    "name": "Dstar",
    "website": "https://yunqk-aqaaa-aaaai-qawva-cai.ic0.app/",
    "tags": [
      "NFT"
    ],
    "description": "Dstar is an Internet Identity (II) trading marketplace. Since each II is unique, the ICP blockchain treats them as NFTs. Users can trade, purchase, or sell their anonymous blockchain-based authentication accounts on this community-built marketplace. Integrated with Plug wallet, users can search for and purchase any coveted Internet Identity numbers which may be up for auction.",
    "oneLiner": "Internet Identity Marketplace",
    "display": "Normal",
    "logo": "/img/showcase/dstar_logo.webp",
    "screenshots": [
      "/img/showcase/dstar_screenshot_0.webp"
    ]
  },
  {
    "id": "dmail",
    "name": "Dmail",
    "oneLiner": "Web3 Decentralized Email Client",
    "website": "https://dmail.ai/",
    "tags": [
      "NFT",
      "SocialFi"
    ],
    "description": "Dmail is the Web3 replacement for e-mail. Hosted completely on-chain and built on the Internet Computer, this dapp enables users to send and receive blockchain-backed, encrypted messages. In addition, Dmail addresses are owned by users as NFT assets - there is a natively built marketplace. Dmail was the winner of the 2021 Warpspeed ICP Hackathon in China, and saw an immediate round of funding netting a $10M valuation. ",
    "usesInternetIdentity": true,
    "github": "https://github.com/dmailofficial",
    "display": "Normal",
    "logo": "/img/showcase/dmail_logo.webp",
    "screenshots": [
      "/img/showcase/dmail_screenshot_0.webp"
    ]
  },
  {
    "id": "dsocial",
    "name": "DSocial",
    "website": "https://DSocial.app ",
    "tags": [
      "SocialFi"
    ],
    "description": "DSocial is a decentralized version of YouTube -- enabling content creators to be fairly rewarded for their work, and engagement. This Web3 media platform is hosted end-to-end on the Internet Computer interoperating with Arweave for decentralized video content.",
    "usesInternetIdentity": true,
    "display": "Normal",
    "logo": "/img/showcase/dsocial_logo.webp",
    "video": "/img/showcase/dsocial_video.mp4",
    "videoContentType": "video/mp4",
    "screenshots": []
  },
  {
    "id": "icnaming",
    "name": "ICNaming",
    "website": "https://app-testnet.icnaming.com/",
    "tags": [
      "Tools / Infrastructure"
    ],
    "description": "ICNaming is a testnet that is enabling the Internet Computer ecosystem to register domain names on the Internet Computer Name Service. Similar to the Ethereum Name Servce (ENS), ICNaming aims to offer a decentralized name service for users to pseudonomize their wallet addresses on ICP, as well as domain names, and canister smart contract IDs. ",
    "github": "https://github.com/IC-Naming",
    "usesInternetIdentity": true,
    "display": "Normal",
    "logo": "/img/showcase/icnaming_logo.webp",
    "screenshots": []
  },
  {
    "id": "javaagent",
    "name": "Java Agent ",
    "website": "https://github.com/ic4j/ic4j-agent",
    "tags": [
      "Tools / Infrastructure"
    ],
    "description": "Java Agent for the Internet Computer is an open source library. This developer tool enables Java applications to connect remotely to any Canister smart contract on the Internet Computer and execute query and update calls.",
    "github": "https://github.com/ic4j/ic4j-agent",
    "usesInternetIdentity": false,
    "logo": "/img/showcase/javaagent_logo.webp",
    "screenshots": [
      "/img/showcase/javaagent_screenshot_0.webp"
    ]
  },
  {
    "id": "pythonagent",
    "name": "Python Agent",
    "website": "https://github.com/rocklabs-io/ic-py",
    "tags": [
      "Tools / Infrastructure"
    ],
    "description": "This Python Agent built for the Internet Computer opens the door for Python developers to more easily become Web3 builders. Featuring basic modules to interact with canisters on the Internet Computer, this Agent, still under development, was a prize winner at the Warpspeed Internet Computer ecosystem hackathon in China.",
    "github": "https://github.com/rocklabs-io/ic-py",
    "stats": "Warp Speed Hackathon Award",
    "display": "Normal",
    "logo": "/img/showcase/pythonagent_logo.webp",
    "screenshots": [
      "/img/showcase/pythonagent_screenshot_0.webp"
    ]
  },
  {
    "id": "stoicwallet",
    "name": "Stoic Wallet",
    "website": "https://www.stoicwallet.com/",
    "tags": [
      "Wallet"
    ],
    "description": "Stoic Wallet by Toniq Labs allows anyone to create a digital wallet, authenticating users through a variety of methods, one of those being Internet Identity. Create accounts, keep an address book, and more. ",
    "usesInternetIdentity": true,
    "logo": "/img/showcase/stoicwallet_logo.webp",
    "screenshots": [
      "/img/showcase/stoicwallet_screenshot_0.webp"
    ]
  },
  {
    "id": "icadashboard",
    "name": "ICA Dashboard",
    "website": "https://dashboard.internetcomputer.org/",
    "tags": [
      "Tools / Infrastructure"
    ],
    "description": "The Internet Computer Association maintains a public dashboard where anyone can track the latest statistics for the Internet Computer blockchain. Tracking everything from blocks per second, to NNS proposals and their information and voting record, as well the latest state of the network, and transaction data. ",
    "oneLiner": "ICA Official Dashboard",
    "display": "Normal",
    "logo": "/img/showcase/icadashboard_logo.webp",
    "screenshots": []
  },
  {
    "id": "reversi",
    "name": "Reversi",
    "website": "https://ivg37-qiaaa-aaaab-aaaga-cai.ic0.app/#!/play",
    "tags": [
      "Games"
    ],
    "description": "Reversi is one of the first canister smart contracts deployed to the Internet Computer and is a completely decentralized multiplayer game. Play against a friend (or foe) in real-time, from any browser, anywhere in the world. ",
    "github": "https://github.com/ninegua/reversi",
    "logo": "/img/showcase/reversi_logo.webp",
    "screenshots": [
      "/img/showcase/reversi_screenshot_0.webp"
    ]
  },
  {
    "id": "departurelabs",
    "name": "Departure Labs",
    "website": "https://uhmvd-qqaaa-aaaam-aavna-cai.ic0.app/",
    "tags": [
      "NFT",
      "Tools / Infrastructure"
    ],
    "description": "Departure Labs is exploring on-chain media, web native NFTs, and developing productized open internet services for developers and consumers. Departure Labs is currently developing a non-fungible token standard that leverages the unique properties of the Internet Computer and enables builders to create entire experiences from a single contract.\n",
    "usesInternetIdentity": true,
    "github": "https://github.com/DepartureLabsIC/non-fungible-token",
    "logo": "/img/showcase/departurelabs_logo.webp",
    "screenshots": [
      "/img/showcase/departurelabs_screenshot_0.webp"
    ]
  },
 
  {
    "id": "itoka",
    "name": "ITOKA",
    "oneLiner": "A Leading Infrastructure for Music3.0",
    "website": "https://www.itoka.xyz/",
    "tags": [
      "NFT",
      "SocialFi",
      "Tools / Infrastructure"
    ],
    "description": "The ITOKA project seeks to disrupt the centralized music industry by offering a complete infrastructure solution for the web3 music industry. This includes creation tools, data storage, and music streaming services. The goal of ITOKA is to transform the music industry into a decentralized ecosystem, empowering creators with greater control over their content and a fairer share of revenue.",
    "usesInternetIdentity": false,
    "github": "https://github.com/Itoka-DAO",
    "twitter": "https://twitter.com/itokamusic",
    "stats": "3M+ minutes on-chain streaming",
    "logo": "/img/showcase/itoka_logo.svg",
    "video": "/img/showcase/itoka_video.mp4",
    "videoContentType": "video/mp4",
    "display": "Large",
    "screenshots": [
      "/img/showcase/itoka_screanshot.svg"
    ]
  },
  {
    "id": "glue",
    "name": "glue",
    "oneLiner": "collab.land on the Internet Computer",
    "website": "https://r53d5-wyaaa-aaaae-qacxa-cai.ic0.app/",
    "tags": [
      "Tools / Infrastructure"
    ],
    "description": "For Ethereum NFT communities it is the most common thing in the world to verify the holder status of members via \"collab.land\". \"collab.land\" is an integral part of the infrastructure and enables many interesting use-cases like token gated communities or token gated raffles. On the Internet Computer, there are so far only specialized solutions that work exclusively with the respective projects and were developed specifically for this purpose. Not every project can and not every project should develop its own solution. So what has been missing so far is glue - an easy to use solution for community leaders and members to perform holder verification.",
    "usesInternetIdentity": false,
    "stats": "3,000 unique users",
    "logo": "/img/showcase/glue_logo.png",
    "github": "https://github.com/glue-org",
    "twitter": "https://twitter.com/glue_org"
  },
  {
    "id": "factland",
    "name": "Factland DAO",
    "oneLiner": "A Web3 community building decentralized trust in the age of misinformation",
    "website": "https://factland.org",
    "tags": [
      "DAO",
      "Tools / Infrastructure"
    ],
    "description": "Factland is a Web3 DAO with a mission to slow the spread of misinformation online. Factland makes it easy for anyone to flag untrustworthy claims and have them promptly adjudicated by a decentralized community of fact checkers rewarded in crypto.",
    "usesInternetIdentity": true,
    "stats": "50+ claims adjudicated",
    "logo": "/img/showcase/factland_logo.png",
    "github": "https://github.com/Factland",
    "youtube": "https://www.youtube.com/channel/UCriPbgLAQ6x5C2Hugfho37Q",
    "twitter": "https://twitter.com/factlanddao",
    "screenshots": [],
    "video": "/img/showcase/factland_video.mp4",
    "videoContentType": "video/mp4",
    "submittableId": 32780428
  },
  {
    "id": "dwitter",
    "name": "Dwitter",
    "oneLiner": "AI-powered social network",
    "website": "https://dwitter.me",
    "tags": [
      "SocialFi"
    ],
    "description": "Explore Dwitter! Decentralized social network like Twitter, integrated with OpenAI bots. View a shared global feed featuring user-chatbot interactions from around the world.",
    "usesInternetIdentity": false,
    "logo": "/img/showcase/dwitter_logo.png",
    "github": "https://github.com/azhuravel/Dwitter-Dfinity",
    "twitter": "https://twitter.com/DwitterWeb3",
    "screenshots": [],
    "submittableId": 21958145
  },
  {
    "id": "metamob",
    "name": "Metamob",
    "oneLiner": "Together we can change the world! One campaign at time.",
    "description": "A decentralized web3 app, running 100% on-chain on the Internet Computer, that lets any user start mobilizations by creating campaigns of four different kinds: donations, votes, signatures and fundraising.",
    "tags": [
      "SocialFi"
    ],
    "website": "https://site.metamob.app/",
    "github": "https://github.com/av1ctor/metamob",
    "twitter": "https://twitter.com/metamob_app",
    "discord": "https://discord.com/invite/8zhj7umRpD",
    "logo": "/img/showcase/metamob_logo.webp",
    "screenshots": [
      "/img/showcase/metamob_screenshot_0.webp"
    ],
    "submittableId": 32331652
  },
  {
    "id": "mora",
    "name": "MORA",
    "oneLiner": "A Web3 space for writers to express autonomy of thought ",
    "website": "https://mora.app",
    "tags": [
      "SocialFi"
    ],
    "description": "Mora allows users to create a unique Web3 space where they can have independent content data, subscription relationships, financial information, and even complex algorithms. From its inception, a planet will be monitored by Launch Trail to ensure compliance with the protocol and establish trust. The Launch Trail will be controlled by the Mora Dao Canister.",
    "usesInternetIdentity": true,
    "stats": "2000+ articles",
    "logo": "/img/showcase/mora_logo.png",
    "screenshots": [
      "/img/showcase/mora_banner.jpg"
    ],
    "youtube": "https://www.youtube.com/watch?v=rQIGanE7WxA",
    "twitter": "https://twitter.com/Mora_App"
  },
  {
    "id": "dapp-box",
    "name": "DappBox",
    "oneLiner": "Take control of your data and keep it anonymous with decentralized storage on the Internet Computer.",
    "description": "DappBox provides a decentralized data storage platform that allows users to upload, download and share their data while keeping it anonymous. With this platform, users can take control of their data and securely manage it.",
    "tags": [
      "Tools / Infrastructure"
    ],
    "website": "https://r75rx-bqaaa-aaaao-aaydq-cai.ic0.app/",
    "github": "https://github.com/Slmii/dappbox",
    "twitter": "https://twitter.com/ic_dappbox",
    "logo": "/img/showcase/dappbox_logo.png",
    "screenshots": []
  },
  {
    "id": "gooble",
    "name": "Goblin Studio",
    "description": "On-Chain Goblin Maker, Goblin Translator & Goblintown Travel Companion.",
    "website": "https://gooble.app/",
    "tags": [
      "SocialFi",
      "NFT"
    ],
    "usesInternetIdentity": false,
    "stats": "4,000+ goblins",
    "logo": "/img/showcase/gooble_logo.webp",
    "screenshots": [
      "/img/showcase/gooble_screenshot.webp"
    ],
    "twitter": "https://twitter.com/vger_ic"
  },

   {
    "id": "icevent",
    "name": "ICEvent",
    "description": "Decentralized Calendar Solution (ticket, appointment, itinerary, schedule)",
    "website": "https://icevent.app/",
    "tags": [
      "Tools / Infrastructure"
    ],
    "usesInternetIdentity": true,
    "stats": "3,000+",
    "logo": "/img/showcase/icevent_logo_112x112.png",
    "screenshots": [
      "/img/showcase/icevent_screenshot.PNG"
    ],
    "twitter": "https://twitter.com/vansdaynet",
     "submittableId": "22168376"
},
  {
    "id": "football-god",
    "name": "FootballGod",
    "description": "A weekly sweepstake where players predict Premier League scores.",
    "website": "https://43loz-3yaaa-aaaal-qbxrq-cai.ic0.app/",
    "tags": [
      "Games"
    ],
    "usesInternetIdentity": true,
    "stats": "Play weekly",
    "logo": "/img/showcase/football-god_logo.webp",
    "screenshots": [
      "/img/showcase/football-god_screenshot.webp"
    ],
    "twitter": "https://twitter.com/beadle1989"
  },
  {
    "id": "bitshop",
    "name": "Bitshop",
    "oneLiner": "Internet Computer blockchain as a Bitcoin e-shop",
    "website": "https://ughim-6qaaa-aaaah-qc7qa-cai.ic0.app/",
    "tags": [
      "Tools / Infrastructure"
    ],
    "description": "A proof of concept project that demonstrates capabilities of the Internet Computer blockchain to serve as a Bitcoin e-shop.",
    "usesInternetIdentity": false,
    "logo": "/img/showcase/bitshop_logo.webp",
    "screenshots": [
      "/img/showcase/bitshop.webp"
    ],
    "github": "https://github.com/lukasvozda/bitshop",
    "twitter": "https://twitter.com/bitshopicp"

  },
  {
    "id": "EMC-Protocol",
    "name": "EMC Protocol",
    "description": "EMC (EdgeMatrix Computing blockchain) is a Layer-2 protocol on the Internet Computer Protocol (ICP) blockchain. It is an innovative decentralized computing network that is changing the way people use AI applications. EMC's vision is to eliminate the digital divide, eliminate centralized monopolies, and unlock the full potential of AI for everyone. The future of AI will be accessible to everyone, and everyone will be a part of it!",
    "website": "http://edgematrix.pro/",
    "tags": [
      "Tools / Infrastructure"
    ],
    "usesInternetIdentity": false,
    "logo": "/img/showcase/emc_logo.svg",
    "screenshots": [
      "/img/showcase/emc_screenshot.png"
    ],
    "github": "https://github.com/EMCprotocol/emc_java_sdk",
    "twitter": "https://twitter.com/EMCprotocol"

    },
    {
      "id": "PHASMA",
      "name": "PHASMA",
      "website": "https://toniq.io/marketplace/phasma",
      "tags": [
        "Metaverse",
        "NFT"
      ],
      "description": "curated collection of 1,500 unique NFTs on the Internet Computer.",
      "logo": "/img/showcase/phasma_logo.svg",
      "twitter": "https://twitter.com/phasmafuture"
    },
    {
      "id": "oneblock",
      "name": "One Block",
      "description": "Public profile(links, bio, inbox...) for individual/organization",
      "website": "https://oneblock.page/",
      "tags": [
        "Tools / Infrastructure"
      ],
      "usesInternetIdentity": true,
      "logo": "/img/showcase/oneblock.png",
      "screenshots": [],
      "github": "https://github.com/ICEvent/OneBlock"
    },
    {
      "id": "blocklist",
      "name": "Block List",
      "description": "Open fleet market for P2P trading by leveraging open escrow service",
      "website": "https://vfclb-tyaaa-aaaap-aawna-cai.ic0.app/",
      "tags": [
        "Tools / Infrastructure","DeFi","NFT"
      ],
      "usesInternetIdentity": true,
      "logo": "/img/showcase/blocklist.png",
      "github": "https://github.com/ICEvent/Escrow"
    },
<<<<<<< HEAD
  
    {
    "id": "cosmicrafts",
    "name": "Cosmicrafts",
    "oneLiner": "Blast through the metaverse with Cosmicrafts, where interstellar mayhem meets epic battles for the ultimate cosmic showdown!",
    "website": "https://cosmicrafts.com/",
    "tags": [
      "Games",
      "DAO",
      "Metaverse"
    ],
    "twitter": "https://twitter.com/cosmicrafts",
    "description": "Unleash your inner commander and dominate the metaverse in the action-packed universe of Cosmicrafts. Engage in thrilling interstellar battles, strategize with allies, and conquer the cosmos. Are you ready to claim your place among the stars?",
    "usesInternetIdentity": true,
    "stats": "10,000+ users",
    "logo": "/img/showcase/cosmicrafts_logo.svg",
    "video": "/img/showcase/cosmicrafts_video.mp4",
    "videoContentType": "video/mp4",
    "screenshots": [
      "/img/showcase/cosmicrafts_screenshot1.jpg"
    ]
  },
  
   {
    "id": "plug",
    "name": "Plug",
    "oneLiner": "Decentralized Wallet for the Internet Computer",
    "website": "https://plugwallet.ooo/",
    "tags": [
      "Wallet",
      "NFT",
      "Tools / Infrastructure"
    ],
    "description": "Plug Wallet, built and open sourced by Fleek, is a browser extension that allows you to access your ICP, Cycles and other tokens - as well as log into Internet Computer dapps with one click.",
    "github": "https://github.com/Psychedelic/plug",
    "stats": "100 000 users",
    "display": "Normal",
    "logo": "/img/showcase/plug_logo.webp",
    "video": "/img/showcase/plug_video.mp4",
    "videoContentType": "video/mp4",
    "screenshots": [
      "/img/showcase/plug_screenshot_0.webp"
    ]
  },
  {
    "id": "fleek",
    "name": "Fleek",
    "oneLiner": "Blockchain Version of Netlify",
    "website": "https://fleek.co/",
    "tags": [
      "Tools / Infrastructure"
    ],
    "description": "Fleek brings decentralized web-hosting to the Internet Computer. With thousands of webpages deployed, Fleek enables anyone to deploy their content on Web3.0",
    "usesInternetIdentity": false,
    "stats": "1 000+ websites",
    "logo": "/img/showcase/fleek_logo.webp",
    "screenshots": [
      "/img/showcase/fleek_screenshot_0.webp"
    ]
  }
=======
  {
      "id": "ember-cli-dfinity",
      "name": "ember-cli-dfinity",
      "description": "An add-on for using the Internet Computer in your EmberJS app.",
      "website": "https://vkx2r-zaaaa-aaaap-aa55a-cai.icp0.io/",
      "tags": [
        "Tools / Infrastructure"
      ],
      "usesInternetIdentity": false,
      "logo": "/img/showcase/ember-cli-dfinity.png",
      "github": "https://github.com/onehilltech/ember-cli-dfinity"
    }
>>>>>>> d2a5a1ab

]<|MERGE_RESOLUTION|>--- conflicted
+++ resolved
@@ -1694,8 +1694,6 @@
       "logo": "/img/showcase/blocklist.png",
       "github": "https://github.com/ICEvent/Escrow"
     },
-<<<<<<< HEAD
-  
     {
     "id": "cosmicrafts",
     "name": "Cosmicrafts",
@@ -1754,8 +1752,7 @@
     "screenshots": [
       "/img/showcase/fleek_screenshot_0.webp"
     ]
-  }
-=======
+  },
   {
       "id": "ember-cli-dfinity",
       "name": "ember-cli-dfinity",
@@ -1768,6 +1765,5 @@
       "logo": "/img/showcase/ember-cli-dfinity.png",
       "github": "https://github.com/onehilltech/ember-cli-dfinity"
     }
->>>>>>> d2a5a1ab
 
 ]