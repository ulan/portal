[
  {
    "id": "dscvr",
    "name": "DSCVR",
    "oneLiner": "Web3 alternative to Reddit with user governed Portals",
    "website": "https://dscvr.one/",
    "tags": [
      "SocialFi"
    ],
    "twitter": "https://twitter.com/DSCVR1?s=20&t=qrUKGHeyFLGiBQjpj3iI9A",
    "description": "DSCVR is an end-to-end decentralized Web3 social media platform that allows communities to form into groups called Portals. These Portals can be NFT gated, airdrop fungible and non-fungible tokens to their members and much more. DSCVR also allows for tipping posts in a growing number of cryptos, supporting ckBTC, a Bitcoin twin living on the Internet Computer.",
    "usesInternetIdentity": true,
    "stats": "175,000+ users",
    "display": "Large",
    "logo": "/img/showcase/dscvr_logo.webp",
    "screenshots": [
      "/img/showcase/dscvr_screenshot.webp"
    ]
  },
  {
    "id": "distrikt",
    "name": "Distrikt",
    "oneLiner": "100% on-chain microblogging social media platform",
    "website": "https://az5sd-cqaaa-aaaae-aaarq-cai.ic0.app/",
    "tags": [
      "SocialFi"
    ],
    "twitter": "https://twitter.com/DistriktApp?s=20&t=FIuSJzaUxndtjKLTpwmCEw",
    "description": "Distrikt is a completely decentralized, community-owned Web3 social media platform. Users of the platform will soon be able vote on upgrades, and no user data will ever be mined or sold. Create your account, secured by Internet Identity today.",
    "usesInternetIdentity": true,
    "display": "Large",
    "stats": "110,000+ users",
    "logo": "/img/showcase/distrikt_logo.webp",
    "screenshots": [
      "/img/showcase/distrikt_screenshot.webp"
    ]
  },
  {
    "id": "kontribute",
    "name": "Kontribute",
    "oneLiner": "Web3 storytelling",
    "website": "https://kontribute.app",
    "tags": [
      "SocialFi",
      "NFT"
    ],
    "twitter": "https://twitter.com/TeamBonsai_ICP",
    "description": "Kontribute is a web3 creators platform that brings story writing and digital art collectibles together. Features include: decentralized story storage, likes, tipping, polls, NFT marketplace and NFT minting.",
    "github": "https://github.com/teambonsai/bonsai_dapp",
    "usesInternetIdentity": true,
    "stats": "1000+ users",
    "display": "Normal",
    "logo": "/img/showcase/kontribute_logo.webp",
    "screenshots": [
      "/img/showcase/kontribute_screenshot_0.webp"
    ]
  },
  {
    "id": "juno",
    "name": "Juno",
    "oneLiner": "Build Web3 Apps Like It's Web2",
    "website": "https://juno.build",
    "tags": [
      "Tools / Infrastructure"
    ],
    "twitter": "https://twitter.com/junobuild",
    "github": "https://github.com/buildwithjuno/juno",
    "description": "Juno is an open-source platform that combines the power of Web3 with the ease and simplicity of Web2 development, enabling programmers to build decentralized apps faster and easier than ever before.",
    "display": "Large",
    "logo": "/img/showcase/juno_logo.svg",
    "screenshots": [
      "/img/showcase/juno_social_image.png"
    ]
  },
  {
    "id": "kinic",
    "name": "Kinic",
    "oneLiner": "The world's first web3 search engine",
    "website": "https://74iy7-xqaaa-aaaaf-qagra-cai.ic0.app/",
    "tags": [
      "Tools / Infrastructure"
    ],
    "twitter": "https://twitter.com/kinic_app?s=20&t=PVKALcCRCdZIgr0U4sDWeg",
    "description": "The world’s first Web3 search engine",
    "stats": "3,000,000+ searches",
    "display": "Large",
    "logo": "/img/showcase/kinic_logo.webp",
    "screenshots": [
      "/img/showcase/kinic_screenshot.webp"
    ]
  },
  {
    "id": "infinityswap",
    "name": "Infinity Swap",
    "website": "https://infinityswap.one/",
    "tags": [
      "DeFi",
      "Wallet"
    ],
    "twitter": "https://twitter.com/infinity_swap",
    "description": "InfinitySwap is a platform to create, stake, and swap tokens on the Internet Computer. Backed by Polychain Capital and 9YardsCapital (amongst others) - InfinitySwap offers users the ability to swap tokens cheaply with their novel technology build on the ICP blockchain. They are also planning to release their own token standard IS20 to support these initiatives. ",
    "stats": "$1.5M Invested PolyChain Capital + a16z",
    "logo": "/img/showcase/infinityswap_logo.webp",
    "screenshots": [
      "/img/showcase/infinityswap_screenshot_0.webp"
    ]
  },
  {
    "id": "openchat",
    "name": "OpenChat",
    "oneLiner": "Decentralized alternative to WhatsApp",
    "website": "https://oc.app/",
    "tags": [
      "SocialFi"
    ],
    "description": "What if you could own a piece of WhatsApp and vote on what features get added? OpenChat is a fully decentralized real-time messaging service that is indistinguishable from Web2 chat apps, while living 100% on the blockchain. This allows users to send crypto to each other - including Bitcoin - and soon to own a part of OpenChat through CHAT tokens.",
    "usesInternetIdentity": true,
    "display": "Large",
    "stats": "80,000+ users",
    "logo": "/img/showcase/openchat_logo.webp",
    "screenshots": [
      "/img/showcase/openchat-screenshot.webp"
    ]
  },
  {
    "id": "icpcoins",
    "name": "ICP Coins",
    "oneLiner": "DEX stats aggregator",
    "website": "https://icpcoins.com",
    "tags": ["DeFi"],
    "description": "IC coins by market cap. Aggregates stats from all IC DEXes. Price, Volume & Liquidity score charts.",
    "usesInternetIdentity": false,
    "stats": "1000 users",
    "logo": "/img/showcase/icpcoins_logo.png",
    "github": "https://github.com/vvv-interactive/icpcoins",
    "screenshots": ["/img/showcase/icpcoins_screenshot_0.jpg"]
  },
  {
    "id": "internetcomputerorgwebsite",
    "name": "ICP website",
    "oneLiner": "Educational website for the Internet Computer",
    "website": "https://internetcomputer.org",
    "github": "https://github.com/dfinity/portal",
    "tags": [
      "SocialFi"
    ],
    "description": "The website you're scrolling now, internetcomputer.org is itself a dapp hosted 100% on the Internet Computer - including images and videos.",
    "display": "Normal",
    "logo": "/img/showcase/internetcomputerorgwebsite_logo.webp",
    "screenshots": [
      "/img/showcase/internetcomputerorgwebsite_screenshot_0.webp"
    ]
  },
  {
    "id": "bitfinitywallet",
    "name": "Bitfinity Wallet",
    "oneLiner": "A wallet to store and manage NFTs, Tokens, and connect to dapps on the Internet Computer.",
    "website": "https://wallet.infinityswap.one/",
    "tags": [
      "Wallet"
    ],
    "description": "The Bitfinity Wallet is a multi-chain wallet built and open sourced by InfinitySwap. It is a browser extension that allows you to store and transfer your BTC, ICP, SNS-1, NFT and other tokens - as well as log into Internet Computer dapps with a single click. The InfinitySwap Wallet also supports Internet Identity, the powerful authentication framework provided by the Internet Computer.",
    "display": "Large",
    "logo": "/img/showcase/bitfinitywallet_logo.webp",
    "videoContentType": "video/mp4",
    "screenshots": [
      "/img/showcase/bitfinitywallet_screenshot.webp"
    ]
  },
  {
    "id": "uniswapfrontendontheic",
    "name": "Uniswap Front End on the IC",
    "website": "https://yrog5-xqaaa-aaaap-qa5za-cai.ic0.app/#/swap",
    "github": "https://github.com/domwoe/uniswap_ui_on_ic",
    "tags": [
      "DeFi"
    ],
    "description": "Uniswap's frontend hosted on the Internet Computer with canister-based wallet integration. Thanks to the Internet Computer, traditional DeFi solutions can now be completely decentralized, having their frontend hosted on ICP. There is no longer a need to include centralized cloud providers in a decentralized application.",
    "oneLiner": "Front-End On-Chain",
    "display": "Normal",
    "logo": "/img/showcase/uniswapfrontendontheic_logo.webp",
    "video": "/img/showcase/uniswapfrontendontheic_video.mp4",
    "videoContentType": "video/mp4",
    "screenshots": []
  },
  {
    "id": "ntagle",
    "name": "ntagle",
    "oneLiner": "Proof of Physical Ownership Platform",
    "tags": [
      "NFT",
      "Wallet"
    ],
    "description": "ntagle connects inexpensive physical NFC tags to canisters, giving IC dapp developers the ability to create transferrable HW wallets, Physical NFTs, etc. Any tag can use any integration, meaning dapps can make web3 phygital experiences available to all ntagle owners with a single deploy.",
    "usesInternetIdentity": false,
    "stats": "Working MVP",
    "logo": "/img/showcase/ntagle_icon.webp",
    "github": "https://github.com/InternetComputerOG/ntagle-core",
    "twitter": "https://twitter.com/ntagled",
    "website": "https://github.com/InternetComputerOG/ntagle-core",
    "screenshots": []
  },
  {
    "id": "seers",
    "name": "Seers",
    "website": "https://seers.social/",
    "tags": [
      "SocialFi"
    ],
    "description": "What if there was decentralized Twitter that included prediction markets? Seers is Web3 social media platform hosted 100% on-chain combining social media features with prediction markets.",
    "stats": "10,000 users + TVL",
    "display": "Normal",
    "logo": "/img/showcase/seers_logo.webp",
    "screenshots": []
  },
  {
    "id": "papyrs",
    "name": "Papyrs",
    "website": "https://app.papy.rs",
    "tags": [
      "SocialFi"
    ],
    "description": "An open-source, privacy-first, decentralized blogging platform that lives 100% on chain. Have an unstoppable voice and full control over your data.",
    "github": "https://github.com/papyrs/papyrs",
    "usesInternetIdentity": true,
    "display": "Normal",
    "logo": "/img/showcase/papyrs_logo.webp",
    "screenshots": [
      "/img/showcase/papyrs_screenshot_0.webp"
    ]
  },
  {
    "id": "taggr",
    "name": "Taggr",
    "website": "https://6qfxa-ryaaa-aaaai-qbhsq-cai.ic0.app/#/",
    "tags": [
      "SocialFi"
    ],
    "twitter": "https://twitter.com/TaggrNetwork",
    "description": "Fully on-chain and fully autonomous SocialFi network. A simple way to publish content on a public compute infrastructure. No Ponzinomics - TAGGR has a sustainable tokenomics model that rewards quality posts and removes incentive to spam.",
    "usesInternetIdentity": true,
    "display": "Normal",
    "logo": "/img/showcase/taggr_logo.webp",
    "screenshots": [
      "/img/showcase/taggr_screenshot_0.webp"
    ]
  },
  {
    "id": "funded",
    "name": "Funded",
    "website": "https://funded.app/",
    "tags": [
      "SocialFi",
      "DeFi"
    ],
    "twitter": "https://twitter.com/funded_app",
    "description": "Web3 crowdfunding! Thanks to ICP's low transaction fees and advanced smart contract technology, you can participate in crowdfunding with ICP, BTC and ETH without worrying about losing money on gas fees.",
    "stats": "75,000+ ICP funded",
    "display": "Normal",
    "logo": "/img/showcase/funded_logo.webp",
    "screenshots": []
  },
  {
    "id": "contentfly",
    "name": "Content Fly",
    "website": "https://contentfly.app/",
    "tags": [
      "SocialFi"
    ],
    "description": "Content Fly is a Web3 Job Management Tool & Marketplace. It allows content buyers & creators to work together with the security of an escrow payment and DAO based dispute resolution. IP is protected and transferred as an NFT.",
    "usesInternetIdentity": true,
    "display": "Normal",
    "logo": "/img/showcase/contentfly_logo.webp",
    "screenshots": [
      "/img/showcase/contentfly_screenshot_0.webp"
    ]
  },
  {
    "id": "icdex",
    "name": "ICDex",
    "website": "https://avjzx-pyaaa-aaaaj-aadmq-cai.raw.ic0.app/ICDex",
    "tags": [
      "DeFi"
    ],
    "description": "ICDex is flagship product by ICLighthouse, an orderbook based DEX that runs 100% on-chain. The world's first orderbook DEX - made possible by advanced ICP smart contracts",
    "stats": "Supports ckBTC",
    "twitter": "https://twitter.com/ICLighthouse",
    "display": "Normal",
    "logo": "/img/showcase/icdex_logo.webp",
    "screenshots": []
  },
  {
    "id": "dank",
    "name": "Dank",
    "oneLiner": "Decentralized Cycles Bank",
    "website": "https://dank.ooo/",
    "tags": [
      "DeFi",
      "Tools / Infrastructure"
    ],
    "twitter": "https://twitter.com/psychedelicDAO",
    "description": "Dank is the first Decentralized Bank built on the Internet Computer, developed by Fleek. Through a collection of Open Internet Services for users and developers, Dank makes cycles management seamless.",
    "logo": "/img/showcase/dank_logo.webp",
    "screenshots": [
      "/img/showcase/dank_screenshot_0.webp"
    ]
  },
  {
    "id": "omnic",
    "name": "Omnic",
    "oneLiner": "Crosschain Messaging Protocol & Token Bridge Between the Internet Computer and EVM Chains",
    "website": "https://omnic.network",
    "tags": [
      "Tools / Infrastructure",
      "DeFi"
    ],
    "description": "Omnic is a Crosschain messaging protocol built on the Internet Computer, Omnic Token Bridge helps bring liquidity on EVM networks to the Internet Computer",
    "usesInternetIdentity": false,
    "logo": "/img/showcase/omnic_logo.webp",
    "screenshots": [
      "/img/showcase/omnic_screenshot_0.webp"
    ],
    "videoContentType": "video/mp4",
    "video": "/img/showcase/omnic_video.mp4"
  },
  {
    "id": "unfoldvr",
    "name": "UnfoldVR",
    "oneLiner": "Decentralizing asset Creation and Discovery for the Metaverse",
    "website": "https://jmorc-qiaaa-aaaam-aaeda-cai.ic0.app/",
    "tags": [
      "Metaverse",
      "NFT",
      "Tools / Infrastructure"
    ],
    "twitter": "https://twitter.com/unfold_vr",
    "description": "UnfoldVR empowers creators to author 3D NFTs using easy-to-use tools both on the Web and in Virtual Reality.",
    "usesInternetIdentity": true,
    "display": "Normal",
    "logo": "/img/showcase/unfoldvr_logo.webp",
    "video": "/img/showcase/unfoldvr_video.mp4",
    "videoContentType": "video/mp4",
    "screenshots": []
  },
  {
    "id": "plethora",
    "name": "Plethora",
    "website": "https://plethora.game/",
    "tags": [
      "Games",
      "Metaverse",
      "NFT"
    ],
    "twitter": "https://twitter.com/PlethoraGame",
    "description": "Plethora is all about abundance and making you feel fulfilled. Plethora empowers NFT projects to launch their collections with immersive experiences customized for you. Play now to compete, have fun, and earn rewards.",
    "oneLiner": "Web3 gaming infrastructure platform",
    "display": "Large",
    "stats": "Thriving community",
    "logo": "/img/showcase/plethora_logo.webp",
    "screenshots": [
      "/img/showcase/plethora_screenshot.webp"
    ]
  },
  {
    "id": "entrepot",
    "name": "Entrepot",
    "oneLiner": "ICP's most popular NFT marketplace",
    "website": "https://entrepot.app/",
    "tags": [
      "NFT"
    ],
    "twitter": "https://twitter.com/toniqlabs",
    "description": "Entrepot is a decentralized NFT marketplace developed by ToniqLabs, the creators behind Rise of the Magni, Stoic Wallet, Cronic NFTs, and Exponent. Entrepot provides users with tools and on-chain services to design, deploy, and manage NFTs and traditional tokens. ",
    "usesInternetIdentity": true,
    "stats": "1,000,000+ ICP volume",
    "display": "Large",
    "logo": "/img/showcase/entrepot_logo.webp",
    "screenshots": [
      "/img/showcase/entrepot_screenshot.webp"
    ]
  },
  {
    "id": "origyn",
    "name": "Origyn",
    "oneLiner": "NFT-Based Authentication for Luxury Goods ",
    "website": "https://www.origyn.ch/",
    "tags": [
      "NFT"
    ],
    "twitter": "https://twitter.com/ORIGYNTech",
    "description": "The Origyn Foundation is blending luxury goods with NFTs by providing digital verifications for physical objects. Only possible on the Internet Computer. ",
    "github": "https://github.com/origyn-sa",
    "logo": "/img/showcase/origyn_logo.webp",
    "screenshots": [
      "/img/showcase/origyn_screenshot_0.webp"
    ]
  },
  {
    "id": "cubetopia",
    "name": "Cubetopia",
    "oneLiner": "Decentralized alternative to Minecraft with NFT worlds",
    "website": "https://e5owu-aaaaa-aaaah-abs5a-cai.raw.ic0.app/",
    "tags": [
      "Games"
    ],
    "twitter": "https://twitter.com/TheCubetopia",
    "description": "Cubetopia is a Minecraft-like Web3 game where players can build anything on unique voxel islands also called “worlds”. Each world is a mutable NFT stored on the Internet Computer blockchain. Anyone can visit these islands on chain, while the owner of the NFT can update it by building.",
    "stats": "27,000+ ICP volume",
    "display": "Large",
    "logo": "/img/showcase/cubetopia_logo.webp",
    "screenshots": [
      "/img/showcase/cubetopia_screenshot.webp"
    ]
  },
  {
    "id": "yumi",
    "name": "Yumi",
    "oneLiner": "Yumi is an ultra-fast, low-cost, and 100% decentralized NFT marketplace on ICP.",
    "website": "https://tppkg-ziaaa-aaaal-qatrq-cai.raw.ic0.app/",
    "tags": [
      "NFT"
    ],
    "twitter": "https://twitter.com/YumiMarketplace",
    "description": "Yumi is a high-speed, low-cost, and fully decentralized NFT marketplace built on the Internet Computer. All digital collectibles available on Yumi are hosted fully on-chain. The minting of NFTs is completely free for creators (no gas fees).",
    "usesInternetIdentity": true,
    "display": "Large",
    "logo": "/img/showcase/yumi_logo.webp",
    "screenshots": [
      "/img/showcase/yumi-screenshot.webp"
    ]
  },
  {
    "id": "icpulse",
    "name": "ICPulse",
    "oneLiner": "Visual metrics for IC's software activity data",
    "website": "https://icpulse.io/",
    "tags": [
      "Tools / Infrastructure"
    ],
    "description": " ICPulse increases the transparency in the IC’s developer ecosystem by aggregating the activity data from GitHub and displaying visual metrics in an effective dashboard.",
    "usesInternetIdentity": false,
    "logo": "/img/showcase/icpulse_logo.svg",
    "github": "https://github.com/CrossChainLabs-ICP",
    "twitter": "https://twitter.com/CrossChain_Labs/status/1626495037734285312?s=20",
    "screenshots": [
      "static/img/showcase/ICPulse_screenshot.jpg"
    ],
    "submittableId": "32418389"
  },
  {
    "id": "hot-or-not",
    "name": "Hot or Not",
    "oneLiner": "Web3's answer to TikTok with speculation on short video content",
    "website": "https://hotornot.wtf/",
    "tags": [
      "SocialFi"
    ],
    "description": "Hot or Not is a decentralized short-video social media (like TikTok) which integrates prediction markets for content. In addition to creating and sharing short videos on the platform, the users can also speculate on the short videos uploaded by other users on the platform. The users can vote whether a video would be 'Hot' or 'Not' and stake blockchain tokens to substantiate their vote. The results are declared every hour and the winners are rewarded with 2x tokens. With Decentralized governance and content moderation, Hot or Not would put the users at the center of the ecosystem",
    "usesInternetIdentity": true,
    "stats": "50 000+ users | 10 000+ videos",
    "logo": "/img/showcase/hot_or_not_logo.svg",
    "screenshots": [
      "/img/showcase/hot_or_not_screenshot_0.jpg"
    ],
    "videoContentType": "video/mp4",
    "video": "/img/showcase/hot_or_not_video.mp4"
  },
  {
    "id": "sly",
    "name": "SLY",
    "oneLiner": "Seamless CLI for the Internet Computer",
    "website": "https://sly.ooo/",
    "tags": [
      "Tools / Infrastructure"
    ],
    "twitter": "https://twitter.com/psychedelicDAO",
    "description": "SLY, developed by PsychedelicDAO, is a seamless Command Line Interface (CLI) for the Internet Computer. SLY is an open-source, and collaborative CLI - providing abstractions, templates, and tools to kick-start and speed-up Internet Computer development.",
    "github": "https://github.com/psychedelic/sly",
    "display": "Normal",
    "logo": "/img/showcase/sly_logo.svg",
    "screenshots": [
      "/img/showcase/sly_screenshot_0.webp"
    ]
  },
  {
    "id": "sudograph",
    "name": "Sudograph",
    "website": "https://i67uk-hiaaa-aaaae-qaaka-cai.raw.ic0.app/",
    "tags": [
      "Tools / Infrastructure"
    ],
    "description": "Sudograph is a GraphQL database for the Internet Computer. Its goal is to become the simplest way to develop applications for the IC by providing flexibility and out-of-the-box data management.",
    "github": "https://github.com/sudograph/sudograph",
    "logo": "/img/showcase/sudograph_logo.webp",
    "screenshots": [
      "/img/showcase/sudograph_screenshot_0.webp"
    ]
  },
  {
    "id": "finterest",
    "name": "Finterest",
    "website": "https://tyhcm-sqaaa-aaaah-abjya-cai.raw.ic0.app/#/",
    "tags": [
      "DeFi"
    ],
    "twitter": "https://twitter.com/finterestICP",
    "description": "Lend and borrow against your crypto without bridging it across chains. Yes, even Bitcoin",
    "stats": "$1.5M+ Raised",
    "logo": "/img/showcase/finterest_logo.webp",
    "screenshots": [
      "/img/showcase/finterest_screenshot_0.webp"
    ]
  },
  {
    "id": "canlista",
    "name": "Canlista",
    "oneLiner": "Internet Computer Canister Registry",
    "website": "https://k7gat-daaaa-aaaae-qaahq-cai.ic0.app/",
    "tags": [
      "Tools / Infrastructure"
    ],
    "description": "The Internet Computer community canister registry. Find, publish and extend applications and services built on the Internet Computer. Log in with Internet Identity. ",
    "usesInternetIdentity": true,
    "logo": "/img/showcase/canlista_logo.webp",
    "screenshots": [
      "/img/showcase/canlista_screenshot_0.webp"
    ]
  },
  {
    "id": "sandbless",
    "name": "Sand Bless",
    "oneLiner": "Sandblasting and serigraphy artworks",
    "website": "https://qob3k-7yaaa-aaaao-aahdq-cai.ic0.app/",
    "tags": [
      "Tools / Infrastructure"
    ],
    "description": "Sandblasting and glass serigraphy. Artistic and craftsmen artworks signed with unique verifiable mark numbers and linked imprints using Internet Computer Canisters technology.",
    "github": "https://github.com/branciard/SandBlessCanisters",
    "usesInternetIdentity": true,
    "logo": "/img/showcase/sandbless_logo.webp",
    "screenshots": [
      "/img/showcase/sandbless_screenshot_0.webp"
    ]
  },
  {
    "id": "missionispossible",
    "name": "Mission Is Possible",
    "website": "https://to3ja-iyaaa-aaaai-qapsq-cai.raw.ic0.app/",
    "tags": [
      "Games"
    ],
    "description": "Mission is Possible - 3rd place winner of the DSCVR Hackathon Season 2 - is a PVP third person shooter hosted on the Internet Computer blockchain. The John Wick inspired game is built using the Unity 3D Game Engine, and hosted on the IC enabling decentralized login with Internet Identity. ",
    "usesInternetIdentity": true,
    "oneLiner": "3rd Place DSCVR Hackathon",
    "display": "Normal",
    "logo": "/img/showcase/missionispossible_logo.webp",
    "screenshots": [
      "/img/showcase/missionispossible_screenshot_0.webp"
    ]
  },
  {
    "id": "catalyze",
    "name": "Catalyze",
    "website": "https://aqs24-xaaaa-aaaal-qbbea-cai.ic0.app/",
    "tags": [
      "SocialFi"
    ],
    "description": "Catalyze is a decentralized social and community-building platform designed to host engaged and thriving Web3 communities. With a unique and customized engagement economy, Catalyze communities and their members will be rewarded for their participation and contribution. Main features include: direct communication, event & task management, integrated Web3 wallets, NFT Gating, NFT airdrop & sales management.",
    "usesInternetIdentity": true,
    "oneLiner": "Web3 social media platform for communities",
    "display": "Large",
    "logo": "/img/showcase/catalyze_logo.webp",
    "screenshots": [
      "/img/showcase/catalyze_screenshot.webp"
    ]
  },
  {
    "id": "icpexplorer",
    "name": "ICP Explorer",
    "website": "https://www.icpexplorer.org/#/datacenters",
    "tags": [
      "Tools / Infrastructure"
    ],
    "description": "ICP Explorer, a project started in 2018, is an open-source, community-built dashboard and explorer for the Internet Computer, providing live information and statistics about the network, governance, and the ICP utility token, including account and transaction information.",
    "logo": "/img/showcase/icpexplorer_logo.webp",
    "video": "/img/showcase/icpexplorer_video.mp4",
    "videoContentType": "video/mp4",
    "screenshots": [
      "/img/showcase/icpexplorer_screenshot_0.webp"
    ]
  },
  {
    "id": "icme",
    "name": "ICME",
    "website": "https://sygsn-caaaa-aaaaf-qaahq-cai.raw.ic0.app/",
    "tags": [
      "Tools / Infrastructure"
    ],
    "description": "ICME is a no-code tool that makes it easy for anyone to build and deploy beautiful websites on the Internet Computer. Launch your blog or business's website on the Internet Computer today.",
    "usesInternetIdentity": true,
    "logo": "/img/showcase/icme_logo.webp",
    "screenshots": [
      "/img/showcase/icme_screenshot_0.webp",
      "/img/showcase/icme_screenshot_1.webp"
    ]
  },
  {
    "id": "sagatarot",
    "name": "Saga Tarot",
    "website": "https://5nl7c-zqaaa-aaaah-qaa7a-cai.raw.ic0.app/",
    "tags": [
      "Games"
    ],
    "description": "Have your fortune told on the Internet Computer. Saga Tarot gives you a tarot reading in one click. The user-friendly dapp is built completely on the Internet Computer, accessible from any browser. What will the future hold for you?",
    "usesInternetIdentity": true,
    "display": "Normal",
    "logo": "/img/showcase/sagatarot_logo.webp",
    "video": "/img/showcase/sagatarot_video.mp4",
    "videoContentType": "video/mp4",
    "screenshots": []
  },
  {
    "id": "jumpymotoko",
    "name": "Jumpy Motoko",
    "website": "https://65t4u-siaaa-aaaal-qbx4q-cai.ic0.app/",
    "tags": [
      "Games"
    ],
    "description": "Unity play to earn game on Internet Computer. Comes with code sample so you can deploy your own Unity play to earn game too.",
    "github":  "https://github.com/therealbryanho/IC-Code-Sample-Unity-Play-to-Earn-Game",
    "usesInternetIdentity": true,
    "display": "Normal",
    "logo": "/img/showcase/jumpymotoko_logo.webp",
    "screenshots": [
      "/img/showcase/jumpymotoko_screenshot.webp"
    ]
  },
  {
    "id": "icdrive",
    "name": "IC Drive",
    "website": "https://rglue-kyaaa-aaaah-qakca-cai.ic0.app/#/",
    "tags": [
      "Tools / Infrastructure"
    ],
    "description": "A decentralized private file storage dapp built on the Internet Computer. Store and securely share any type from anywhere in the world with this decentralized version of Box, or Google Drive. ",
    "usesInternetIdentity": true,
    "logo": "/img/showcase/icdrive_logo.webp",
    "screenshots": [
      "/img/showcase/icdrive_screenshot_0.webp",
      "/img/showcase/icdrive_screenshot_1.webp"
    ]
  },
  {
    "id": "crowdgovorg",
    "name": "CrowdGov.org",
    "oneLiner": "The simplified, one stop shop for IC Governance.",
    "website": "https://crowdgov.org",
    "tags": [
      "Tools / Infrastructure"
    ],
    "description": "The crowdgov.org website is dedicated to simplified governance for the internet computer. You will find information about how to participate in governance and how to maximize voting rewards. A variety of research tools are provided to help you learn more about NNS ecosystem participants and the current state of decentralization.",
    "usesInternetIdentity": true,
    "display": "Normal",
    "logo": "/img/showcase/crowdgovorg_logo.webp",
    "screenshots": [
      "/img/showcase/crowdgovorg_screenshot_0.webp"
    ]
  },
  {
    "id": "difibase",
    "name": "Difibase",
    "oneLiner": "Difibase - NoSQL database management system on the Internet Computer",
    "website": "https://7wwjw-5iaaa-aaaan-qbguq-cai.ic0.app/",
    "tags": [
      "Tools / Infrastructure"
    ],
    "description": "Difibase is a database provider (NoSQL). You can use the system's database or integrate your own!",
    "usesInternetIdentity": true,
    "display": "Normal",
    "logo": "/img/showcase/difibase_logo.webp",
    "screenshots": [
      "/img/showcase/difibase_screenshot_0.webp"
    ]
  },
  {
    "id": "internetidentity",
    "name": "Internet Identity",
    "oneLiner": "Decentralized Anonymous Blockchain Authentication",
    "website": "https://identity.ic0.app/",
    "tags": [
      "Tools / Infrastructure"
    ],
    "description": "Internet Identity is a privacy-enhancing authentication framework for applications on the Internet Computer. It provides users with a easy-to-use and secure anonymizing login to Web3 services running on ICP without being tracked across dapps.",
    "github": "https://github.com/dfinity/internet-identity",
    "usesInternetIdentity": true,
    "stats": "1 000 000+ ",
    "logo": "/img/showcase/internetidentity_logo.webp",
    "screenshots": [
      "/img/showcase/internetidentity_screenshot_0.gif"
    ]
  },
  {
    "id": "azle",
    "name": "Azle",
    "oneLiner": "TypeScript CDK for the Internet Computer",
    "website": "https://demergent-labs.github.io/azle/azle.html",
    "tags": [
      "Tools / Infrastructure"
    ],
    "description": "Azle is a TypeScript Canister Development Kit (CDK) for the Internet Computer. In other words, it's a TypeScript/JavaScript runtime for building applications on the IC.",
    "usesInternetIdentity": false,
    "logo": "/img/showcase/azle_logo.svg",
    "github": "https://github.com/demergent-labs/azle",
    "screenshots": [
      "/img/showcase/azle_screenshot_0.jpg"
    ]
  },
  {
    "id": "kybra",
    "name": "Kybra",
    "oneLiner": "Python CDK for the Internet Computer",
    "website": "https://github.com/demergent-labs/kybra",
    "tags": [
      "Tools / Infrastructure"
    ],
    "description": "Kybra is a Python Canister Development Kit (CDK) for the Internet Computer. In other words, it's a Python runtime for building applications on the IC.",
    "usesInternetIdentity": false,
    "logo": "/img/showcase/kybra_logo.svg",
    "screenshots": [
      "/img/showcase/kybra_screenshot_0.jpg"
    ]
  },
  {
    "id": "motokoplayground",
    "name": "Motoko Playground",
    "oneLiner": "Free IDE to Learn Motoko",
    "website": "https://m7sm4-2iaaa-aaaab-qabra-cai.raw.ic0.app/",
    "tags": [
      "Tools / Infrastructure"
    ],
    "description": "The Motoko Playground is an IDE for developers to learn Motoko - the native language for the Internet Computer blockchain. Deploy canister smart contracts for free, directly within a browser, without needing to download an SDK or set up a wallet.",
    "github": "https://github.com/dfinity/motoko-playground",
    "usesInternetIdentity": false,
    "display": "Normal",
    "logo": "/img/showcase/motokoplayground_logo.webp",
    "video": "/img/showcase/motokoplayground_video.mp4",
    "videoContentType": "video/mp4",
    "screenshots": []
  },
  {
    "id": "windowsic",
    "name": "Windows IC",
    "website": "https://3ix2y-naaaa-aaaad-qap6a-cai.raw.ic0.app/",
    "tags": [
      "Tools / Infrastructure"
    ],
    "description": "Windows IC is a React Dapp built on the Internet Computer. Mimicking what a chromebook can do, but for a mimic of the Windows Operating System, this decentralized desktop allows anyone to access some of their favorite programs from any browser.",
    "logo": "/img/showcase/windowsic_logo.webp",
    "screenshots": [
      "/img/showcase/windowsic_screenshot_0.webp"
    ]
  },
  {
    "id": "nnsfront-enddapp",
    "name": "NNS Front-End Dapp",
    "oneLiner": "Dapp for Staking Neurons + Voting On-Chain",
    "website": "https://nns.ic0.app",
    "tags": [
      "Wallet",
      "Tools / Infrastructure"
    ],
    "description": "The NNS front-end dapp allows anyone to interact with the Internet Computer's Network Nervous System with a user-friendly UI. Served completely end-to-end through blockchain, this dapp allows you to manage ICP, stake neurons, participate in voting, and earn governance rewards.",
    "usesInternetIdentity": true,
    "logo": "/img/showcase/nnsfront-enddapp_logo.webp",
    "screenshots": [
      "/img/showcase/nnsfront-enddapp_screenshot_0.webp"
    ]
  },
  {
    "id": "tipjar",
    "name": "Tipjar",
    "website": "https://tipjar.rocks",
    "tags": [
      "Tools / Infrastructure"
    ],
    "description": "A tool to donate cycles to canisters as well as keep them monitored.",
    "github": "https://github.com/ninegua/tipjar",
    "usesInternetIdentity": true,
    "display": "Normal",
    "logo": "/img/showcase/tipjar_logo.webp",
    "screenshots": [
      "/img/showcase/tipjar_screenshot_0.webp"
    ]
  },
  {
    "id": "ics",
    "name": "ICS",
    "website": "https://internetcomputerservices.com/",
    "tags": [
      "Tools / Infrastructure"
    ],
    "description": "Build scalable DApps on internet computer with ease. Build, manage and ship dApps with just a few clicks",
    "usesInternetIdentity": false,
    "display": "Normal",
    "logo": "/img/showcase/ics_logo.webp",
    "screenshots": [
      "/img/showcase/ics_screenshot_0.webp"
    ]
  },
  {
    "id": "aedile",
    "name": "Aedile",
    "website": "https://eemeo-taaaa-aaaad-qakjq-cai.ic.fleek.co/",
    "tags": [
      "Tools / Infrastructure"
    ],
    "description": "Aedile brings your team's work together in one shared space, completely built on-chain. Manage your boards, columns & cards to transform your projects, serving web experiences directly from the Internet Computer blockchain. ",
    "logo": "/img/showcase/aedile_logo.webp",
    "screenshots": [
      "/img/showcase/aedile_screenshot_0.webp"
    ]
  },
  {
    "id": "riseofthemagni",
    "name": "Rise of the Magni",
    "website": "https://riseofthemagni.com/",
    "tags": [
      "Games"
    ],
    "description": "Rise of the Magni, built by Toniq Labs, winner of the DSCVR hackathon for games on the Internet Computer. Buy, earn, and trade collectibles, compete in tactical battles online to earn in-game tokens, and venture through story mode to experience one of the first games built on the Internet Computer.",
    "usesInternetIdentity": true,
    "logo": "/img/showcase/riseofthemagni_logo.webp",
    "screenshots": [
      "/img/showcase/riseofthemagni_screenshot_0.webp"
    ]
  },
  {
    "id": "portal",
    "name": "Portal",
    "oneLiner": "Onchain Video Streaming Infrastructure",
    "website": "https://app.portal.one",
    "tags": [
      "Tools / Infrastructure",
      "NFT"
    ],
    "description": "Portal is a web3 video infrastructure platform built entirely on the Internet Computer blockchain. Portal enables developers to easily replace their current web2 video solutions with a native web3 video service at a fraction of the cost. Portal Channels give creators ownership and control over their video environment whilst offering fans great viewing experiences and real rewards like automatically generated digital collectibles that grant access to private video content.",
    "github": "https://github.com/NFT-Portal",
    "logo": "/img/showcase/portal_logo.webp",
    "video": "/img/showcase/portal_video.mp4",
    "videoContentType": "video/mp4",
    "screenshots": []
  },
  {
    "id": "welcomeintothemetaverse",
    "name": "Welcome Into the Metaverse",
    "website": "https://lc7ip-3iaaa-aaaah-aafva-cai.ic0.app/",
    "tags": [
      "Games"
    ],
    "description": "Prize winner of the DSCVR hackathon for the Internet Computer - this game brings digital community into a unified virtual space. Find anecdotes from founding ecosystem members, and go through a series of quests.",
    "logo": "/img/showcase/welcomeintothemetaverse_logo.webp",
    "screenshots": [
      "/img/showcase/welcomeintothemetaverse_screenshot_0.webp"
    ]
  },
  {
    "id": "icmojiorigins",
    "name": "ICmoji Origins",
    "oneLiner": "NFT Based Multiplayer Game On-Chain",
    "website": "https://icmojis.com/",
    "tags": [
      "Games",
      "NFT"
    ],
    "description": "ICmoji Origins is an NFT-based multiplayer game built end-to-end on-chain on the Internet Computer. The winner of the DSCVR Hackathon Season 2 features one of the first NFTs on the Internet Computer, ICMojis.",
    "usesInternetIdentity": true,
    "display": "Normal",
    "logo": "/img/showcase/icmojiorigins_logo.webp",
    "video": "/img/showcase/icmojiorigins_video.mp4",
    "videoContentType": "video/mp4",
    "screenshots": []
  },
  {
    "id": "nuance",
    "name": "Nuance",
    "website": "https://exwqn-uaaaa-aaaaf-qaeaa-cai.ic0.app/",
    "tags": [
      "NFT"
    ],
    "description": "Nuance is a Web3.0 blogging platform that is hosted on-chain end-to-end on the Internet Computer. Developed by Aikin Dapps, the alpha of the world's first blogging platform to be hosted entirely on a blockchain has now launched. Nuance aims to bring NFTs into the world of editorial content ownership.",
    "logo": "/img/showcase/nuance_logo.webp",
    "screenshots": [
      "/img/showcase/nuance_screenshot_0.webp"
    ]
  },
  {
    "id": "thewall",
    "name": "The Wall",
    "website": "https://rivyl-6aaaa-aaaaf-qaapq-cai.raw.ic0.app/",
    "tags": [
      "SocialFi"
    ],
    "description": "The Wall is a dapp built on the Internet Computer blockchain, which blends Ethereum's MetaMask authentication with the Internet Computer's native Internet Identity blockchain authentication system. This first example of ETH x ICP allows users to leave any message on the wall for all eternity.",
    "github": "https://github.com/kristoferlund/ic-wall",
    "usesInternetIdentity": true,
    "logo": "/img/showcase/thewall_logo.webp",
    "screenshots": [
      "/img/showcase/thewall_screenshot_0.webp"
    ]
  },
  {
    "id": "modclub",
    "name": "MODCLUB",
    "website": "https://ljyte-qiaaa-aaaah-qaiva-cai.raw.ic0.app/",
    "tags": [
      "SocialFi"
    ],
    "description": "MODCLUB is a decentralized moderation tool based hosted fully on-chain. Built on the Internet Computer, MODCLUB rewards users for effectively moderating content. Currently in beta stages of their solution, users will be rewarded in tokens for moderating their favorite communities.",
    "logo": "/img/showcase/modclub_logo.webp",
    "screenshots": [
      "/img/showcase/modclub_screenshot_0.webp"
    ]
  },
  {
    "id": "nftanvil",
    "name": "NFTAnvil",
    "website": "https://nftanvil.com",
    "tags": [
      "NFT",
      "Metaverse",
      "Games"
    ],
    "description": "NFTAnvil is a wallet, mint & marketplace in the Anvil ecosystem. It's built from scratch and has an alternative & genuine approach to NFTs. It uses Anvil's auto-scaling multi-canister token architecture.",
    "github": "https://github.com/infu/nftanvil",
    "usesInternetIdentity": true,
    "display": "Normal",
    "logo": "/img/showcase/nftanvil_logo.webp",
    "screenshots": [
      "/img/showcase/nftanvil_screenshot_0.webp"
    ]
  },
  {
    "id": "astrox",
    "name": "AstroX ME",
    "oneLiner": "A powerful multichain wallet",
    "website": "https://astrox.me/#/",
    "tags": [
      "Tools / Infrastructure",
      "Wallet"
    ],
    "description": "ME wallet securing your assets without seed phrase across any devices.",
    "github": "https://github.com/AstroxNetwork",
    "twitter": "https://twitter.com/astrox_network",
    "logo": "/img/showcase/astroxme_logo.webp",
    "display": "Large",
    "screenshots": [
      "/img/showcase/astrox_me_screenshot.webp"
    ]
  },
  {
    "id": "argonstudio",
    "name": "Argon Studio",
    "description": "We'll be your end-to-end partner, whether managing your project from ideation to implementation, or filling gaps in your current team.",
    "tags": [
      "Tools / Infrastructure"
    ],
    "website": "https://argonstudios.xyz/",
    "twitter": "https://twitter.com/ArgonStudiosXYZ",
    "logo": "/img/showcase/argonstudio_logo.webp",
    "submittableId": "34524251"
  },
  {
    "id": "aviatelabs",
    "name": "Aviate Labs",
    "description": "Stop worrying about system failures and slow performance. Our datacenter standby team is here to keep your nodes running at top speed, with round-the-clock monitoring and troubleshooting. Currently managing 70 nodes in 3 datacenters.",
    "tags": [
      "Tools / Infrastructure"
    ],
    "website": "https://www.aviatelabs.co/",
    "github": "https://github.com/aviate-labs?q=&type=all&language=go&sort=stargazers",
    "logo": "/img/showcase/aviatelabs_logo.webp",
    "submittableId": "25140378"
  },
  {
    "id": "canscale",
    "name": "CanScale",
    "description": "Worried about data being persisted or how your data structure will scale across canisters? CanScale can help you focus more on building out your vision, and spend less time thinking about how to scale out your multi canister architecture on the IC.",
    "tags": [
      "Tools / Infrastructure"
    ],
    "website": "https://www.canscale.dev",
    "twitter": "https://twitter.com/can_scale",
    "logo": "/img/showcase/canscale_logo.webp",
    "submittableId": "34140445"
  },
  {
    "id": "cipherproxy",
    "name": "cipher proxy",
    "description": "A web3 research collective and project laboratory developing decentralized projects and protocols",
    "tags": [
      "NFT"
    ],
    "website": "https://www.cipherproxy.com/",
    "twitter": "https://twitter.com/CipherProxyLLC",
    "logo": "/img/showcase/cipherproxy_logo.webp",
    "submittableId": "21787270"
  },
  {
    "id": "codebase",
    "name": "CODEBASE",
    "description": "Decentralized Git hosting and software collaboration, powered by permissionless protocols.",
    "tags": [
      "Tools / Infrastructure"
    ],
    "website": "https://codebase.org/",
    "github": "https://github.com/paulyoung/icfs",
    "twitter": "https://twitter.com/CodebaseLabs",
    "logo": "/img/showcase/codebase_logo.webp"
  },
  {
    "id": "dbox",
    "name": "Dbox",
    "description": "The decentralized inbox built on Internet Computer",
    "tags": [
      "Tools / Infrastructure"
    ],
    "useInternetIdentity": true,
    "website": "https://dbox.foundation/",
    "twitter": "https://twitter.com/DBOXFoundation?s=20&t=AlMLUWAfM1UU2f_mRzwqCg",
    "discord": "https://discord.gg/rEN6ygpCxK",
    "logo": "/img/showcase/dbox_logo.webp",
    "submittableId": "22737412"
  },
  {
    "id": "eimolad",
    "name": "Eimolad",
    "description": "This is an amazing world inhabited by humans, dwarves, orcs, elves and other fantastic creatures. This is a world of magic and valor. This world is full of mysteries, dangers and incredible adventures. ",
    "tags": [
      "Games"
    ],
    "website": "https://eimolad.com/",
    "twitter": "https://twitter.com/eimolad",
    "discord": "https://discord.gg/qD3R5nDXDZ",
    "logo": "/img/showcase/eimolad_logo.webp",
    "submittableId": "28118212"
  },
  {
    "id": "faefolk",
    "name": "FaeFolk",
    "description": "FaeFolk is a multiplayer, slice of life, NFT role-playing game where you use your NFTs to craft tools, equipment, and train your skills",
    "tags": [
      "Games",
      "NFT"
    ],
    "website": "https://medium.com/faefolk",
    "github": "https://github.com/ICCards/faefolk",
    "twitter": "https://twitter.com/_faefolk",
    "discord": "https://discord.gg/Fe5qYRZrGp",
    "logo": "/img/showcase/faefolk_logo.webp",
    "submittableId": "32841408"
  },
  {
    "id": "icdevs.org",
    "name": "ICDevs.org ",
    "description": "ICDevs.org seeks to provide the general public with community organization, educational resources, funding and scientific discovery",
    "tags": [
      "Tools / Infrastructure"
    ],
    "website": "https://icdevs.org",
    "github": "https://github.com/icdevs/Icdevs_fleeksite",
    "logo": "/img/showcase/icdevs.org_logo.webp",
    "submittableId": "33212854"
  },
  {
    "id": "iclighthouse",
    "name": "ICLightHouse",
    "description": "Incubating true web3 DeFi infrastructure on the Internet Computer. Defi development framework and Defi ecosystem on IC blockchain.",
    "tags": [
      "DeFi",
      "Tools / Infrastructure"
    ],
    "website": "https://iclight.house/",
    "twitter": "https://twitter.com/ICLighthouse?s=20&t=hL-7QAUfiWo75L8pZzJ7fw",
    "discord": "https://discord.com/invite/FQZFGGq7zv",
    "logo": "/img/showcase/iclighthouse_logo.webp"
  },
  {
    "id": "polycrypt",
    "name": "PolyCrypt",
    "description": "We develop cryptographic decentralized offchain solutions which tackle scalability challenges enabling mass adoption of blockchains.",
    "tags": [
      "Tools / Infrastructure"
    ],
    "website": "https://perun.network",
    "github": "https://github.com/perun-network/perun-icp-canister",
    "twitter": "https://twitter.com/PolyCrypt_",
    "logo": "/img/showcase/polycrypt_logo.webp",
    "submittableId": "23715256"
  },
  {
    "id": "scinet",
    "name": "SCINET",
    "description": "SCINET is a decentralized life sciences (“DeSci”) research and investment platform that revolutionizes the way people do and support science. Powered by blockchain technologies, SCINET allows retail and institutional investors to invest directly in life sciences research and technology with security and authenticity.",
    "tags": [
      "SocialFi",
      "Tools / Infrastructure"
    ],
    "useInternetIdentity": true,
    "website": "https://www.scinet.one/",
    "twitter": "https://twitter.com/scinet_inc",
    "discord": "https://discord.com/invite/5uH6vpJjeB",
    "logo": "/img/showcase/scinet_logo.webp",
    "submittableId": "33285268"
  },
  {
    "id": "spinnercash",
    "name": "Spinner.Cash",
    "description": "Private transactions for ICP and BTC",
    "tags": [
      "DeFi",
      "Tools / Infrastructure"
    ],
    "website": "https://spinner.cash/",
    "github": "https://github.com/spinner-cash/launch-trail",
    "twitter": "https://twitter.com/spnrapp",
    "logo": "/img/showcase/spinnercash_logo.webp"
  },
  {
    "id": "canistergeek",
    "name": "Canistergeek by Usergeek",
    "description": "Top up your canisters, monitor cycles, memory, logs and get your monthly reports in one place.",
    "tags": [
      "Tools / Infrastructure"
    ],
    "website": "https://cusyh-iyaaa-aaaah-qcpba-cai.raw.ic0.app/",
    "github": "https://github.com/usergeek/canistergeek-demo-ui",
    "twitter": "https://twitter.com/theUSERGEEK",
    "discord": "https://discord.gg/6PEC6AbZER",
    "logo": "/img/showcase/canistergeek_logo.webp",
    "submittableId": "33310242"
  },
  {
    "id": "icpipeline",
    "name": "ICPipeline",
    "website": "https://www.icpipeline.com",
    "tags": [
      "Tools / Infrastructure"
    ],
    "description": "ICPipeline is your self-contained, n-tiered development and testing platform, designed and built specifically for the Internet Computer ecosystem. On-demand dev tooling for the next generation of IC/Web3 applications.\n",
    "github": "https://github.com/icpipeline-framework",
    "usesInternetIdentity": true,
    "display": "Normal",
    "logo": "/img/showcase/icpipeline_logo.webp",
    "screenshots": [
      "/img/showcase/icpipeline_screenshot_0.webp"
    ]
  },
  {
    "id": "sonic",
    "name": "Sonic",
    "oneLiner": "Swap-built end-to-end DeFi platform",
    "website": "https://sonic.ooo/",
    "tags": [
      "DeFi",
      "Wallet"
    ],
    "description": "Sonic is a DEX built end-to-end on-chain, on the Internet Computer. Sonic, built by PsychedelicDAO, currently run by Meme Cake enables users to swap tokens, earn fees as a liquidity provider, & build on the Internet Computer's AMM. Sonic takes advantage of the ICP blockchain's low fees, high-scalability, and reverse-gas model to deliver a seamless Web3 experience. Sonic is launching a new token standard DIP20 that will serve as the backbone of their swap ecosystem.",
    "github": "https://github.com/psychedelic",
    "stats": "$360,000+ TVL",
    "display": "Normal",
    "logo": "/img/showcase/sonic_logo.webp",
    "screenshots": [
      "/img/showcase/sonic_screenshot_0.webp"
    ]
  },
  {
    "id": "lo-fiplayer",
    "name": "Lo-Fi Player",
    "website": "https://hl2zz-gyaaa-aaaad-qas3a-cai.raw.ic0.app/",
    "tags": [
      "Games"
    ],
    "description": "Lo-Fi Player is a dapp hosted on the Internet Computer that lets users listen to relaxing beats delivered by blockchain. The back-end is using machine learning to build and develop the AI produced tunes, and users can interact within the player to change the sound to their liking. ",
    "logo": "/img/showcase/lo-fiplayer_logo.webp",
    "screenshots": [
      "/img/showcase/lo-fiplayer_screenshot_0.webp"
    ]
  },
  {
    "id": "earthwallet",
    "name": "Earth Wallet",
    "website": "https://www.earthwallet.io/",
    "tags": [
      "Wallet",
      "DeFi"
    ],
    "description": "Earth Wallet is the self-proclaimed Key to Web3 The open-source wallet allows users to participate in DeFi, Governance, and Treasury (DAO) protocols with negligible fees and faster transaction settlement than legacy wallets. Now supporting the Internet Computer. ",
    "github": "https://github.com/earth-association",
    "usesInternetIdentity": false,
    "logo": "/img/showcase/earthwallet_logo.webp",
    "screenshots": [
      "/img/showcase/earthwallet_screenshot_0.webp"
    ]
  },
  {
    "id": "icpswap",
    "name": "ICPSwap",
    "website": "https://icpswap.com",
    "tags": [
      "DeFi",
      "Wallet"
    ],
    "description": "ICPSwap is DEX built completely end-to-end on-chain. By building the ability for anyone to swap tokens through ICPSwap leveraging the Internet Computer blockchain as the high-speed, scalable, low-cost infrastructure makes ICPSwap a first-to-market in the growing Internet Computer DeFi ecosystem.",
    "logo": "/img/showcase/icpswap_logo.webp",
    "screenshots": [
      "/img/showcase/icpswap_screenshot_0.webp"
    ]
  },
  {
    "id": "evmonicp",
    "name": "EVM on ICP",
    "website": "https://fxa77-fiaaa-aaaae-aaana-cai.raw.ic0.app/evm/",
    "tags": [
      "Games"
    ],
    "description": "An Ethereum Virtual Machine (EVM) demo built and hosted on the Internet Computer blockchain. \"The Ethereum protocol itself exists solely for the purpose of keeping the continuous, uninterrupted, and immutable operation of this special state machine; It's the environment in which all Ethereum accounts and smart contracts live. At any given block in the chain, Ethereum has one and only one 'canonical' state, and the EVM is what defines the rules for computing a new valid state from block to block.\" - Ethereum.org P.S. there is a hidden game in the demo. ",
    "display": "Normal",
    "logo": "/img/showcase/evmonicp_logo.webp",
    "screenshots": [
      "/img/showcase/evmonicp_screenshot_0.webp"
    ]
  },
  {
    "id": "nftstudio",
    "name": "NFT Studio",
    "website": "https://7xw5z-uqaaa-aaaad-qaqcq-cai.raw.ic0.app/",
    "tags": [
      "Metaverse",
      "NFT",
      "Tools / Infrastructure"
    ],
    "description": "NFT Studio is the first to develop 3D NFTs. This means that the NFTs themselves are living 3D code, as opposed to a .GIF recording of a 3D rendered image. This is only possible thanks to the ICP blockchain as NFTs can run code, not just link to an image. NFT Studio has had features in major media for the 3D NFT minting tools that are being built for global creators.",
    "display": "Normal",
    "logo": "/img/showcase/nftstudio_logo.webp",
    "video": "/img/showcase/nftstudio_video.mp4",
    "videoContentType": "video/mp4",
    "screenshots": []
  },
  {
    "id": "kleverio",
    "name": "Klever.io",
    "website": "https://klever.io/",
    "tags": [
      "Wallet",
      "DeFi"
    ],
    "description": "Klever.io is a non-custodial mobile wallet that supports dozens of protocols and is tying them all together with the Internet Computer blockchain. Manage, store, stake, transfer and in future swap ICP right within Klever.io. Klever has integrated with the Internet Computer's Network Nervous System in order to support staking with voting rewards. ",
    "logo": "/img/showcase/kleverio_logo.webp",
    "screenshots": [
      "/img/showcase/kleverio_screenshot_0.webp"
    ]
  },
  {
    "id": "pokedstudiobots",
    "name": "PokedStudio Bots",
    "website": "https://entrepot.app/marketplace/poked",
    "tags": [
      "Metaverse",
      "NFT"
    ],
    "description": "PokedStudio Bots are a collection of 10,000 unique bots designed by acclaimed digital artist, Jonathan Ball. The Ultimate Master Bot which sold for 3,000 ICP (~$172,140), marks the largest single NFT purchase on the Internet Computer, and is one of the largest across all blockchain projects to date. The NFT Bots are all unique and possess differing rarities and attributes that will transfer into a future metaverse gaming experience in beautiful technicolor.",
    "oneLiner": "Record Highest Selling NFT",
    "display": "Large",
    "logo": "/img/showcase/pokedstudiobots_logo.webp",
    "screenshots": [
      "/img/showcase/pokedstudio-bots.webp"
    ]
  },
  {
    "id": "dstar",
    "name": "Dstar",
    "website": "https://yunqk-aqaaa-aaaai-qawva-cai.ic0.app/",
    "tags": [
      "NFT"
    ],
    "description": "Dstar is an Internet Identity (II) trading marketplace. Since each II is unique, the ICP blockchain treats them as NFTs. Users can trade, purchase, or sell their anonymous blockchain-based authentication accounts on this community-built marketplace. Integrated with Plug wallet, users can search for and purchase any coveted Internet Identity numbers which may be up for auction.",
    "oneLiner": "Internet Identity Marketplace",
    "display": "Normal",
    "logo": "/img/showcase/dstar_logo.webp",
    "screenshots": [
      "/img/showcase/dstar_screenshot_0.webp"
    ]
  },
  {
    "id": "dmail",
    "name": "Dmail",
    "oneLiner": "Web3 Decentralized Email Client",
    "website": "https://dmail.ai/",
    "tags": [
      "NFT",
      "SocialFi"
    ],
    "description": "Dmail is the Web3 replacement for e-mail. Hosted completely on-chain and built on the Internet Computer, this dapp enables users to send and receive blockchain-backed, encrypted messages. In addition, Dmail addresses are owned by users as NFT assets - there is a natively built marketplace. Dmail was the winner of the 2021 Warpspeed ICP Hackathon in China, and saw an immediate round of funding netting a $10M valuation. ",
    "github": "https://github.com/dmailofficial",
    "display": "Normal",
    "logo": "/img/showcase/dmail_logo.webp",
    "screenshots": [
      "/img/showcase/dmail_screenshot_0.webp"
    ]
  },
  {
    "id": "dsocial",
    "name": "DSocial",
    "website": "https://DSocial.app ",
    "tags": [
      "SocialFi"
    ],
    "description": "DSocial is a decentralized version of YouTube -- enabling content creators to be fairly rewarded for their work, and engagement. This Web3 media platform is hosted end-to-end on the Internet Computer interoperating with Arweave for decentralized video content.",
    "usesInternetIdentity": true,
    "display": "Normal",
    "logo": "/img/showcase/dsocial_logo.webp",
    "video": "/img/showcase/dsocial_video.mp4",
    "videoContentType": "video/mp4",
    "screenshots": []
  },
  {
    "id": "icnaming",
    "name": "ICNaming",
    "website": "https://app-testnet.icnaming.com/",
    "tags": [
      "Tools / Infrastructure"
    ],
    "description": "ICNaming is a testnet that is enabling the Internet Computer ecosystem to register domain names on the Internet Computer Name Service. Similar to the Ethereum Name Servce (ENS), ICNaming aims to offer a decentralized name service for users to pseudonomize their wallet addresses on ICP, as well as domain names, and canister smart contract IDs. ",
    "github": "https://github.com/IC-Naming",
    "usesInternetIdentity": true,
    "display": "Normal",
    "logo": "/img/showcase/icnaming_logo.webp",
    "screenshots": []
  },
  {
    "id": "javaagent",
    "name": "Java Agent ",
    "website": "https://github.com/ic4j/ic4j-agent",
    "tags": [
      "Tools / Infrastructure"
    ],
    "description": "Java Agent for the Internet Computer is an open source library. This developer tool enables Java applications to connect remotely to any Canister smart contract on the Internet Computer and execute query and update calls.",
    "github": "https://github.com/ic4j/ic4j-agent",
    "usesInternetIdentity": false,
    "logo": "/img/showcase/javaagent_logo.webp",
    "screenshots": [
      "/img/showcase/javaagent_screenshot_0.webp"
    ]
  },
  {
    "id": "pythonagent",
    "name": "Python Agent",
    "website": "https://github.com/rocklabs-io/ic-py",
    "tags": [
      "Tools / Infrastructure"
    ],
    "description": "This Python Agent built for the Internet Computer opens the door for Python developers to more easily become Web3 builders. Featuring basic modules to interact with canisters on the Internet Computer, this Agent, still under development, was a prize winner at the Warpspeed Internet Computer ecosystem hackathon in China.",
    "github": "https://github.com/rocklabs-io/ic-py",
    "stats": "Warp Speed Hackathon Award",
    "display": "Normal",
    "logo": "/img/showcase/pythonagent_logo.webp",
    "screenshots": [
      "/img/showcase/pythonagent_screenshot_0.webp"
    ]
  },
  {
    "id": "stoicwallet",
    "name": "Stoic Wallet",
    "website": "https://www.stoicwallet.com/",
    "tags": [
      "Wallet"
    ],
    "description": "Stoic Wallet by Toniq Labs allows anyone to create a digital wallet, authenticating users through a variety of methods, one of those being Internet Identity. Create accounts, keep an address book, and more. ",
    "usesInternetIdentity": true,
    "logo": "/img/showcase/stoicwallet_logo.webp",
    "screenshots": [
      "/img/showcase/stoicwallet_screenshot_0.webp"
    ]
  },
  {
    "id": "icadashboard",
    "name": "ICA Dashboard",
    "website": "https://dashboard.internetcomputer.org/",
    "tags": [
      "Tools / Infrastructure"
    ],
    "description": "The Internet Computer Association maintains a public dashboard where anyone can track the latest statistics for the Internet Computer blockchain. Tracking everything from blocks per second, to NNS proposals and their information and voting record, as well the latest state of the network, and transaction data. ",
    "oneLiner": "ICA Official Dashboard",
    "display": "Normal",
    "logo": "/img/showcase/icadashboard_logo.webp",
    "screenshots": []
  },
  {
    "id": "reversi",
    "name": "Reversi",
    "website": "https://ivg37-qiaaa-aaaab-aaaga-cai.ic0.app/#!/play",
    "tags": [
      "Games"
    ],
    "description": "Reversi is one of the first canister smart contracts deployed to the Internet Computer and is a completely decentralized multiplayer game. Play against a friend (or foe) in real-time, from any browser, anywhere in the world. ",
    "github": "https://github.com/ninegua/reversi",
    "logo": "/img/showcase/reversi_logo.webp",
    "screenshots": [
      "/img/showcase/reversi_screenshot_0.webp"
    ]
  },
  {
    "id": "departurelabs",
    "name": "Departure Labs",
    "website": "https://uhmvd-qqaaa-aaaam-aavna-cai.ic0.app/",
    "tags": [
      "NFT",
      "Tools / Infrastructure"
    ],
    "description": "Departure Labs is exploring on-chain media, web native NFTs, and developing productized open internet services for developers and consumers. Departure Labs is currently developing a non-fungible token standard that leverages the unique properties of the Internet Computer and enables builders to create entire experiences from a single contract.\n",
    "github": "https://github.com/DepartureLabsIC/non-fungible-token",
    "logo": "/img/showcase/departurelabs_logo.webp",
    "screenshots": [
      "/img/showcase/departurelabs_screenshot_0.webp"
    ]
  },
  {
    "id": "plug",
    "name": "Plug",
    "oneLiner": "Decentralized Wallet for the Internet Computer",
    "website": "https://plugwallet.ooo/",
    "tags": [
      "Wallet",
      "NFT",
      "Tools / Infrastructure"
    ],
    "description": "Plug Wallet, built and open sourced by Fleek, is a browser extension that allows you to access your ICP, Cycles and other tokens - as well as log into Internet Computer dapps with one click.",
    "github": "https://github.com/Psychedelic/plug",
    "stats": "100 000 users",
    "display": "Normal",
    "logo": "/img/showcase/plug_logo.webp",
    "video": "/img/showcase/plug_video.mp4",
    "videoContentType": "video/mp4",
    "screenshots": [
      "/img/showcase/plug_screenshot_0.webp"
    ]
  },
  {
    "id": "fleek",
    "name": "Fleek",
    "oneLiner": "Blockchain Version of Netlify",
    "website": "https://fleek.co/",
    "tags": [
      "Tools / Infrastructure"
    ],
    "description": "Fleek brings decentralized web-hosting to the Internet Computer. With thousands of webpages deployed, Fleek enables anyone to deploy their content on Web3.0",
    "usesInternetIdentity": false,
    "stats": "1 000+ websites",
    "logo": "/img/showcase/fleek_logo.webp",
    "screenshots": [
      "/img/showcase/fleek_screenshot_0.webp"
    ]
  },
  {
    "id": "itoka",
    "name": "ITOKA",
    "oneLiner": "A Leading Infrastructure for Music3.0",
    "website": "https://www.itoka.xyz/",
    "tags": [
      "NFT",
      "SocialFi",
      "Tools / Infrastructure"
    ],
    "description": "The ITOKA project seeks to disrupt the centralized music industry by offering a complete infrastructure solution for the web3 music industry. This includes creation tools, data storage, and music streaming services. The goal of ITOKA is to transform the music industry into a decentralized ecosystem, empowering creators with greater control over their content and a fairer share of revenue.",
    "usesInternetIdentity": true,
    "github": "https://github.com/Itoka-DAO",
    "twitter": "https://twitter.com/itokamusic",
    "stats": "3M+ minutes on-chain streaming",
    "logo": "/img/showcase/itoka_logo.svg",
    "video": "/img/showcase/itoka_video.mp4",
    "videoContentType": "video/mp4",
    "display": "Large",
    "screenshots": [
      "/img/showcase/itoka_screanshot.svg"
    ]
  },
  {
    "id": "glue",
    "name": "glue",
    "oneLiner": "collab.land on the Internet Computer",
    "website": "https://r53d5-wyaaa-aaaae-qacxa-cai.ic0.app/",
    "tags": [
      "Tools / Infrastructure"
    ],
    "description": "For Ethereum NFT communities it is the most common thing in the world to verify the holder status of members via \"collab.land\". \"collab.land\" is an integral part of the infrastructure and enables many interesting use-cases like token gated communities or token gated raffles. On the Internet Computer, there are so far only specialized solutions that work exclusively with the respective projects and were developed specifically for this purpose. Not every project can and not every project should develop its own solution. So what has been missing so far is glue - an easy to use solution for community leaders and members to perform holder verification.",
    "usesInternetIdentity": false,
    "stats": "3,000 unique users",
    "logo": "/img/showcase/glue_logo.png",
    "github": "https://github.com/glue-org",
    "twitter": "https://twitter.com/glue_org"
  },
  {
    "id": "factland",
    "name": "Factland DAO",
    "oneLiner": "A Web3 community building decentralized trust in the age of misinformation",
    "website": "https://factland.org",
    "tags": [
      "DAO",
      "Tools / Infrastructure"
    ],
    "description": "Factland is a Web3 DAO with a mission to slow the spread of misinformation online. Factland makes it easy for anyone to flag untrustworthy claims and have them promptly adjudicated by a decentralized community of fact checkers rewarded in crypto.",
    "usesInternetIdentity": true,
    "stats": "50+ claims adjudicated",
    "logo": "/img/showcase/factland_logo.png",
    "github": "https://github.com/Factland",
    "youtube": "https://www.youtube.com/channel/UCriPbgLAQ6x5C2Hugfho37Q",
    "twitter": "https://twitter.com/factlanddao",
    "screenshots": [],
    "video": "/img/showcase/factland_video.mp4",
    "videoContentType": "video/mp4",
    "submittableId": 32780428
  },
  {
    "id": "dwitter",
    "name": "Dwitter",
    "oneLiner": "AI-powered social network",
    "website": "https://dwitter.me",
    "tags": [
      "SocialFi"
    ],
    "description": "Explore Dwitter! Decentralized social network like Twitter, integrated with OpenAI bots. View a shared global feed featuring user-chatbot interactions from around the world.",
    "usesInternetIdentity": true,
    "logo": "/img/showcase/dwitter_logo.png",
    "github": "https://github.com/azhuravel/Dwitter-Dfinity",
    "twitter": "https://twitter.com/DwitterWeb3",
    "screenshots": [],
    "submittableId": 21958145
  },
  {
    "id": "metamob",
    "name": "Metamob",
    "oneLiner": "Together we can change the world! One campaign at time.",
    "description": "A decentralized web3 app, running 100% on-chain on the Internet Computer, that lets any user start mobilizations by creating campaigns of four different kinds: donations, votes, signatures and fundraising.",
    "tags": [
      "SocialFi"
    ],
    "website": "https://site.metamob.app/",
    "github": "https://github.com/av1ctor/metamob",
    "twitter": "https://twitter.com/metamob_app",
    "discord": "https://discord.com/invite/8zhj7umRpD",
    "logo": "/img/showcase/metamob_logo.webp",
    "screenshots": [
      "/img/showcase/metamob_screenshot_0.webp"
    ],
    "submittableId": 32331652
  },
  {
    "id": "dapp-box",
    "name": "DappBox",
    "oneLiner": "Take control of your data and keep it anonymous with decentralized storage on the Internet Computer.",
    "description": "DappBox provides a decentralized data storage platform that allows users to upload, download and share their data while keeping it anonymous. With this platform, users can take control of their data and securely manage it.",
    "usesInternetIdentity": true,
    "tags": [
      "Tools / Infrastructure"
    ],
    "website": "https://r75rx-bqaaa-aaaao-aaydq-cai.ic0.app/",
    "github": "https://github.com/Slmii/dappbox",
    "twitter": "https://twitter.com/ic_dappbox",
    "logo": "/img/showcase/dappbox_logo.png",
    "screenshots": []
  },
  {
    "id": "gooble",
    "name": "Goblin Studio",
    "description": "On-Chain Goblin Maker, Goblin Translator & Goblintown Travel Companion.",
    "website": "https://gooble.app/",
    "tags": [
      "SocialFi",
      "NFT"
    ],
    "usesInternetIdentity": false,
    "stats": "4,000+ goblins",
    "logo": "/img/showcase/gooble_logo.webp",
    "screenshots": [
      "/img/showcase/gooble_screenshot.webp"
    ],
    "twitter": "https://twitter.com/vger_ic"
  },
  {
    "id": "football-god",
    "name": "FootballGod",
    "description": "A weekly sweepstake where players predict Premier League scores.",
    "website": "https://43loz-3yaaa-aaaal-qbxrq-cai.ic0.app/",
    "tags": [
      "Games"
    ],
    "usesInternetIdentity": true,
    "stats": "Play weekly",
    "logo": "/img/showcase/football-god_logo.webp",
    "screenshots": [
      "/img/showcase/football-god_screenshot.webp"
    ],
    "twitter": "https://twitter.com/beadle1989"
  },
  {
<<<<<<< HEAD
    "id": "EMC-Protocol",
    "name": "EMC Protocol",
    "description": "EMC (EdgeMatrix Computing blockchain) is a Layer-2 protocol on the Internet Computer Protocol (ICP) blockchain. It is an innovative decentralized computing network that is changing the way people use AI applications. EMC's vision is to eliminate the digital divide, eliminate centralized monopolies, and unlock the full potential of AI for everyone.The future of AI will be accessible to everyone, and everyone will be a part of it!",
    "website": "http://edgematrix.pro/",
    "tags": [
      "Tools / Infrastructure"
    ],
    "usesInternetIdentity": false,
    "logo": "/img/showcase/emc_logo.svg",
    "screenshots": [
      "/img/showcase/emc_screenshot.png"
    ],
    "github": "https://github.com/EMCprotocol/emc_java_sdk",
    "twitter": "https://twitter.com/EMCprotocol"
=======
    "id": "bitshop",
    "name": "Bitshop",
    "oneLiner": "Internet Computer blockchain as a Bitcoin e-shop",
    "website": "https://ughim-6qaaa-aaaah-qc7qa-cai.ic0.app/",
    "tags": [
      "Tools / Infrastructure"
    ],
    "description": "A proof of concept project that demonstrates capabilities of the Internet Computer blockchain to serve as a Bitcoin e-shop.",
    "usesInternetIdentity": true,
    "logo": "/img/showcase/bitshop_logo.webp",
    "screenshots": [
      "/img/showcase/bitshop.webp"
    ],
    "github": "https://github.com/lukasvozda/bitshop",
    "twitter": "https://twitter.com/bitshopicp"
>>>>>>> fb5f57cf
  }
]<|MERGE_RESOLUTION|>--- conflicted
+++ resolved
@@ -1603,7 +1603,23 @@
     "twitter": "https://twitter.com/beadle1989"
   },
   {
-<<<<<<< HEAD
+    "id": "bitshop",
+    "name": "Bitshop",
+    "oneLiner": "Internet Computer blockchain as a Bitcoin e-shop",
+    "website": "https://ughim-6qaaa-aaaah-qc7qa-cai.ic0.app/",
+    "tags": [
+      "Tools / Infrastructure"
+    ],
+    "description": "A proof of concept project that demonstrates capabilities of the Internet Computer blockchain to serve as a Bitcoin e-shop.",
+    "usesInternetIdentity": true,
+    "logo": "/img/showcase/bitshop_logo.webp",
+    "screenshots": [
+      "/img/showcase/bitshop.webp"
+    ],
+    "github": "https://github.com/lukasvozda/bitshop",
+    "twitter": "https://twitter.com/bitshopicp"
+  },
+  {
     "id": "EMC-Protocol",
     "name": "EMC Protocol",
     "description": "EMC (EdgeMatrix Computing blockchain) is a Layer-2 protocol on the Internet Computer Protocol (ICP) blockchain. It is an innovative decentralized computing network that is changing the way people use AI applications. EMC's vision is to eliminate the digital divide, eliminate centralized monopolies, and unlock the full potential of AI for everyone.The future of AI will be accessible to everyone, and everyone will be a part of it!",
@@ -1618,22 +1634,6 @@
     ],
     "github": "https://github.com/EMCprotocol/emc_java_sdk",
     "twitter": "https://twitter.com/EMCprotocol"
-=======
-    "id": "bitshop",
-    "name": "Bitshop",
-    "oneLiner": "Internet Computer blockchain as a Bitcoin e-shop",
-    "website": "https://ughim-6qaaa-aaaah-qc7qa-cai.ic0.app/",
-    "tags": [
-      "Tools / Infrastructure"
-    ],
-    "description": "A proof of concept project that demonstrates capabilities of the Internet Computer blockchain to serve as a Bitcoin e-shop.",
-    "usesInternetIdentity": true,
-    "logo": "/img/showcase/bitshop_logo.webp",
-    "screenshots": [
-      "/img/showcase/bitshop.webp"
-    ],
-    "github": "https://github.com/lukasvozda/bitshop",
-    "twitter": "https://twitter.com/bitshopicp"
->>>>>>> fb5f57cf
   }
+
 ]