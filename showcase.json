[
  {
    "id": "dscvr",
    "name": "DSCVR",
    "oneLiner": "Web3 alternative to Reddit with user governed Portals",
    "website": "https://dscvr.one/",
    "tags": [
      "SocialFi"
    ],
    "twitter": "https://twitter.com/DSCVR1?s=20&t=qrUKGHeyFLGiBQjpj3iI9A",
    "description": "DSCVR is an end-to-end decentralized Web3 social media platform that allows communities to form into groups called Portals. These Portals can be NFT gated, airdrop fungible and non-fungible tokens to their members and much more. DSCVR also allows for tipping posts in a growing number of cryptos, supporting ckBTC, a Bitcoin twin living on the Internet Computer.",
    "usesInternetIdentity": true,
    "stats": "175,000+ users",
    "display": "Large",
    "logo": "/img/showcase/dscvr_logo.webp",
    "screenshots": [
      "/img/showcase/dscvr_screenshot.webp"
    ]
  },
  {
    "id": "distrikt",
    "name": "Distrikt",
    "oneLiner": "100% on-chain microblogging social media platform",
    "website": "https://az5sd-cqaaa-aaaae-aaarq-cai.ic0.app/",
    "tags": [
      "SocialFi"
    ],
    "twitter": "https://twitter.com/DistriktApp?s=20&t=FIuSJzaUxndtjKLTpwmCEw",
    "description": "Distrikt is a completely decentralized, community-owned Web3 social media platform. Users of the platform will soon be able vote on upgrades, and no user data will ever be mined or sold. Create your account, secured by Internet Identity today.",
    "usesInternetIdentity": true,
    "display": "Large",
    "stats": "110,000+ users",
    "logo": "/img/showcase/distrikt_logo.webp",
    "screenshots": [
      "/img/showcase/distrikt_screenshot.webp"
    ]
  },
  {
    "id": "kontribute",
    "name": "Kontribute",
    "oneLiner": "Web3 storytelling",
    "website": "https://kontribute.app",
    "tags": [
      "SocialFi",
      "NFT"
    ],
    "twitter": "https://twitter.com/TeamBonsai_ICP",
    "description": "Kontribute is a web3 creators platform that brings story writing and digital art collectibles together. Features include: decentralized story storage, likes, tipping, polls, NFT marketplace and NFT minting.",
    "github": "https://github.com/teambonsai/bonsai_dapp",
    "usesInternetIdentity": true,
    "stats": "1000+ users",
    "display": "Normal",
    "logo": "/img/showcase/kontribute_logo.webp",
    "screenshots": [
      "/img/showcase/kontribute_screenshot_0.webp"
    ]
  },
  {
    "id": "kinic",
    "name": "Kinic",
    "oneLiner": "The world's first web3 search engine",
    "website": "https://74iy7-xqaaa-aaaaf-qagra-cai.ic0.app/",
    "tags": [
      "Tools / Infrastructure"
    ],
    "twitter": "https://twitter.com/kinic_app?s=20&t=PVKALcCRCdZIgr0U4sDWeg",
    "description": "The world’s first Web3 search engine",
    "stats": "3,000,000+ searches",
    "display": "Large",
    "logo": "/img/showcase/kinic_logo.webp",
    "screenshots": [
      "/img/showcase/kinic_screenshot.webp"
    ]
  },
  {
    "id": "infinityswap",
    "name": "Infinity Swap",
    "website": "https://infinityswap.one/",
    "tags": [
      "DeFi",
      "Wallet"
    ],
    "twitter": "https://twitter.com/infinity_swap",
    "description": "InfinitySwap is a platform to create, stake, and swap tokens on the Internet Computer. Backed by Polychain Capital and 9YardsCapital (amongst others) - InfinitySwap offers users the ability to swap tokens cheaply with their novel technology build on the ICP blockchain. They are also planning to release their own token standard IS20 to support these initiatives. ",
    "stats": "$1.5M Invested PolyChain Capital + a16z",
    "logo": "/img/showcase/infinityswap_logo.webp",
    "screenshots": [
      "/img/showcase/infinityswap_screenshot_0.webp"
    ]
  },
  {
    "id": "openchat",
    "name": "OpenChat",
    "oneLiner": "Decentralized alternative to WhatsApp",
    "website": "https://oc.app/",
    "tags": [
      "SocialFi"
    ],
    "description": "What if you could own a piece of WhatsApp and vote on what features get added? OpenChat is a fully decentralized real-time messaging service that is indistinguishable from Web2 chat apps, while living 100% on the blockchain. This allows users to send crypto to each other - including Bitcoin - and soon to own a part of OpenChat through CHAT tokens.",
    "usesInternetIdentity": true,
    "display": "Large",
    "stats": "80,000+ users",
    "logo": "/img/showcase/openchat_logo.webp",
    "screenshots": [
      "/img/showcase/openchat-screenshot.webp"
    ]
  },
  {
    "id": "internetcomputerorgwebsite",
    "name": "ICP website",
    "oneLiner": "Educational website for the Internet Computer",
    "website": "https://internetcomputer.org",
    "github": "https://github.com/dfinity/portal",
    "tags": [
      "SocialFi"
    ],
    "description": "The website you're scrolling now, internetcomputer.org is itself a dapp hosted 100% on the Internet Computer - including images and videos.",
    "display": "Normal",
    "logo": "/img/showcase/internetcomputerorgwebsite_logo.webp",
    "screenshots": [
      "/img/showcase/internetcomputerorgwebsite_screenshot_0.webp"
    ]
  },
  {
    "id": "bitfinitywallet",
    "name": "Bitfinity Wallet",
    "oneLiner": "A wallet to store and manage NFTs, Tokens, and connect to dapps on the Internet Computer.",
    "website": "https://wallet.infinityswap.one/",
    "tags": [
      "Wallet"
    ],
    "description": "The Bitfinity Wallet is a multi-chain wallet built and open sourced by InfinitySwap. It is a browser extension that allows you to store and transfer your BTC, ICP, SNS-1, NFT and other tokens - as well as log into Internet Computer dapps with a single click. The InfinitySwap Wallet also supports Internet Identity, the powerful authentication framework provided by the Internet Computer.",
    "display": "Large",
    "logo": "/img/showcase/bitfinitywallet_logo.webp",
    "videoContentType": "video/mp4",
    "screenshots": [
      "/img/showcase/bitfinitywallet_screenshot.webp"
    ]
  },
  {
    "id": "uniswapfrontendontheic",
    "name": "Uniswap Front End on the IC",
    "website": "https://uniswap-on-ic.xyz/#/swap",
    "github": "https://github.com/domwoe/uniswap_ui_on_ic",
    "tags": [
      "DeFi"
    ],
    "description": "Uniswap's frontend hosted on the Internet Computer with canister-based wallet integration. Thanks to the Internet Computer, traditional DeFi solutions can now be completely decentralized, having their frontend hosted on ICP. There is no longer a need to include centralized cloud providers in a decentralized application.",
    "oneLiner": "Front-End On-Chain",
    "display": "Normal",
    "logo": "/img/showcase/uniswapfrontendontheic_logo.webp",
    "video": "/img/showcase/uniswapfrontendontheic_video.mp4",
    "videoContentType": "video/mp4",
    "screenshots": []
  },
  {
    "id": "ntagle",
    "name": "ntagle",
    "oneLiner": "Proof of Physical Ownership Platform",
    "tags": [
      "NFT",
      "Wallet"
    ],
    "description": "ntagle connects inexpensive physical NFC tags to canisters, giving IC dapp developers the ability to create transferrable HW wallets, Physical NFTs, etc. Any tag can use any integration, meaning dapps can make web3 phygital experiences available to all ntagle owners with a single deploy.",
    "usesInternetIdentity": false,
    "stats": "Working MVP",
    "logo": "/img/showcase/ntagle_icon.webp",
    "github": "https://github.com/InternetComputerOG/ntagle-core",
    "twitter": "https://twitter.com/ntagled",
    "website": "https://github.com/InternetComputerOG/ntagle-core",
    "screenshots": []
  },
  {
    "id": "seers",
    "name": "Seers",
    "website": "https://seers.social/",
    "tags": [
      "SocialFi"
    ],
    "description": "What if there was decentralized Twitter that included prediction markets? Seers is Web3 social media platform hosted 100% on-chain combining social media features with prediction markets.",
    "stats": "10,000 users + TVL",
    "display": "Normal",
    "logo": "/img/showcase/seers_logo.webp",
    "screenshots": []
  },
  {
    "id": "papyrs",
    "name": "Papyrs",
    "website": "https://app.papy.rs",
    "tags": [
      "SocialFi"
    ],
    "description": "An open-source, privacy-first, decentralized blogging platform that lives 100% on chain. Have an unstoppable voice and full control over your data.",
    "github": "https://github.com/papyrs/papyrs",
    "usesInternetIdentity": true,
    "display": "Normal",
    "logo": "/img/showcase/papyrs_logo.webp",
    "screenshots": [
      "/img/showcase/papyrs_screenshot_0.webp"
    ]
  },
  {
    "id": "taggr",
    "name": "Taggr",
    "website": "https://6qfxa-ryaaa-aaaai-qbhsq-cai.ic0.app/#/",
    "tags": [
      "SocialFi"
    ],
    "twitter": "https://twitter.com/TaggrNetwork",
    "description": "Fully on-chain and fully autonomous SocialFi network. A simple way to publish content on a public compute infrastructure. No Ponzinomics - TAGGR has a sustainable tokenomics model that rewards quality posts and removes incentive to spam.",
    "usesInternetIdentity": true,
    "display": "Normal",
    "logo": "/img/showcase/taggr_logo.webp",
    "screenshots": [
      "/img/showcase/taggr_screenshot_0.webp"
    ]
  },
  {
    "id": "funded",
    "name": "Funded",
    "website": "https://funded.app/",
    "tags": [
      "SocialFi",
      "DeFi"
    ],
    "twitter": "https://twitter.com/funded_app",
    "description": "Web3 crowdfunding! Thanks to ICP's low transaction fees and advanced smart contract technology, you can participate in crowdfunding with ICP, BTC and ETH without worrying about losing money on gas fees.",
    "stats": "75,000+ ICP funded",
    "display": "Normal",
    "logo": "/img/showcase/funded_logo.webp",
    "screenshots": []
  },
  {
    "id": "contentfly",
    "name": "Content Fly",
    "website": "https://contentfly.app/",
    "tags": [
      "SocialFi"
    ],
    "description": "Content Fly is a Web3 Job Management Tool & Marketplace. It allows content buyers & creators to work together with the security of an escrow payment and DAO based dispute resolution. IP is protected and transferred as an NFT.",
    "usesInternetIdentity": true,
    "display": "Normal",
    "logo": "/img/showcase/contentfly_logo.webp",
    "screenshots": [
      "/img/showcase/contentfly_screenshot_0.webp"
    ]
  },
  {
    "id": "icdex",
    "name": "ICDex",
    "website": "https://avjzx-pyaaa-aaaaj-aadmq-cai.raw.ic0.app/ICDex",
    "tags": [
      "DeFi"
    ],
    "description": "ICDex is flagship product by ICLighthouse, an orderbook based DEX that runs 100% on-chain. The world's first orderbook DEX - made possible by advanced ICP smart contracts",
    "stats": "Supports ckBTC",
    "twitter": "https://twitter.com/ICLighthouse",
    "display": "Normal",
    "logo": "/img/showcase/icdex_logo.webp",
    "screenshots": []
  },
  {
    "id": "dank",
    "name": "Dank",
    "oneLiner": "Decentralized Cycles Bank",
    "website": "https://dank.ooo/",
    "tags": [
      "DeFi",
      "Tools / Infrastructure"
    ],
    "twitter": "https://twitter.com/psychedelicDAO",
    "description": "Dank is the first Decentralized Bank built on the Internet Computer, developed by Fleek. Through a collection of Open Internet Services for users and developers, Dank makes cycles management seamless.",
    "logo": "/img/showcase/dank_logo.webp",
    "screenshots": [
      "/img/showcase/dank_screenshot_0.webp"
    ]
  },
  {
    "id": "omnic",
    "name": "Omnic",
    "oneLiner": "Crosschain Messaging Protocol & Token Bridge Between the Internet Computer and EVM Chains",
    "website": "https://omnic.network",
    "tags": [
      "Tools / Infrastructure",
      "DeFi"
    ],
    "description": "Omnic is a Crosschain messaging protocol built on the Internet Computer, Omnic Token Bridge helps bring liquidity on EVM networks to the Internet Computer",
    "usesInternetIdentity": false,
    "logo": "/img/showcase/omnic_logo.webp",
    "screenshots": [
      "/img/showcase/omnic_screenshot_0.webp"
    ],
    "videoContentType": "video/mp4",
    "video": "/img/showcase/omnic_video.mp4"
  },
  {
    "id": "unfoldvr",
    "name": "UnfoldVR",
    "oneLiner": "Decentralizing asset Creation and Discovery for the Metaverse",
    "website": "https://jmorc-qiaaa-aaaam-aaeda-cai.ic0.app/",
    "tags": [
      "Metaverse",
      "NFT",
      "Tools / Infrastructure"
    ],
    "twitter": "https://twitter.com/unfold_vr",
    "description": "UnfoldVR empowers creators to author 3D NFTs using easy-to-use tools both on the Web and in Virtual Reality.",
    "usesInternetIdentity": true,
    "display": "Normal",
    "logo": "/img/showcase/unfoldvr_logo.webp",
    "video": "/img/showcase/unfoldvr_video.mp4",
    "videoContentType": "video/mp4",
    "screenshots": []
  },
  {
    "id": "plethora",
    "name": "Plethora",
    "website": "https://plethora.game/",
    "tags": [
      "Games",
      "Metaverse",
      "NFT"
    ],
    "twitter": "https://twitter.com/PlethoraGame",
    "description": "Plethora is all about abundance and making you feel fulfilled. Plethora empowers NFT projects to launch their collections with immersive experiences customized for you. Play now to compete, have fun, and earn rewards.",
    "oneLiner": "Web3 gaming infrastructure platform",
    "display": "Large",
    "stats": "Thriving community",
    "logo": "/img/showcase/plethora_logo.webp",
    "screenshots": [
      "/img/showcase/plethora_screenshot.webp"
    ]
  },
  {
    "id": "entrepot",
    "name": "Entrepot",
    "oneLiner": "ICP's most popular NFT marketplace",
    "website": "https://entrepot.app/",
    "tags": [
      "NFT"
    ],
    "twitter": "https://twitter.com/toniqlabs",
    "description": "Entrepot is a decentralized NFT marketplace developed by ToniqLabs, the creators behind Rise of the Magni, Stoic Wallet, Cronic NFTs, and Exponent. Entrepot provides users with tools and on-chain services to design, deploy, and manage NFTs and traditional tokens. ",
    "usesInternetIdentity": true,
    "stats": "1,000,000+ ICP volume",
    "display": "Large",
    "logo": "/img/showcase/entrepot_logo.webp",
    "screenshots": [
      "/img/showcase/entrepot_screenshot.webp"
    ]
  },
  {
    "id": "origyn",
    "name": "Origyn",
    "oneLiner": "NFT-Based Authentication for Luxury Goods ",
    "website": "https://www.origyn.ch/",
    "tags": [
      "NFT"
    ],
    "twitter": "https://twitter.com/ORIGYNTech",
    "description": "The Origyn Foundation is blending luxury goods with NFTs by providing digital verifications for physical objects. Only possible on the Internet Computer. ",
    "github": "https://github.com/origyn-sa",
    "logo": "/img/showcase/origyn_logo.webp",
    "screenshots": [
      "/img/showcase/origyn_screenshot_0.webp"
    ]
  },
  {
    "id": "cubetopia",
    "name": "Cubetopia",
    "oneLiner": "Decentralized alternative to Minecraft with NFT worlds",
    "website": "https://e5owu-aaaaa-aaaah-abs5a-cai.raw.ic0.app/",
    "tags": [
      "Games"
    ],
    "twitter": "https://twitter.com/TheCubetopia",
    "description": "Cubetopia is a Minecraft-like Web3 game where players can build anything on unique voxel islands also called “worlds”. Each world is a mutable NFT stored on the Internet Computer blockchain. Anyone can visit these islands on chain, while the owner of the NFT can update it by building.",
    "stats": "27,000+ ICP volume",
    "display": "Large",
    "logo": "/img/showcase/cubetopia_logo.webp",
    "screenshots": [
      "/img/showcase/cubetopia_screenshot.webp"
    ]
  },
  {
    "id": "yumi",
    "name": "Yumi",
    "oneLiner": "Yumi is an ultra-fast, low-cost, and 100% decentralized NFT marketplace on ICP.",
    "website": "https://tppkg-ziaaa-aaaal-qatrq-cai.raw.ic0.app/",
    "tags": [
      "NFT"
    ],
    "twitter": "https://twitter.com/YumiMarketplace",
    "description": "Yumi is a high-speed, low-cost, and fully decentralized NFT marketplace built on the Internet Computer. All digital collectibles available on Yumi are hosted fully on-chain. The minting of NFTs is completely free for creators (no gas fees).",
    "usesInternetIdentity": true,
    "display": "Large",
    "logo": "/img/showcase/yumi_logo.webp",
    "screenshots": [
      "/img/showcase/yumi-screenshot.webp"
    ]
  },
  {
    "id": "sly",
    "name": "SLY",
    "oneLiner": "Seamless CLI for the Internet Computer",
    "website": "https://sly.ooo/",
    "tags": [
      "Tools / Infrastructure"
    ],
    "twitter": "https://twitter.com/psychedelicDAO",
    "description": "SLY, developed by PsychedelicDAO, is a seamless Command Line Interface (CLI) for the Internet Computer. SLY is an open-source, and collaborative CLI - providing abstractions, templates, and tools to kick-start and speed-up Internet Computer development.",
    "github": "https://github.com/psychedelic/sly",
    "display": "Normal",
    "logo": "/img/showcase/sly_logo.svg",
    "screenshots": [
      "/img/showcase/sly_screenshot_0.webp"
    ]
  },
  {
    "id": "sudograph",
    "name": "Sudograph",
    "website": "https://i67uk-hiaaa-aaaae-qaaka-cai.raw.ic0.app/",
    "tags": [
      "Tools / Infrastructure"
    ],
    "description": "Sudograph is a GraphQL database for the Internet Computer. Its goal is to become the simplest way to develop applications for the IC by providing flexibility and out-of-the-box data management.",
    "github": "https://github.com/sudograph/sudograph",
    "logo": "/img/showcase/sudograph_logo.webp",
    "screenshots": [
      "/img/showcase/sudograph_screenshot_0.webp"
    ]
  },
  {
    "id": "finterest",
    "name": "Finterest",
    "website": "https://tyhcm-sqaaa-aaaah-abjya-cai.raw.ic0.app/#/",
    "tags": [
      "DeFi"
    ],
    "twitter": "https://twitter.com/finterestICP",
    "description": "Lend and borrow against your crypto without bridging it across chains. Yes, even Bitcoin",
    "stats": "$1.5M+ Raised",
    "logo": "/img/showcase/finterest_logo.webp",
    "screenshots": [
      "/img/showcase/finterest_screenshot_0.webp"
    ]
  },
  {
    "id": "canlista",
    "name": "Canlista",
    "oneLiner": "Internet Computer Canister Registry",
    "website": "https://k7gat-daaaa-aaaae-qaahq-cai.ic0.app/",
    "tags": [
      "Tools / Infrastructure"
    ],
    "description": "The Internet Computer community canister registry. Find, publish and extend applications and services built on the Internet Computer. Log in with Internet Identity. ",
    "usesInternetIdentity": true,
    "logo": "/img/showcase/canlista_logo.webp",
    "screenshots": [
      "/img/showcase/canlista_screenshot_0.webp"
    ]
  },
  {
    "id": "sandbless",
    "name": "Sand Bless",
    "oneLiner": "Sandblasting and serigraphy artworks",
    "website": "https://qob3k-7yaaa-aaaao-aahdq-cai.ic0.app/",
    "tags": [
      "Tools / Infrastructure"
    ],
    "description": "Sandblasting and glass serigraphy. Artistic and craftsmen artworks signed with unique verifiable mark numbers and linked imprints using Internet Computer Canisters technology.",
    "github": "https://github.com/branciard/SandBlessCanisters",
    "usesInternetIdentity": true,
    "logo": "/img/showcase/sandbless_logo.webp",
    "screenshots": [
      "/img/showcase/sandbless_screenshot_0.webp"
    ]
  },
  {
    "id": "missionispossible",
    "name": "Mission Is Possible",
    "website": "https://to3ja-iyaaa-aaaai-qapsq-cai.raw.ic0.app/",
    "tags": [
      "Games"
    ],
    "description": "Mission is Possible - 3rd place winner of the DSCVR Hackathon Season 2 - is a PVP third person shooter hosted on the Internet Computer blockchain. The John Wick inspired game is built using the Unity 3D Game Engine, and hosted on the IC enabling decentralized login with Internet Identity. ",
    "usesInternetIdentity": true,
    "oneLiner": "3rd Place DSCVR Hackathon",
    "display": "Normal",
    "logo": "/img/showcase/missionispossible_logo.webp",
    "screenshots": [
      "/img/showcase/missionispossible_screenshot_0.webp"
    ]
  },
  {
    "id": "icpexplorer",
    "name": "ICP Explorer",
    "website": "https://www.icpexplorer.org/#/datacenters",
    "tags": [
      "Tools / Infrastructure"
    ],
    "description": "ICP Explorer, a project started in 2018, is an open-source, community-built dashboard and explorer for the Internet Computer, providing live information and statistics about the network, governance, and the ICP utility token, including account and transaction information.",
    "logo": "/img/showcase/icpexplorer_logo.webp",
    "video": "/img/showcase/icpexplorer_video.mp4",
    "videoContentType": "video/mp4",
    "screenshots": [
      "/img/showcase/icpexplorer_screenshot_0.webp"
    ]
  },
  {
    "id": "icme",
    "name": "ICME",
    "website": "https://sygsn-caaaa-aaaaf-qaahq-cai.raw.ic0.app/",
    "tags": [
      "Tools / Infrastructure"
    ],
    "description": "ICME is a no-code tool that makes it easy for anyone to build and deploy beautiful websites on the Internet Computer. Launch your blog or business's website on the Internet Computer today.",
    "usesInternetIdentity": true,
    "logo": "/img/showcase/icme_logo.webp",
    "screenshots": [
      "/img/showcase/icme_screenshot_0.webp",
      "/img/showcase/icme_screenshot_1.webp"
    ]
  },
  {
    "id": "sagatarot",
    "name": "Saga Tarot",
    "website": "https://5nl7c-zqaaa-aaaah-qaa7a-cai.raw.ic0.app/",
    "tags": [
      "Games"
    ],
    "description": "Have your fortune told on the Internet Computer. Saga Tarot gives you a tarot reading in one click. The user-friendly dapp is built completely on the Internet Computer, accessible from any browser. What will the future hold for you?",
    "usesInternetIdentity": true,
    "display": "Normal",
    "logo": "/img/showcase/sagatarot_logo.webp",
    "video": "/img/showcase/sagatarot_video.mp4",
    "videoContentType": "video/mp4",
    "screenshots": []
  },
  {
    "id": "icdrive",
    "name": "IC Drive",
    "website": "https://rglue-kyaaa-aaaah-qakca-cai.ic0.app/#/",
    "tags": [
      "Tools / Infrastructure"
    ],
    "description": "A decentralized private file storage dapp built on the Internet Computer. Store and securely share any type from anywhere in the world with this decentralized version of Box, or Google Drive. ",
    "usesInternetIdentity": true,
    "logo": "/img/showcase/icdrive_logo.webp",
    "screenshots": [
      "/img/showcase/icdrive_screenshot_0.webp",
      "/img/showcase/icdrive_screenshot_1.webp"
    ]
  },
  {
    "id": "crowdgovorg",
    "name": "CrowdGov.org",
    "oneLiner": "The simplified, one stop shop for IC Governance.",
    "website": "https://crowdgov.org",
    "tags": [
      "Tools / Infrastructure"
    ],
    "description": "The crowdgov.org website is dedicated to simplified governance for the internet computer. You will find information about how to participate in governance and how to maximize voting rewards. A variety of research tools are provided to help you learn more about NNS ecosystem participants and the current state of decentralization.",
    "usesInternetIdentity": true,
    "display": "Normal",
    "logo": "/img/showcase/crowdgovorg_logo.webp",
    "screenshots": [
      "/img/showcase/crowdgovorg_screenshot_0.webp"
    ]
  },
  {
    "id": "difibase",
    "name": "Difibase",
    "oneLiner": "Difibase - NoSQL database management system on the Internet Computer",
    "website": "https://7wwjw-5iaaa-aaaan-qbguq-cai.ic0.app/",
    "tags": [
      "Tools / Infrastructure"
    ],
    "description": "Difibase is a database provider (NoSQL). You can use the system's database or integrate your own!",
    "usesInternetIdentity": true,
    "display": "Normal",
    "logo": "/img/showcase/difibase_logo.webp",
    "screenshots": [
      "/img/showcase/difibase_screenshot_0.webp"
    ]
  },
  {
    "id": "internetidentity",
    "name": "Internet Identity",
    "oneLiner": "Decentralized Anonymous Blockchain Authentication",
    "website": "https://identity.ic0.app/",
    "tags": [
      "Tools / Infrastructure"
    ],
    "description": "Internet Identity is a privacy-enhancing authentication framework for applications on the Internet Computer. It provides users with a easy-to-use and secure anonymizing login to Web3 services running on ICP without being tracked across dapps.",
    "github": "https://github.com/dfinity/internet-identity",
    "usesInternetIdentity": true,
    "stats": "1 000 000+ ",
    "logo": "/img/showcase/internetidentity_logo.webp",
    "screenshots": [
      "/img/showcase/internetidentity_screenshot_0.gif"
    ]
  },
  {
    "id": "azle",
    "name": "Azle",
    "oneLiner": "TypeScript CDK for the Internet Computer",
    "website": "https://demergent-labs.github.io/azle/azle.html",
    "tags": [
      "Tools / Infrastructure"
    ],
    "description": "Azle is a TypeScript Canister Development Kit (CDK) for the Internet Computer. In other words, it's a TypeScript/JavaScript runtime for building applications on the IC.",
    "usesInternetIdentity": false,
    "logo": "/img/showcase/azle_logo.svg",
    "github": "https://github.com/demergent-labs/azle",
    "screenshots": [
      "/img/showcase/azle_screenshot_0.jpg"
    ]
  },
  {
    "id": "kybra",
    "name": "Kybra",
    "oneLiner": "Python CDK for the Internet Computer",
    "website": "https://github.com/demergent-labs/kybra",
    "tags": [
      "Tools / Infrastructure"
    ],
    "description": "Kybra is a Python Canister Development Kit (CDK) for the Internet Computer. In other words, it's a Python runtime for building applications on the IC.",
    "usesInternetIdentity": false,
    "logo": "/img/showcase/kybra_logo.svg",
    "screenshots": [
      "/img/showcase/kybra_screenshot_0.jpg"
    ]
  },
  {
    "id": "motokoplayground",
    "name": "Motoko Playground",
    "oneLiner": "Free IDE to Learn Motoko",
    "website": "https://m7sm4-2iaaa-aaaab-qabra-cai.raw.ic0.app/",
    "tags": [
      "Tools / Infrastructure"
    ],
    "description": "The Motoko Playground is an IDE for developers to learn Motoko - the native language for the Internet Computer blockchain. Deploy canister smart contracts for free, directly within a browser, without needing to download an SDK or set up a wallet.",
    "github": "https://github.com/dfinity/motoko-playground",
    "usesInternetIdentity": false,
    "display": "Large",
    "logo": "/img/showcase/motokoplayground_logo.webp",
    "video": "/img/showcase/motokoplayground_video.mp4",
    "videoContentType": "video/mp4",
    "screenshots": []
  },
  {
    "id": "windowsic",
    "name": "Windows IC",
    "website": "https://3ix2y-naaaa-aaaad-qap6a-cai.raw.ic0.app/",
    "tags": [
      "Tools / Infrastructure"
    ],
    "description": "Windows IC is a React Dapp built on the Internet Computer. Mimicking what a chromebook can do, but for a mimic of the Windows Operating System, this decentralized desktop allows anyone to access some of their favorite programs from any browser.",
    "logo": "/img/showcase/windowsic_logo.webp",
    "screenshots": [
      "/img/showcase/windowsic_screenshot_0.webp"
    ]
  },
  {
    "id": "nnsfront-enddapp",
    "name": "NNS Front-End Dapp",
    "oneLiner": "Dapp for Staking Neurons + Voting On-Chain",
    "website": "https://nns.ic0.app",
    "tags": [
      "Wallet",
      "Tools / Infrastructure"
    ],
    "description": "The NNS front-end dapp allows anyone to interact with the Internet Computer's Network Nervous System with a user-friendly UI. Served completely end-to-end through blockchain, this dapp allows you to manage ICP, stake neurons, participate in voting, and earn governance rewards.",
    "usesInternetIdentity": true,
    "logo": "/img/showcase/nnsfront-enddapp_logo.webp",
    "screenshots": [
      "/img/showcase/nnsfront-enddapp_screenshot_0.webp"
    ]
  },
  {
    "id": "tipjar",
    "name": "Tipjar",
    "website": "https://tipjar.rocks",
    "tags": [
      "Tools / Infrastructure"
    ],
    "description": "A tool to donate cycles to canisters as well as keep them monitored.",
    "github": "https://github.com/ninegua/tipjar",
    "usesInternetIdentity": true,
    "display": "Normal",
    "logo": "/img/showcase/tipjar_logo.webp",
    "screenshots": [
      "/img/showcase/tipjar_screenshot_0.webp"
    ]
  },
  {
    "id": "ics",
    "name": "ICS",
    "website": "https://internetcomputerservices.com/",
    "tags": [
      "Tools / Infrastructure"
    ],
    "description": "Build scalable DApps on internet computer with ease. Build, manage and ship dApps with just a few clicks",
    "usesInternetIdentity": false,
    "display": "Normal",
    "logo": "/img/showcase/ics_logo.webp",
    "screenshots": [
      "/img/showcase/ics_screenshot_0.webp"
    ]
  },
  {
    "id": "aedile",
    "name": "Aedile",
    "website": "https://eemeo-taaaa-aaaad-qakjq-cai.ic.fleek.co/",
    "tags": [
      "Tools / Infrastructure"
    ],
    "description": "Aedile brings your team's work together in one shared space, completely built on-chain. Manage your boards, columns & cards to transform your projects, serving web experiences directly from the Internet Computer blockchain. ",
    "logo": "/img/showcase/aedile_logo.webp",
    "screenshots": [
      "/img/showcase/aedile_screenshot_0.webp"
    ]
  },
  {
    "id": "riseofthemagni",
    "name": "Rise of the Magni",
    "website": "https://riseofthemagni.com/",
    "tags": [
      "Games"
    ],
    "description": "Rise of the Magni, built by Toniq Labs, winner of the DSCVR hackathon for games on the Internet Computer. Buy, earn, and trade collectibles, compete in tactical battles online to earn in-game tokens, and venture through story mode to experience one of the first games built on the Internet Computer.",
    "usesInternetIdentity": true,
    "logo": "/img/showcase/riseofthemagni_logo.webp",
    "screenshots": [
      "/img/showcase/riseofthemagni_screenshot_0.webp"
    ]
  },
  {
    "id": "portal",
    "name": "Portal",
    "oneLiner": "Onchain Video Streaming Infrastructure",
    "website": "https://app.portal.one",
    "tags": [
      "Tools / Infrastructure",
      "NFT"
    ],
    "description": "Portal is a web3 video infrastructure platform built entirely on the Internet Computer blockchain. Portal enables developers to easily replace their current web2 video solutions with a native web3 video service at a fraction of the cost. Portal Channels give creators ownership and control over their video environment whilst offering fans great viewing experiences and real rewards like automatically generated digital collectibles that grant access to private video content.",
    "github": "https://github.com/NFT-Portal",
    "logo": "/img/showcase/portal_logo.webp",
    "video": "/img/showcase/portal_video.mp4",
    "videoContentType": "video/mp4",
    "screenshots": []
  },
  {
    "id": "welcomeintothemetaverse",
    "name": "Welcome Into the Metaverse",
    "website": "https://lc7ip-3iaaa-aaaah-aafva-cai.ic0.app/",
    "tags": [
      "Games"
    ],
    "description": "Prize winner of the DSCVR hackathon for the Internet Computer - this game brings digital community into a unified virtual space. Find anecdotes from founding ecosystem members, and go through a series of quests.",
    "logo": "/img/showcase/welcomeintothemetaverse_logo.webp",
    "screenshots": [
      "/img/showcase/welcomeintothemetaverse_screenshot_0.webp"
    ]
  },
  {
    "id": "icmojiorigins",
    "name": "ICmoji Origins",
    "oneLiner": "NFT Based Multiplayer Game On-Chain",
    "website": "https://icmojis.com/",
    "tags": [
      "Games",
      "NFT"
    ],
    "description": "ICmoji Origins is an NFT-based multiplayer game built end-to-end on-chain on the Internet Computer. The winner of the DSCVR Hackathon Season 2 features one of the first NFTs on the Internet Computer, ICMojis.",
    "usesInternetIdentity": true,
    "display": "Normal",
    "logo": "/img/showcase/icmojiorigins_logo.webp",
    "video": "/img/showcase/icmojiorigins_video.mp4",
    "videoContentType": "video/mp4",
    "screenshots": []
  },
  {
    "id": "nuance",
    "name": "Nuance",
    "website": "https://exwqn-uaaaa-aaaaf-qaeaa-cai.ic0.app/",
    "tags": [
      "NFT"
    ],
    "description": "Nuance is a Web3.0 blogging platform that is hosted on-chain end-to-end on the Internet Computer. Developed by Aikin Dapps, the alpha of the world's first blogging platform to be hosted entirely on a blockchain has now launched. Nuance aims to bring NFTs into the world of editorial content ownership.",
    "logo": "/img/showcase/nuance_logo.webp",
    "screenshots": [
      "/img/showcase/nuance_screenshot_0.webp"
    ]
  },
  {
    "id": "thewall",
    "name": "The Wall",
    "website": "https://rivyl-6aaaa-aaaaf-qaapq-cai.raw.ic0.app/",
    "tags": [
      "SocialFi"
    ],
    "description": "The Wall is a dapp built on the Internet Computer blockchain, which blends Ethereum's MetaMask authentication with the Internet Computer's native Internet Identity blockchain authentication system. This first example of ETH x ICP allows users to leave any message on the wall for all eternity.",
    "github": "https://github.com/kristoferlund/ic-wall",
    "usesInternetIdentity": true,
    "logo": "/img/showcase/thewall_logo.webp",
    "screenshots": [
      "/img/showcase/thewall_screenshot_0.webp"
    ]
  },
  {
    "id": "modclub",
    "name": "MODCLUB",
    "website": "https://ljyte-qiaaa-aaaah-qaiva-cai.raw.ic0.app/",
    "tags": [
      "SocialFi"
    ],
    "description": "MODCLUB is a decentralized moderation tool based hosted fully on-chain. Built on the Internet Computer, MODCLUB rewards users for effectively moderating content. Currently in beta stages of their solution, users will be rewarded in tokens for moderating their favorite communities.",
    "logo": "/img/showcase/modclub_logo.webp",
    "screenshots": [
      "/img/showcase/modclub_screenshot_0.webp"
    ]
  },
  {
    "id": "nftanvil",
    "name": "NFTAnvil",
    "website": "https://nftanvil.com",
    "tags": [
      "NFT",
      "Metaverse",
      "Games"
    ],
    "description": "NFTAnvil is a wallet, mint & marketplace in the Anvil ecosystem. It's built from scratch and has an alternative & genuine approach to NFTs. It uses Anvil's auto-scaling multi-canister token architecture.",
    "github": "https://github.com/infu/nftanvil",
    "usesInternetIdentity": true,
    "display": "Normal",
    "logo": "/img/showcase/nftanvil_logo.webp",
    "screenshots": [
      "/img/showcase/nftanvil_screenshot_0.webp"
    ]
  },
  {
    "id": "astrox",
    "name": "AstroX ME",
    "oneLiner": "A powerful multichain wallet",
    "website": "https://astrox.me/#/",
    "tags": [
      "Tools / Infrastructure",
      "Wallet"
    ],
    "description": "ME wallet securing your assets without seed phrase across any devices.",
    "github": "https://github.com/AstroxNetwork",
    "twitter": "https://twitter.com/astrox_network",
    "logo": "/img/showcase/astroxme_logo.webp",
    "display": "Large",
    "screenshots": [
      "/img/showcase/astrox_me_screenshot.webp"
    ]
  },
  {
    "id": "icpipeline",
    "name": "ICPipeline",
    "website": "https://www.icpipeline.com",
    "tags": [
      "Tools / Infrastructure"
    ],
    "description": "ICPipeline is your self-contained, n-tiered development and testing platform, designed and built specifically for the Internet Computer ecosystem. On-demand dev tooling for the next generation of IC/Web3 applications.\n",
    "github": "https://github.com/icpipeline-framework",
    "usesInternetIdentity": true,
    "display": "Normal",
    "logo": "/img/showcase/icpipeline_logo.webp",
    "screenshots": [
      "/img/showcase/icpipeline_screenshot_0.webp"
    ]
  },
  {
    "id": "sonic",
    "name": "Sonic",
    "oneLiner": "Swap-built end-to-end DeFi platform",
    "website": "https://sonic.ooo/",
    "tags": [
      "DeFi",
      "Wallet"
    ],
    "description": "Sonic is a DEX built end-to-end on-chain, on the Internet Computer. Sonic, built by PsychedelicDAO, currently run by Meme Cake enables users to swap tokens, earn fees as a liquidity provider, & build on the Internet Computer's AMM. Sonic takes advantage of the ICP blockchain's low fees, high-scalability, and reverse-gas model to deliver a seamless Web3 experience. Sonic is launching a new token standard DIP20 that will serve as the backbone of their swap ecosystem.",
    "github": "https://github.com/psychedelic",
    "stats": "$360,000+ TVL",
    "display": "Normal",
    "logo": "/img/showcase/sonic_logo.webp",
    "screenshots": [
      "/img/showcase/sonic_screenshot_0.webp"
    ]
  },
  {
    "id": "lo-fiplayer",
    "name": "Lo-Fi Player",
    "website": "https://hl2zz-gyaaa-aaaad-qas3a-cai.raw.ic0.app/",
    "tags": [
      "Games"
    ],
    "description": "Lo-Fi Player is a dapp hosted on the Internet Computer that lets users listen to relaxing beats delivered by blockchain. The back-end is using machine learning to build and develop the AI produced tunes, and users can interact within the player to change the sound to their liking. ",
    "logo": "/img/showcase/lo-fiplayer_logo.webp",
    "screenshots": [
      "/img/showcase/lo-fiplayer_screenshot_0.webp"
    ]
  },
  {
    "id": "earthwallet",
    "name": "Earth Wallet",
    "website": "https://www.earthwallet.io/",
    "tags": [
      "Wallet",
      "DeFi"
    ],
    "description": "Earth Wallet is the self-proclaimed Key to Web3 The open-source wallet allows users to participate in DeFi, Governance, and Treasury (DAO) protocols with negligible fees and faster transaction settlement than legacy wallets. Now supporting the Internet Computer. ",
    "github": "https://github.com/earth-association",
    "usesInternetIdentity": false,
    "logo": "/img/showcase/earthwallet_logo.webp",
    "screenshots": [
      "/img/showcase/earthwallet_screenshot_0.webp"
    ]
  },
  {
    "id": "icpswap",
    "name": "ICPSwap",
    "website": "https://icpswap.com",
    "tags": [
      "DeFi",
      "Wallet"
    ],
    "description": "ICPSwap is DEX built completely end-to-end on-chain. By building the ability for anyone to swap tokens through ICPSwap leveraging the Internet Computer blockchain as the high-speed, scalable, low-cost infrastructure makes ICPSwap a first-to-market in the growing Internet Computer DeFi ecosystem.",
    "logo": "/img/showcase/icpswap_logo.webp",
    "screenshots": [
      "/img/showcase/icpswap_screenshot_0.webp"
    ]
  },
  {
    "id": "sushiswapfront-end",
    "name": "SushiSwap Front-End",
    "website": "https://aufz7-4qaaa-aaaaf-qae3a-cai.raw.ic0.app/swap",
    "tags": [
      "DeFi"
    ],
    "description": "Sushi Swap is a DEX that enables users to \"swap\" ERC20 Ethereum tokens. The back-end logic and token-standard are decentralized, but the front-end has traditionally been hosted using Web2 services (similar to other ETH \"dapps\") and as a result has experienced outages, censorship and more.",
    "github": "https://github.com/sushiswap/sushiswap-interface/pull/477",
    "oneLiner": "Front-End Hosted On-Chain",
    "display": "Normal",
    "logo": "/img/showcase/sushiswapfront-end_logo.webp",
    "screenshots": [
      "/img/showcase/sushiswapfront-end_screenshot_0.webp"
    ]
  },
  {
    "id": "evmonicp",
    "name": "EVM on ICP",
    "website": "https://fxa77-fiaaa-aaaae-aaana-cai.raw.ic0.app/evm/",
    "tags": [
      "Games"
    ],
    "description": "An Ethereum Virtual Machine (EVM) demo built and hosted on the Internet Computer blockchain. \"The Ethereum protocol itself exists solely for the purpose of keeping the continuous, uninterrupted, and immutable operation of this special state machine; It's the environment in which all Ethereum accounts and smart contracts live. At any given block in the chain, Ethereum has one and only one 'canonical' state, and the EVM is what defines the rules for computing a new valid state from block to block.\" - Ethereum.org P.S. there is a hidden game in the demo. ",
    "display": "Normal",
    "logo": "/img/showcase/evmonicp_logo.webp",
    "screenshots": [
      "/img/showcase/evmonicp_screenshot_0.webp"
    ]
  },
  {
    "id": "nftstudio",
    "name": "NFT Studio",
    "website": "https://7xw5z-uqaaa-aaaad-qaqcq-cai.raw.ic0.app/",
    "tags": [
      "Metaverse",
      "NFT",
      "Tools / Infrastructure"
    ],
    "description": "NFT Studio is the first to develop 3D NFTs. This means that the NFTs themselves are living 3D code, as opposed to a .GIF recording of a 3D rendered image. This is only possible thanks to the ICP blockchain as NFTs can run code, not just link to an image. NFT Studio has had features in major media for the 3D NFT minting tools that are being built for global creators.",
    "display": "Normal",
    "logo": "/img/showcase/nftstudio_logo.webp",
    "video": "/img/showcase/nftstudio_video.mp4",
    "videoContentType": "video/mp4",
    "screenshots": []
  },
  {
    "id": "kleverio",
    "name": "Klever.io",
    "website": "https://klever.io/",
    "tags": [
      "Wallet",
      "DeFi"
    ],
    "description": "Klever.io is a non-custodial mobile wallet that supports dozens of protocols and is tying them all together with the Internet Computer blockchain. Manage, store, stake, transfer and in future swap ICP right within Klever.io. Klever has integrated with the Internet Computer's Network Nervous System in order to support staking with voting rewards. ",
    "logo": "/img/showcase/kleverio_logo.webp",
    "screenshots": [
      "/img/showcase/kleverio_screenshot_0.webp"
    ]
  },
  {
    "id": "pokedstudiobots",
    "name": "PokedStudio Bots",
    "website": "https://entrepot.app/marketplace/poked",
    "tags": [
      "Metaverse",
      "NFT"
    ],
    "description": "PokedStudio Bots are a collection of 10,000 unique bots designed by acclaimed digital artist, Jonathan Ball. The Ultimate Master Bot which sold for 3,000 ICP (~$172,140), marks the largest single NFT purchase on the Internet Computer, and is one of the largest across all blockchain projects to date. The NFT Bots are all unique and possess differing rarities and attributes that will transfer into a future metaverse gaming experience in beautiful technicolor.",
    "oneLiner": "Record Highest Selling NFT",
    "display": "Large",
    "logo": "/img/showcase/pokedstudiobots_logo.webp",
    "screenshots": [
      "/img/showcase/pokedstudio-bots.webp"
    ]
  },
  {
    "id": "dstar",
    "name": "Dstar",
    "website": "https://yunqk-aqaaa-aaaai-qawva-cai.ic0.app/",
    "tags": [
      "NFT"
    ],
    "description": "Dstar is an Internet Identity (II) trading marketplace. Since each II is unique, the ICP blockchain treats them as NFTs. Users can trade, purchase, or sell their anonymous blockchain-based authentication accounts on this community-built marketplace. Integrated with Plug wallet, users can search for and purchase any coveted Internet Identity numbers which may be up for auction.",
    "oneLiner": "Internet Identity Marketplace",
    "display": "Normal",
    "logo": "/img/showcase/dstar_logo.webp",
    "screenshots": [
      "/img/showcase/dstar_screenshot_0.webp"
    ]
  },
  {
    "id": "dmail",
    "name": "Dmail",
    "oneLiner": "Web3 Decentralized Email Client",
    "website": "https://dmail.ai/",
    "tags": [
      "NFT",
      "SocialFi"
    ],
    "description": "Dmail is the Web3 replacement for e-mail. Hosted completely on-chain and built on the Internet Computer, this dapp enables users to send and receive blockchain-backed, encrypted messages. In addition, Dmail addresses are owned by users as NFT assets - there is a natively built marketplace. Dmail was the winner of the 2021 Warpspeed ICP Hackathon in China, and saw an immediate round of funding netting a $10M valuation. ",
    "github": "https://github.com/dmailofficial",
    "display": "Normal",
    "logo": "/img/showcase/dmail_logo.webp",
    "screenshots": [
      "/img/showcase/dmail_screenshot_0.webp"
    ]
  },
  {
    "id": "dsocial",
    "name": "DSocial",
    "website": "https://DSocial.app ",
    "tags": [
      "SocialFi"
    ],
    "description": "DSocial is a decentralized version of YouTube -- enabling content creators to be fairly rewarded for their work, and engagement. This Web3 media platform is hosted end-to-end on the Internet Computer interoperating with Arweave for decentralized video content.",
    "usesInternetIdentity": true,
    "display": "Normal",
    "logo": "/img/showcase/dsocial_logo.webp",
    "video": "/img/showcase/dsocial_video.mp4",
    "videoContentType": "video/mp4",
    "screenshots": []
  },
  {
    "id": "icnaming",
    "name": "ICNaming",
    "website": "https://app-testnet.icnaming.com/",
    "tags": [
      "Tools / Infrastructure"
    ],
    "description": "ICNaming is a testnet that is enabling the Internet Computer ecosystem to register domain names on the Internet Computer Name Service. Similar to the Ethereum Name Servce (ENS), ICNaming aims to offer a decentralized name service for users to pseudonomize their wallet addresses on ICP, as well as domain names, and canister smart contract IDs. ",
    "github": "https://github.com/IC-Naming",
    "usesInternetIdentity": true,
    "display": "Normal",
    "logo": "/img/showcase/icnaming_logo.webp",
    "screenshots": []
  },
  {
    "id": "javaagent",
    "name": "Java Agent ",
    "website": "https://github.com/ic4j/ic4j-agent",
    "tags": [
      "Tools / Infrastructure"
    ],
    "description": "Java Agent for the Internet Computer is an open source library. This developer tool enables Java applications to connect remotely to any Canister smart contract on the Internet Computer and execute query and update calls.",
    "github": "https://github.com/ic4j/ic4j-agent",
    "usesInternetIdentity": false,
    "logo": "/img/showcase/javaagent_logo.webp",
    "screenshots": [
      "/img/showcase/javaagent_screenshot_0.webp"
    ]
  },
  {
    "id": "pythonagent",
    "name": "Python Agent",
    "website": "https://github.com/rocklabs-io/ic-py",
    "tags": [
      "Tools / Infrastructure"
    ],
    "description": "This Python Agent built for the Internet Computer opens the door for Python developers to more easily become Web3 builders. Featuring basic modules to interact with canisters on the Internet Computer, this Agent, still under development, was a prize winner at the Warpspeed Internet Computer ecosystem hackathon in China.",
    "github": "https://github.com/rocklabs-io/ic-py",
    "stats": "Warp Speed Hackathon Award",
    "display": "Normal",
    "logo": "/img/showcase/pythonagent_logo.webp",
    "screenshots": [
      "/img/showcase/pythonagent_screenshot_0.webp"
    ]
  },
  {
    "id": "stoicwallet",
    "name": "Stoic Wallet",
    "website": "https://www.stoicwallet.com/",
    "tags": [
      "Wallet"
    ],
    "description": "Stoic Wallet by Toniq Labs allows anyone to create a digital wallet, authenticating users through a variety of methods, one of those being Internet Identity. Create accounts, keep an address book, and more. ",
    "usesInternetIdentity": true,
    "logo": "/img/showcase/stoicwallet_logo.webp",
    "screenshots": [
      "/img/showcase/stoicwallet_screenshot_0.webp"
    ]
  },
  {
    "id": "icadashboard",
    "name": "ICA Dashboard",
    "website": "https://dashboard.internetcomputer.org/",
    "tags": [
      "Tools / Infrastructure"
    ],
    "description": "The Internet Computer Association maintains a public dashboard where anyone can track the latest statistics for the Internet Computer blockchain. Tracking everything from blocks per second, to NNS proposals and their information and voting record, as well the latest state of the network, and transaction data. ",
    "oneLiner": "ICA Official Dashboard",
    "display": "Normal",
    "logo": "/img/showcase/icadashboard_logo.webp",
    "screenshots": []
  },
  {
    "id": "reversi",
    "name": "Reversi",
    "website": "https://ivg37-qiaaa-aaaab-aaaga-cai.ic0.app/#!/play",
    "tags": [
      "Games"
    ],
    "description": "Reversi is one of the first canister smart contracts deployed to the Internet Computer and is a completely decentralized multiplayer game. Play against a friend (or foe) in real-time, from any browser, anywhere in the world. ",
    "github": "https://github.com/ninegua/reversi",
    "logo": "/img/showcase/reversi_logo.webp",
    "screenshots": [
      "/img/showcase/reversi_screenshot_0.webp"
    ]
  },
  {
    "id": "departurelabs",
    "name": "Departure Labs",
    "website": "https://uhmvd-qqaaa-aaaam-aavna-cai.ic0.app/",
    "tags": [
      "NFT",
      "Tools / Infrastructure"
    ],
    "description": "Departure Labs is exploring on-chain media, web native NFTs, and developing productized open internet services for developers and consumers. Departure Labs is currently developing a non-fungible token standard that leverages the unique properties of the Internet Computer and enables builders to create entire experiences from a single contract.\n",
    "github": "https://github.com/DepartureLabsIC/non-fungible-token",
    "logo": "/img/showcase/departurelabs_logo.webp",
    "screenshots": [
      "/img/showcase/departurelabs_screenshot_0.webp"
    ]
  },
  {
    "id": "plug",
    "name": "Plug",
    "oneLiner": "Decentralized Wallet for the Internet Computer",
    "website": "https://plugwallet.ooo/",
    "tags": [
      "Wallet",
      "NFT",
      "Tools / Infrastructure"
    ],
    "description": "Plug Wallet, built and open sourced by Fleek, is a browser extension that allows you to access your ICP, Cycles and other tokens - as well as log into Internet Computer dapps with one click.",
    "github": "https://github.com/Psychedelic/plug",
    "stats": "100 000 users",
    "display": "Normal",
    "logo": "/img/showcase/plug_logo.webp",
    "video": "/img/showcase/plug_video.mp4",
    "videoContentType": "video/mp4",
    "screenshots": [
      "/img/showcase/plug_screenshot_0.webp"
    ]
  },
  {
    "id": "fleek",
    "name": "Fleek",
    "oneLiner": "Blockchain Version of Netlify",
    "website": "https://fleek.co/",
    "tags": [
      "Tools / Infrastructure"
    ],
    "description": "Fleek brings decentralized web-hosting to the Internet Computer. With thousands of webpages deployed, Fleek enables anyone to deploy their content on Web3.0",
    "usesInternetIdentity": false,
    "stats": "1 000+ websites",
    "logo": "/img/showcase/fleek_logo.webp",
    "screenshots": [
      "/img/showcase/fleek_screenshot_0.webp"
    ]
  },
  {
    "id": "itoka",
    "name": "ITOKA",
    "oneLiner": "A Leading Infrastructure for Music3.0",
    "website": "https://www.itoka.xyz/",
    "tags": ["NFT", "SocialFi", "Tools / Infrastructure"],
    "description": "The ITOKA project seeks to disrupt the centralized music industry by offering a complete infrastructure solution for the web3 music industry. This includes creation tools, data storage, and music streaming services. The goal of ITOKA is to transform the music industry into a decentralized ecosystem, empowering creators with greater control over their content and a fairer share of revenue.",
    "usesInternetIdentity": true,
    "github": "https://github.com/Itoka-DAO",
    "twitter": "https://twitter.com/itokamusic",
    "stats": "3M+ minutes on-chain streaming",
    "logo": "/img/showcase/itoka_logo.svg",
    "video": "/img/showcase/itoka_video.mp4",
    "videoContentType": "video/mp4",
    "display": "Large",
    "screenshots": ["/img/showcase/itoka_screanshot.svg"]
  },
  {
    "id": "glue",
    "name": "glue",
    "oneLiner": "collab.land on the Internet Computer",
    "website": "https://r53d5-wyaaa-aaaae-qacxa-cai.ic0.app/",
    "tags": [
      "Tools / Infrastructure"
    ],
    "description": "For Ethereum NFT communities it is the most common thing in the world to verify the holder status of members via \"collab.land\". \"collab.land\" is an integral part of the infrastructure and enables many interesting use-cases like token gated communities or token gated raffles. On the Internet Computer, there are so far only specialized solutions that work exclusively with the respective projects and were developed specifically for this purpose. Not every project can and not every project should develop its own solution. So what has been missing so far is glue - an easy to use solution for community leaders and members to perform holder verification.",
    "usesInternetIdentity": false,
    "stats": "3,000 unique users",
    "logo": "/img/showcase/glue_logo.png",
    "github": "https://github.com/glue-org",
    "twitter": "https://twitter.com/glue_org"
  },
  {
<<<<<<< HEAD
    "id": "factland",
    "name": "Factland DAO",
    "oneLiner": "A Web3 community building decentralized trust in the age of misinformation",
    "website": "https://factland.org",
    "tags": [
      "DAO",
      "Tools / Infrastructure"
    ],
    "description": "Factland is a Web3 DAO with a mission to slow the spread of misinformation online. Factland makes it easy for anyone to flag untrustworthy claims and have them promptly adjudicated by a decentralized community of fact checkers rewarded in crypto.",
    "usesInternetIdentity": true,
    "stats": "50+ claims adjudicated",
    "logo": "/img/showcase/factland_logo.png",
    "github": "https://github.com/Factland",
    "youtube": "https://www.youtube.com/channel/UCriPbgLAQ6x5C2Hugfho37Q",
    "twitter": "https://twitter.com/factlanddao",
    "screenshots": [],
    "video": "/img/showcase/factland_video.mp4",
    "videoContentType": "video/mp4",
    "submittableId": 32780428
=======
    "id": "hot-or-not",
    "name": "Hot or Not",
    "oneLiner": "Web3's answer to TikTok with speculation on short video content",
    "website": "https://hotornot.wtf/",
    "tags": ["SocialFi"],
    "description": "Hot or Not is a decentralized short-video social media (like TikTok) which integrates prediction markets for content. In addition to creating and sharing short videos on the platform, the users can also speculate on the short videos uploaded by other users on the platform. The users can vote whether a video would be 'Hot' or 'Not' and stake blockchain tokens to substantiate their vote. The results are declared every hour and the winners are rewarded with 2x tokens. With Decentralized governance and content moderation, Hot or Not would put the users at the center of the ecosystem",
    "usesInternetIdentity": true,
    "stats": "50 000+ users | 10 000+ videos",
    "logo": "/img/showcase/hot_or_not_logo.svg",
    "screenshots": ["/img/showcase/hot_or_not_screenshot_0.jpg"],
    "videoContentType": "video/mp4",
    "video": "/img/showcase/hot_or_not_video.mp4"
>>>>>>> b719403e
  }
]<|MERGE_RESOLUTION|>--- conflicted
+++ resolved
@@ -1230,7 +1230,6 @@
     "twitter": "https://twitter.com/glue_org"
   },
   {
-<<<<<<< HEAD
     "id": "factland",
     "name": "Factland DAO",
     "oneLiner": "A Web3 community building decentralized trust in the age of misinformation",
@@ -1250,7 +1249,8 @@
     "video": "/img/showcase/factland_video.mp4",
     "videoContentType": "video/mp4",
     "submittableId": 32780428
-=======
+  },
+  {
     "id": "hot-or-not",
     "name": "Hot or Not",
     "oneLiner": "Web3's answer to TikTok with speculation on short video content",
@@ -1263,6 +1263,5 @@
     "screenshots": ["/img/showcase/hot_or_not_screenshot_0.jpg"],
     "videoContentType": "video/mp4",
     "video": "/img/showcase/hot_or_not_video.mp4"
->>>>>>> b719403e
   }
 ]