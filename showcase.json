--- conflicted
+++ resolved
@@ -2612,7 +2612,6 @@
     "submittableId": "40732752"
   },
   {
-<<<<<<< HEAD
     "name": "The Asset App",
     "description": "The Asset App allows any user to generate their own file canister smart contract and visually manage their files on the Internet Computer without requiring any code.",
     "website": "https://h3cjw-syaaa-aaaam-qbbia-cai.ic0.app/",
@@ -2620,7 +2619,12 @@
     "screenshots": ["/img/showcase/asset-app.jpg"],
     "id": "asset-app",
     "oneLiner": "The Asset App allows any user to generate their own file canister smart contract and visually manage their files on the Internet Computer without requiring any code.",
-=======
+        "tags": [
+      "Tools / Infrastructure"
+    ],
+    "usesInternetIdentity": true,
+    "github": "https://github.com/id-daniel-mccoy/asset-app"
+  },
     "id":"zondax_unreal",
     "name": "Zondax Unreal",
     "oneLiner": "Enhancing Gaming development on IC.",
@@ -2807,15 +2811,6 @@
     "id": "ava",
     "oneLiner": "aVa: Action-Based Decentralized Reputation Landscape.",
     "stats": "All II users",
->>>>>>> 4f1c9f31
-    "tags": [
-      "Tools / Infrastructure"
-    ],
-    "usesInternetIdentity": true,
-<<<<<<< HEAD
-    "github": "https://github.com/id-daniel-mccoy/asset-app"
-  }
-=======
     "github": "https://github.com/ava-vs",
     "twitter": "https://twitter.com/ava_projects?t=-ZSMuS6rJLoUucHWynaLeg&s=09",
     "youtube": "https://www.youtube.com/@aVa_Verification",
@@ -2915,5 +2910,4 @@
   "youtube": "https://youtu.be/Ik9FSpgHREw?t=139",
   "submittableId": "26384395"
 }
->>>>>>> 4f1c9f31
 ]