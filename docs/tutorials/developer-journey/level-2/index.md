--- conflicted
+++ resolved
@@ -1,10 +1,6 @@
 # Level 2: Space explorer
 
-<<<<<<< HEAD
-- [2.1 Canister upgrades, storage, and persistence.](2.1-storage-persistence.md): When a canister's code needs to have changes made, the canister must be upgraded. This module covers:
-=======
 - [2.1 Canister upgrades, storage, and persistence](2.1-storage-persistence.md): When a canister's code needs to have changes made, the canister must be upgraded. This module covers:
->>>>>>> ac62f82e
     - Memory types and terms.
     - Upgrading canisters.
 	    - Motoko stable memory workflow.
@@ -17,11 +13,7 @@
 	    - Deploying your counter app.
 	    - Stable variables in action.
 
-<<<<<<< HEAD
-- [2.2 Advanced canister calls.](2.2-advanced-canister-calls.md): Now that we've covered the core functionalities of canisters and using them, let's take a look at advanced canister calls. This module covers:
-=======
 - [2.2 Advanced canister calls](2.2-advanced-canister-calls.md): Now that we've covered the core functionalities of canisters and using them, let's take a look at advanced canister calls. This module covers:
->>>>>>> ac62f82e
     - The IC execution model.
     - Canister query calls.
 	    - Example query call.
@@ -36,22 +28,13 @@
 	    - Writing a `publisher` canister.
 	    - Writing a `subscriber` canister.
     
-<<<<<<< HEAD
-- [2.3 Using third-party canisters.](2.3-third-party-canisters.md): For certain workflows, using third-party canisters and integrating them with a dapp is important to provide functionalities such as authentication. This module covers:
-=======
 - [2.3 Using third-party canisters](2.3-third-party-canisters.md): For certain workflows, using third-party canisters and integrating them with a dapp is important to provide functionalities such as authentication. This module covers:
->>>>>>> ac62f82e
     - Pulling third-party canister dependencies.
 	    - Prerequisites.
 	    - Creating a new project.
 	    - Using `dfx deps`.
 
-<<<<<<< HEAD
-- [2.4 Introduction to Candid.](2.4-intro-candid.md): Candid is an interface description language that has unique support for IC features. This module covers:
-=======
-
 - [2.4 Introduction to Candid](2.4-intro-candid.md): Candid is an interface description language that has unique support for IC features. This module covers:
->>>>>>> ac62f82e
     - Candid types and values.
 	    - Candid textual values.
     - Candid service descriptions.
@@ -80,11 +63,7 @@
 	    - Running a complex test.
     - Integration testing.
 
-<<<<<<< HEAD
-- [2.6 Motoko level 2.](2.6-motoko-lvl2.md): This module covers:
-=======
 - [2.6 Motoko: level 2.](2.6-motoko-lvl2.md): This module covers:
->>>>>>> ac62f82e
     - Actor types.
         - Actor type definition.
     - Shared functions.
