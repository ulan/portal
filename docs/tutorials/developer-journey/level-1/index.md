# Level 1: Space cadet 

- [1.1 Exploring a live demo](1.1-live-demo.md): Before we begin developing our own dapps, let's explore a live, deployed canister that utilizes the Motoko playground through the `dfx deploy --playground` command. This module covers:
    - Overview of Motoko Playground.
    - An overview of the `dfx deploy --playground` command.
    - Deploying a canister to Motoko Playground using `dfx`.
    - Interacting with the canister via the CLI.
    - Interacting with the canister via the Candid interface.

- [1.2 Motoko level 1](1.2-motoko-lvl1.md): To develop our own dapp, we first need to cover the fundamentals of writing Motoko code. This module covers:
    - Basic concepts and terms.
    - Motoko syntax.
    - Using the base library.
    - Declarations and expressions.
    - Defining an actor.
    - Values and evaluation:
        - Primitive values.
        - Non-primitive values.
    - Printing values.
    - Passing text arguments.

- [1.3 Developing your first dapp](1.3-first-dapp.md): Now we're ready to develop our first dapp on the Internet Computer! This module covers: 
    - Creating a new project.
    - Reviewing the project's file structure.
    - Writing the backend canister code.
        - Creating an actor.
        - Defining the `getQuestion` method.
        - Query calls vs. update calls.
        - Creating a data structure to store the data.
        - Importing additional dependencies.
        - Declaring the `votes` variable.
        - Declaring the `getVotes` method.
        - Declaring the `votes` method.
        - Declaring the `resetVotes`  method.
        - Final code.
    - Deploying the dapp locally.
    - Adding pre-developed frontend code.
    - Re-deploying the dapp.

- [1.4 Acquiring and using cycles](1.4-using-cycles.md): To deploy dapps on the IC mainnet, we'll need to acquire cycles. This module covers: 
    - Overview of cycles.
    - Creating a developer identity.
    - Acquiring cycles using a cycles coupon.
    - Converting ICP tokens to cycles.

<<<<<<< HEAD
- [1.5: Deploying canisters](1.5-deploying-canisters.md): Once we have acquired some cycles, we can deploy our dapp to the mainnet. This module covers: 
=======
- [1.5 Deploying canisters](1.5-deploying-canisters.md): Once we have acquired some cycles, we can deploy our dapp to the mainnet. This module covers: 
>>>>>>> 57a6bc7b
    - Deploying to the mainnet.

- [1.6 Managing canisters](1.6-managing-canisters.md): Once our dapp is deployed on the mainnet, we need to learn how we can manage the canister. This module covers: 
    - Obtaining a canister's ID.
    - Obtaining canister information.
    - Adding an identity as a controller of a canister.
    - Managing the running state of a canister.
    - Checking the cycles balance of a canister.
    - Topping up a canister.
    - Getting cycles back from a canister.
    - Setting the canister's freezing threshold.
    - Deleting a canister.<|MERGE_RESOLUTION|>--- conflicted
+++ resolved
@@ -43,11 +43,7 @@
     - Acquiring cycles using a cycles coupon.
     - Converting ICP tokens to cycles.
 
-<<<<<<< HEAD
-- [1.5: Deploying canisters](1.5-deploying-canisters.md): Once we have acquired some cycles, we can deploy our dapp to the mainnet. This module covers: 
-=======
 - [1.5 Deploying canisters](1.5-deploying-canisters.md): Once we have acquired some cycles, we can deploy our dapp to the mainnet. This module covers: 
->>>>>>> 57a6bc7b
     - Deploying to the mainnet.
 
 - [1.6 Managing canisters](1.6-managing-canisters.md): Once our dapp is deployed on the mainnet, we need to learn how we can manage the canister. This module covers: 
