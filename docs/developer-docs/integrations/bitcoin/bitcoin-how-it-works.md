# Bitcoin integration: technology overview

## Overview

Bitcoin-enabling the IC has required us to solve two advanced engineering challenges: 
- A protocol-level integration of the IC with the Bitcoin network.
- A chain-key signatures based on a novel threshold ECDSA protocol.

## Protocol-level integration of the IC with the Bitcoin network

Through the protocol-level integration of the IC with the Bitcoin network, the IC can obtain Bitcoin blocks directly from the Bitcoin network and process the contained transactions. This allows for maintaining the full Bitcoin UTXO set on-chain on the IC. Canisters can run queries against the full Bitcoin UTXO set. This allows canisters to know about the held UTXOs, and thus balance, of any Bitcoin address, including their own addresses.

## Chain-key ECDSA signatures

Canisters themselves can have ECDSA keys using a novel chain-key ECDSA signature protocol suite for threshold ECDSA, and so can receive and hold Bitcoin. Canisters also can create Bitcoin transactions and submit them via the Bitcoin API to the Bitcoin network. They use the chain-key ECDSA functionality to request threshold ECDSA signatures to spend UTXOs in a transaction to be submitted to the Bitcoin network. Chain-key ECDSA signatures are a new member of the IC's Chain Key cryptography toolbox of protocols. Chain-key ECDSA signatures are much more than just a threshold ECDSA implementation as they for example also comprise protocols for secure distributed key generation and key rotation, which are crucial from a systems perspective to make threshold signing secure and practically viable. Details regarding the IC's chain-key ECDSA signature protocol can be found on the corresponding documentation page [here](../t-ecdsa/t-ecdsa-how-it-works.md).

The protocol-level Bitcoin integration and chain-key ECDSA signature protocols each expose an API on the management canister. Those APIs are the system-level APIs engineers use to write Bitcoin smart contracts on the IC. The APIs are low-level APIs designed around the concepts of Bitcoin UTXOs and transactions and are non-trivial to use and require an in-depth understanding of how Bitcoin works. The chain-key ECDSA signature API is also generically useful for any ECDSA use case, e.g., integration with other blockchains such as Ethereum.

We next give a high-level overview of the above mentioned technology behind the direct Bitcoin integration. For details, we refer the reader to the [Bitcoin page on the Internet Computer wiki](https://wiki.internetcomputer.org/wiki/Bitcoin_integration) as well as the [threshold ECDSA documentation page](../t-ecdsa/t-ecdsa-how-it-works.md).

## Protocol-level integration of the IC with the Bitcoin network

We integrated the Internet Computer Protocol with the Bitcoin protocol to obtain a direct technical integration between the two networks. This integration can be activated on any number of Internet Computer subnets. At the beginning, there will only be one dedicated Bitcoin-activated subnet and requests to the Bitcoin API from canisters on any subnet will be routed to this single Bitcoin-activated subnet using the IC's XNet communication capabilities. The integration serves two key purposes:

-   Obtaining the Bitcoin UTXO set and keeping it on chain in the replicated state of the Internet Computer to be able to answer queries for UTXO sets and balances of Bitcoin accounts issued by canisters.
-   Accepting signed Bitcoin transactions of canisters and submitting them to the Bitcoin network.

![Bitcoin Integration](../_attachments/bitcoin_integration.png)

### Components

On a Bitcoin-activated subnet, a **BTC canister** (Bitcoin canister), implemented as a regular NNS-managed Wasm canister is made accessible to canisters via an API of the management canister, i.e, the interface is implemented as part of the replica. The BTC canister holds the on-chain Bitcoin-related state: the UTXO set, the most recent Bitcoin blocks to allow for fork resolution ("unstable blocks"), and outgoing transactions.

A **Bitcoin adapter** process at the networking layer connects to nodes of the Bitcoin network, much like a regular Bitcoin node does.

### Maintaining the Bitcoin UTXO set

The BTC canister and adapter are integrated and communicate with each other via the IC's protocol stack: The BTC canister requests successor blocks to the latest Bitcoin blocks it has received from the Bitcoin adapter. The adapter on each replica of the subnet obtains the requested blocks from the Bitcoin network and the adapter of a block-making replica provides a requested block to the Bitcoin canister through consensus. The Bitcoin canister processes blocks in that it validates the proof of work, extracts the block's transactions, extracts the UTXOs from the transactions, and updates the UTXO set maintained in replicated state to reflect the UTXOs consumed and the UTXOs created by the transactions. Both the UTXO set and a set of recent blocks not yet absorbed into the UTXO set (the unstable blocks) are used to respond to UTXO and balance requests.

Significant complexity of the implementation is in the area of securely resolving forks and protecting against various kinds of attacks. For example, in order to be able to resolve forks, the Bitcoin canister needs to maintain a certain number of Bitcoin blocks which are not yet absorbed into the maintained UTXO set, but UTXOs therein must be efficiently considered for calculating the UTXOs of a given address in addition to those in the UTXO set.

### Submitting transactions

Canisters can submit Bitcoin transactions to the Bitcoin canister using the corresponding management canister API. Doing so queues the transactions for being submitted to the Bitcoin network. In every subnet round, Adapters obtain the pending transactions from the Bitcoin canister and queue them for being submitted asynchronously to the Bitcoin network. This leads to an efficient and quick distribution of transactions in the Bitcoin network as every replica of the subnet submits transactions via multiple connected nodes of the Bitcoin network.

## Chain-key ECDSA signatures: a novel threshold ECDSA protocol suite

Chain-key signatures are realized with a novel threshold ECDSA protocol suite, i.e., an implementation of the ECDSA signature protocol using threshold cryptography. In a threshold ECDSA protocol, the private ECDSA key is secret shared between multiple parties and only an eligible quorum of the parties can generate a signature using their respective private key shares. The private key never exists in reconstructed form, but only in its secret-shared form. Key generation generates private key shares for the parties. But chain-key signing comprises much more than just the threshold ECDSA protocol, e.g., cryptographic multi-party computation protocols for secure threshold key generation and periodic key resharing for hardening the overall security.

The ECDSA chain-key signing protocol currently implemented uses a single master private key from which keys for canisters can be derived using BIP-32-like key derivation. Each canister has one such root key derived using the canister id and an arbitrary number of additional canister keys can be derived using a backward-compatible extension of BIP-32.

ECDSA chain-key signing is deployed on one signing subnet of the Internet Computer initially that will answer signing requests of canisters. The signing subnet enforces that only the canister that controls a key may request signatures with this key. All API calls made by canisters need to go through XNet traffic to reach the ECDSA subnet and thus incur the related extra latency accordingly to obtain a signature.

Canisters can query their own or other canisters' public keys, including further derived public keys of canisters. Canisters can request signatures with private keys they control, i.e., their root private key and derived private keys. For requests of public keys or signatures with derived keys, a derivation path can be specified in the respective API or the derivation can be done using BIP-32. You can find more details on the [ECDSA chain-key signatures page](../t-ecdsa/t-ecdsa-how-it-works.md).

## Deployment architecture

The Bitcoin functionality will be activated on a single subnet of the IC and API calls from canisters to the Bitcoin API are routed via XNet communication, thus some extra latency is incurred. The Bitcoin canister may, if needed, in the future be additionally activated on some (application) subnets to avoid the additional XNet latency and to be able to respond to more requests per time unit.

Threshold ECDSA requests will equally be answered by a single active signing subnet, another subnet will back up the private key in secret-shared form for disaster recovery.

## API

The Bitcoin integration makes the following management canister APIs available to canisters (the ECDSA chain-key signatures API is explained in [this documentation page](../t-ecdsa/t-ecdsa-how-it-works.md) and the [interface specification](/references/ic-interface-spec.md)). Each Bitcoin-related method needs to specify whether it uses Bitcoin `mainnet` or `testnet`.

-   `bitcoin_get_utxos`: given a `get_utxos_request`, which must specify a Bitcoin address and a Bitcoin network (mainnet or testnet), the function returns all unspent transaction outputs (UTXOs) associated with the provided address in the specified Bitcoin network based on the current view of the Bitcoin blockchain available to the Bitcoin component. The UTXOs are returned sorted by block height in descending order.

    The optional filter parameter can be used to restrict the set of returned UTXOs, either providing a minimum number of confirmations or a page reference when pagination is used for addresses with many UTXOs. In the first case, only UTXOs with at least the provided number of confirmations are returned, i.e. transactions with fewer than this number of confirmations are not considered. In other words, if the number of confirmations is **c**, an output is returned if it occurred in a transaction with at least **c** confirmations and there is no transaction that spends the same output with at least **c** confirmations.
    A `get_utxos_request` without the optional filter results in a request that considers the full blockchain, which is equivalent to setting `min_confirmations` to 0.
-   `bitcoin_get_balance`: given a `get_balance_request`, which must specify a Bitcoin address and a Bitcoin network (mainnet or testnet), the function returns the current balance of this address in Satoshi (10<sup>8</sup> Satoshi = 1 Bitcoin) in the specified Bitcoin network. The same address formats as for `bitcoin_get_utxos` are supported.
-   `bitcoin_send_transaction`: given a `send_transaction_request`, which must specify a blob of a Bitcoin transaction and a Bitcoin network (mainnet or testnet), several checks are performed, and, if successful, the transaction is forwarded to the Bitcoin network.
-   `bitcoin_get_current_fee_percentiles`: the transaction fees in the Bitcoin network change dynamically based on the number of pending transactions. It must be possible for a canister to determine an adequate fee when creating a Bitcoin transaction.<br/>
This function returns the 100 fee percentiles, measured in millisatoshi/byte (10<sup>3</sup> millisatoshi = 1 satoshi), over the last 10,000 transactions, i.e., over the transactions in the last approximately 4-10 blocks. Please note that this usually gives a solid indication of the fees to be paid, but we do not consider the Bitcoin mempool in the computation of the fee percentiles.

We refer to the [Internet Computer interface specification](/references/ic-interface-spec.md) for the details of the Bitcoin integration API.

## Development, pre-production, and production environment

The Bitcoin functionality including ECDSA chain-key signatures is available in all stages required for the development life cycle on the IC:
-   The **IC SDK** for local development of canisters.
-   IC support as the pre-production environment for final testing on **Bitcoin testnet**.
-   IC support as the production environment for the release using the **Bitcoin mainnet**.

### Local SDK

In the typical canister development workflow, canisters on the IC are compiled and run in the local environment using the [IC SDK](../../setup/install/index.mdx) during their development. Thus, the IC SDK is the first stage, or environment, of the development workflow. The IC SDK has been enabled to support both the Bitcoin integration and threshold ECDSA management canister APIs.

In contrast to the IC deployments of the feature, which integrate with Bitcoin Testnet and Bitcoin Mainnet, respectively, the SDK integrates with a locally-running `bitcoind` node in regression testing (regtest) mode. Using `bitcoind` in regtest mode is the preferred way for Bitcoin development. To facilitate our developers as best as possible, we integrated the IC SDK with `bitcoind` in regtest mode to bring the best Bitcoin development experience to the IC. Both development and automated testing of smart contracts are first done in the local environment with this setup.

The Bitcoin adapter of the single replica running the local SDK environment connects to the local `bitcoind` node instead of multiple nodes of Bitcoin Testnet or Mainnet. To see the relevant flags on dfx, please look at the output of `dfx start --help`.

### Bitcoin testnet on the IC

Once a smart contract is ready for acceptance testing, it is deployed on the IC mainnet (recall, there is no public IC testnet), still using the Bitcoin API set to connect to the Bitcoin testnet. This is the same setting as used in local development. This setup is used to perform the acceptance testing of the dApp, using the Bitcoin testnet and a test chain-key ECDSA key, i.e., no real value is at stake.

### Bitcoin mainnet on the IC

The final stage of development of a Bitcoin smart contract is its deployment on the IC with the Bitcoin API set to use Bitcoin Mainnet. This is the final production environment for the smart contract and is now available.

## API fees & Pricing

The costs of API calls in cycles and USD for the Bitcoin Testnet and Bitcoin Mainnet APIs is presented in the following tables. As a general principle for the Bitcoin API, some API calls must have a minimum amount of cycles attached to the call as indicated in the column *Minimum cycles to send with call*. Cycles not consumed by the call are returned to the caller. Requiring a relatively large minimum number of cycles makes it possible to change the pricing of API calls without breaking existing smart contracts when the Bitcoin subnet grows in terms of replication factor in the future. The call for submitting a Bitcoin transaction to the Bitcoin network does not require extra cycles to be attached as the charged cost is independent of the replication factor of the subnet.

The cost per API call in USD uses the USD/XDR exchange rate of November 23, 2022.

### Bitcoin Testnet

| Transaction                          | Description                                                                                                    | Price (Cycles) | Price (USD) | Minimum cycles to send with call |
|--------------------------------------|----------------------------------------------------------------------------------------------------------------|-----------------------------|-----------------------------|------------------|
| Bitcoin UTXO set for an address      | For retrieving the UTXO set for a Bitcoin address (`bitcoin_get_utxos`)                                        | 20,000,000 + 0.4 cycles per Wasm instruction | $0.00002617720 + Wasm instruction cost | 4,000,000,000 |
| Bitcoin fee percentiles              | For obtaining the fee percentiles of the most recent transactions (`bitcoin_get_current_fee_percentiles`)       | 4,000,000                 | $0.00000523544                    | 40,000,000 |
| Bitcoin balance for an address       | For retrieving the balance of a given Bitcoin address (`bitcoin_get_balance`)                                  | 4,000,000                 | $0.00000523544                    | 40,000,000 |
| Bitcoin transaction submission       | For submitting a Bitcoin transaction to the Bitcoin network, per transaction (`bitcoin_send_transaction`)      | 2,000,000,000             | $0.00261772000                    | n.a.       |
| Bitcoin transaction payload          | For submitting a Bitcoin transaction to the Bitcoin network, per byte of payload (`bitcoin_send_transaction`)  | 8,000,000                 | $0.00001047088                    | n.a.       |

### Bitcoin Mainnet

<<<<<<< HEAD
| Transaction                          | Description                                                                                                    | Price (Cycles) | Price (USD) | Minimum cycles to send with call |
|--------------------------------------|----------------------------------------------------------------------------------------------------------------|-----------------------------|-----------------------------|------------------|
| Bitcoin UTXO set for an address      | For retrieving the UTXO set for a Bitcoin address (`bitcoin_get_utxos`)                                        | 50,000,000 + 1 cycle per Wasm instruction | $0.00006544300 + Wasm instruction cost | 10,000,000,000 |
| Bitcoin fee percentiles              | For obtaining the fee percentiles of the most recent transactions (`bitcoin_get_current_fee_percentiles`)       | 10,000,000                 | $0.00001308860 | 100,000,000 |
| Bitcoin balance for an address       | For retrieving the balance of a given Bitcoin address (`bitcoin_get_balance`)                                  | 10,000,000                 | $0.00001308860                    | 100,000,000 |
| Bitcoin transaction submission       | For submitting a Bitcoin transaction to the Bitcoin network, per transaction (`bitcoin_send_transaction`)      | 5,000,000,000             | $0.00654430000                    | n.a.       |
| Bitcoin transaction payload          | For submitting a Bitcoin transaction to the Bitcoin network, per byte of payload (`bitcoin_send_transaction`)  | 20,000,000                 | $0.00002617720                    | n.a.       |
=======
Some Bitcoin API calls must have at least the following amount of cycles attached to be future proof. Cycles not consumed by the call are returned. This figure does not depend on the replication factor of the subnet, but is intended to allow for the replication factor to grow over time without canisters to be adapted. The call for submitting a Bitcoin transaction to the Bitcoin network does not require to attach extra cycles as the charged cost is independent of the replication factor of the subnet.
>>>>>>> 65795281

:::note
Note that the `bitcoin_get_utxos` call is charged through a baseline fee that amortizes part of the Bitcoin block processing and the cycles cost of the actually-used Wasm instructions. This is the fairest way of charging because a flat fee would be less fair for requests returning a small number of UTXOs, while a fee scaling with the number of UTXOs is hard to define in a clean way. A few informal test measurement have yielded Wasm execution fees anywhere in the range from less than 200K to more than 1,000K cycles per returned UTXO and in addition 30M-50M cycles for processing of the unstable blocks. This wide variance per UTXO was the reason to not use a charging approach based on the number of UTXOs returned, but it should give you a rough indication of what to expect to pay in terms of fees. For queries with a small number of UTXOs, you can expect around 100M cycles as fee to be deducted from the provided cycles on the call for a majority of calls.
:::

## Resources

To start building your own apps with Bitcoin see the following tutorials:

- [Deploying your first Bitcoin dapp](../../../samples/deploying-your-first-bitcoin-dapp.md).

- [Local development](./local-development.md).<|MERGE_RESOLUTION|>--- conflicted
+++ resolved
@@ -115,7 +115,6 @@
 
 ### Bitcoin Mainnet
 
-<<<<<<< HEAD
 | Transaction                          | Description                                                                                                    | Price (Cycles) | Price (USD) | Minimum cycles to send with call |
 |--------------------------------------|----------------------------------------------------------------------------------------------------------------|-----------------------------|-----------------------------|------------------|
 | Bitcoin UTXO set for an address      | For retrieving the UTXO set for a Bitcoin address (`bitcoin_get_utxos`)                                        | 50,000,000 + 1 cycle per Wasm instruction | $0.00006544300 + Wasm instruction cost | 10,000,000,000 |
@@ -123,9 +122,6 @@
 | Bitcoin balance for an address       | For retrieving the balance of a given Bitcoin address (`bitcoin_get_balance`)                                  | 10,000,000                 | $0.00001308860                    | 100,000,000 |
 | Bitcoin transaction submission       | For submitting a Bitcoin transaction to the Bitcoin network, per transaction (`bitcoin_send_transaction`)      | 5,000,000,000             | $0.00654430000                    | n.a.       |
 | Bitcoin transaction payload          | For submitting a Bitcoin transaction to the Bitcoin network, per byte of payload (`bitcoin_send_transaction`)  | 20,000,000                 | $0.00002617720                    | n.a.       |
-=======
-Some Bitcoin API calls must have at least the following amount of cycles attached to be future proof. Cycles not consumed by the call are returned. This figure does not depend on the replication factor of the subnet, but is intended to allow for the replication factor to grow over time without canisters to be adapted. The call for submitting a Bitcoin transaction to the Bitcoin network does not require to attach extra cycles as the charged cost is independent of the replication factor of the subnet.
->>>>>>> 65795281
 
 :::note
 Note that the `bitcoin_get_utxos` call is charged through a baseline fee that amortizes part of the Bitcoin block processing and the cycles cost of the actually-used Wasm instructions. This is the fairest way of charging because a flat fee would be less fair for requests returning a small number of UTXOs, while a fee scaling with the number of UTXOs is hard to define in a clean way. A few informal test measurement have yielded Wasm execution fees anywhere in the range from less than 200K to more than 1,000K cycles per returned UTXO and in addition 30M-50M cycles for processing of the unstable blocks. This wide variance per UTXO was the reason to not use a charging approach based on the number of UTXOs returned, but it should give you a rough indication of what to expect to pay in terms of fees. For queries with a small number of UTXOs, you can expect around 100M cycles as fee to be deducted from the provided cycles on the call for a majority of calls.
