# Interact with the ICP ledger

## Overview
There are multiple ways to interact with the ICP ledger. They depend on whether you want to interact with the ICP ledger on mainnet, the `dfx ledger` default ICP ledger on a local network, or whether you have deployed your own local ledger version. Also, how you interact with the ICP ledger is dependent on whether you want to interact with it from the command line, from your web app, or from another canister. 

This guide will discuss the different ways to interact with the ICP ledger. In this guide, the following workflows will be covered:
- `dfx ledger`: the built in `dfx` shortcut for interacting with the ICP ledger.
- `dfx canister`: the generic canister call from `dfx`.
- `nns-js`: interact with the ICP ledger from your web app.
- `ic-cdk: inter-canister calls for the ICP ledger.

## Interacting with ICP ledger via `dfx ledger`

`dfx` provides a convenience command to interact with the ICP ledger canister and related functionality. You can find the documentation [here](https://internetcomputer.org/docs/current/references/cli-reference/dfx-ledger.md) or just enter the following command into your console:

``` bash
dfx ledger --help
```

It's worth checking out the `--help` flag of the subcommands as well.
`dfx` does not come with an ICP ledger instance installed by default. To be able to use this command you will need to install the ICP ledger locally. You can do that by following this [guide](./ledger-local-setup.md) or by installing the NNS locally:
``` bash
dfx extension install nns
dfx nns install
```
The ICP ledger will then run locally with the canister ID `ryjl3-tyaaa-aaaaa-aaaba-cai`.
Currently, `dfx` exposes only a subset of the ICP ledger functionality, namely `balance` and `transfer`.
Both commands provide a flag to specify a ledger canister id (`--ledger-canister-id`). This simplifies interacting with a local ledger deployment or other tokens that provide the same interface. If you do not specify the canister ID `dfx ledger` will assume you want to interact with a ICP ledger that has a canister ID of `ryjl3-tyaaa-aaaaa-aaaba-cai` or with the ICP ledger on the mainnet. For the latter, you need to specify the mainnet as the network of choice using the flag `--network ic`. 

:::info
<<<<<<< HEAD
Summary of different `dfx ledger` commands
- `dfx ledger ...` interact with the ICP ledger on your local network with canister ID `ryjl3-tyaaa-aaaaa-aaaba-cai`
- `dfx ledger --network ic ...` interact with the ICP ledger on mainnet
- `dfx ledger --ledger-canister-id <CANISTER_ID> ...` interact with a [locally deployed](./ledger-local-setup.md) ICP ledger on your local network
=======
Summary of different `dfx ledger` commands:
- `dfx ledger ...`: interact with the ICP ledger on your local network with canister ID `ryjl3-tyaaa-aaaaa-aaaba-cai`.
- `dfx ledger --network ic ...`: interact with the ICP ledger on the mainnet.
- `dfx ledger --ledger-canister-id <CANISTER_ID> ...`: interact with the [locally deployed](./ledger-local-setup.md) ICP ledger on your local network.
>>>>>>> ed916d8f
:::

### Balance

Get the ICP balance of a specific account:

``` bash
dfx ledger --network ic balance <account-id>
```

The `<account-id>` is encoded as a hex string. You can print the account id of the current `dfx` identity by running:

```bash
dfx ledger account-id
```

In many cases you want to check the main account balance of a specific principal. You can combine the `balance` command with the `account-id` command, while specifying an `--of-principal` argument to yield this helpful command:

``` bash
dfx ledger --network ic balance $(dfx ledger account-id --of-principal <principal-id>)
```

### Transfer

The transfer function can be used to transfer ICP from your account to another. 

``` bash
dfx ledger --network ic transfer --amount <amount> --memo <memo> <receiver-account-id>
```

## Interacting with ICP ledger via `dfx canister`
For this subsection it is assumed that you have deployed an ICP ledger either locally or you want to communicate with the mainnet ICP ledger using `dfx canister`. The ICP ledger canister ID is assumed to be `ryjl3-tyaaa-aaaaa-aaaba-cai`, if your locally deployed ICP ledger's canister ID is different you will need to replace `ryjl3-tyaaa-aaaaa-aaaba-cai` with it. You can find all endpoints that can be called in the `icp_ledger.did` file. How to retrieve it is discussed in the [ICP local deployment guide](./ledger-local-setup.md).

This guide will only go into the ICP ledger specific endpoints. To call the ICRC-1 endpoints you can have a look at [the ICRC-1 setup guide](/docs/developer-docs/integrations/icrc-1/icrc1-ledger-setup.md). To find a more detailed description of the data types used in these commands you can have a look at [this guide](/docs/current/references/ledger#_getting_ledger_blocks).

To fetch the symbol of the ICP ledger:
```
dfx canister call ryjl3-tyaaa-aaaaa-aaaba-cai symbol '()' 
```
This command returns the ICP symbol:
```
(record { symbol = "ICP" })
```
To fetch the name of the ICP ledger:

```
dfx canister call ryjl3-tyaaa-aaaaa-aaaba-cai name '()' 
```
This command returns the ICP name:
```
(record { name = "Internet Computer" })
```

To fetch the decimals of the ICP ledger:
```
dfx canister call ryjl3-tyaaa-aaaaa-aaaba-cai decimals '()' 
```
This command returns the ICP decimals:
```
(record { decimals = 8 : nat32 })
```

To fetch the archives of the ICP ledger:
```
dfx canister call ryjl3-tyaaa-aaaaa-aaaba-cai archives '()' 
```
This command returns the ICP archives. In this case no archives have been created so far:
```
(record { archives = vec {} })
```

To send tokens to the `AccountIdentifier` `d52f7f2b7277f025bcaa5c90b10d122274faba289` you can use the following commands. You will need to derive the `AccountIdentifier` by getting the principal first:
```
dfx ledger account-id --of-principal <PRINCIPAL>
```
You can get the principal of an identity by calling:
```
dfx identity get-principal --identity <IDENTITY>
```
If you have an identity called `default2` and you want to send ICP to this principals default `AccountIdentifier` you would call:
 ```
dfx identity get-principal --identity default2
```
This command will return:
```
sckqo-e2vyl-4rqqu-5g4wf-pqskh-iynjm-46ixm-awluw-ucnqa-4sl6j-mqe
```
If you plug this response value into the `account-id` command:
```
dfx ledger account-id --of-principal sckqo-e2vyl-4rqqu-5g4wf-pqskh-iynjm-46ixm-awluw-ucnqa-4sl6j-mqe
```
The following response will be returned:
```
d52f7f2b7277f025bcaa5c90b10d122274faba289
```
<<<<<<< HEAD
Bringing all of these together to form a transfer transaction:
```
=======
We can bring all of these commands together to form a transfer transaction:
>>>>>>> ed916d8f
export TO_ACCOUNT = "d52f7f2b7277f025bcaa5c90b10d122274faba2891bea519105309ae1f0af91d"
dfx canister call ryjl3-tyaaa-aaaaa-aaaba-cai transfer '(record { to = $(python3 -c 'print("vec{" + ";".join([str(b) for b in bytes.fromhex("'$TO_ACCOUNT'")]) + "}")'); memo = 1:nat64; amount = record {e8s = 2_00_000_000 }; fee = record { e8s = 10_000 }; })'
```

This command returns the block index in which this transaction took place. In this example, it was the first block:
```
(variant { Ok = 1 : nat64 })
```
To get the balance of an `AccountIdentifier` you can call:
dfx canister call ryjl3-tyaaa-aaaaa-aaaba-cai account_balance '(record { account = '$(python3 -c 'print("vec{" + ";".join([str(b) for b in bytes.fromhex("'$TO_ACCOUNT'")]) + "}")')' })'
```
It returns the the balance in e8s of the `AccountIdentifier` `d52f7f2b7277f025bcaa5c90b10d122274faba2891bea519105309ae1f0af91d`. It should have a balance of 200 million as thats the amount we sent earlier:
```
(record { e8s = 200_000_000 : nat64 })
```

To query the created blocks from the ICP ledger you can call:
```
dfx canister call ryjl3-tyaaa-aaaaa-aaaba-cai query_blocks '(record {start = 1:nat64; length = 1:nat64})'
```

You will have to specify the first block to fetch and the number of blocks to fetch. 
This command will return output that resembles the following:

```
(
  record {
    certificate = opt blob "\d9\d9\f7\a2dtree\83\01\83\01\83\01\83\02Hcanister\83\01\83\01\82\04X \05\8f\12\83V\ad(\b6q\e6\0b\60\d2\90\97<\a0\8c~\ea\a9\18\13j\fe<\bbH\1a^n1\83\02J\80\00\00\00\00\10\00\01\01\01\83\01\83\01\83\01\83\02Ncertified_data\82\03X \f5}\c2M\a6\87\fe\03N9H/4?\bd\a8\1c\ad\ba\0b\86,\98\8dx)\11\b9=*\b7\eb\82\04X \83\c5k\f1M\de=(\def\c6\92\b5\fc\9d\97\e9\dd\98[j\d7+\0f\e6\f8N\8a\8d\f3\dc\b2\82\04X l\96\c1\d2D\fe\c00\d5S\f6N\0b4q]\9do\d7\a00\90\a0\8e\c03K\f6\f2hT\fe\82\04X \99i\83\c5\0b\0ec\02\dd\d9{r\a8\cb\7f?\f5\03\04\88\b1QC\d0\15\9eR\87\da(\d6\08\82\04X \97\c3\ef\e5\dc\efyN\1b\cd\d3\a1\c2\bbE\84y@\fc(\ec\87\cb5yk\ef\d74\b5\ef\cf\82\04X S\ebWak\00\b4#\a3\94I+\b0\9a\dc\11\b5\ff\1a\96\b0\a7\cede8\1b\b8\16\1d\14\dd\82\04X \13\c86\94\98\d9\ae)\a7\e4\f3\19\97\08\a2\dc\a5\a5(v\90\f8a\19rL\aa\09\0c\1b\d5\d5\83\01\82\04X \17+O\f52\a3\22\7f\87S\9bop\a6\18\b1\16\e1\1f\19\c2\9e\1f\ea:\df-\e47/\1d\e0\83\02Dtime\82\03I\90\f9\8e\d7\a0\88\b6\c4\17isignatureX0\aa6/\f2b\9a\c1%\98\f6\e32\e0\de\11\0e(\fe\f9=\b09z\be\a3\e7\8aG\d0:\18k\e0o\ed\f3\ba\d2\84\17yAAx\9cm\bf\06";
    blocks = vec {
      record {
        transaction = record {
          memo = 1 : nat64;
          icrc1_memo = null;
          operation = opt variant {
            Transfer = record {
              to = blob "\08.\cf.?dz\c6\00\f4?8\a6\83B\fb\a5\b8\e6\8b\08_\02Y+w\f3\98\08\a8\d2\b5";
              fee = record { e8s = 10_000 : nat64 };
              from = blob "\0amCu\816\9bTj\fd\efa<\a9\c0\81\a2R\ca,F\e7\ec)\e5\10\bc\10\b2\13\fa\27";
              amount = record { e8s = 200_000_000 : nat64 };
            }
          };
          created_at_time = record {
            timestamp_nanos = 1_695_815_275_230_210_000 : nat64;
          };
        };
        timestamp = record {
          timestamp_nanos = 1_695_815_275_230_210_000 : nat64;
        };
        parent_hash = opt blob "\e6{0\db\a6\a5)1\17@\9d\e7h\ee\85\b0\91h>l\a2\fdxi\d3;x\85\bf\e7\d0a";
      };
    };
    chain_length = 6 : nat64;
    first_block_index = 1 : nat64;
    archived_blocks = vec {};
  },
)
```

To only query the encoded blocks from the ICP ledger you can call:
```
dfx canister call ryjl3-tyaaa-aaaaa-aaaba-cai query_encoded_blocks '(record {start = 1:nat64; length = 1:nat64})'
```
It is a similar format but you will only receive the CBOR encoded block:
```
(
  record {
    certificate = opt blob "\d9\d9\f7\a2dtree\83\01\83\01\83\01\83\02Hcanister\83\01\83\01\82\04X \05\8f\12\83V\ad(\b6q\e6\0b\60\d2\90\97<\a0\8c~\ea\a9\18\13j\fe<\bbH\1a^n1\83\02J\80\00\00\00\00\10\00\01\01\01\83\01\83\01\83\01\83\02Ncertified_data\82\03X \f5}\c2M\a6\87\fe\03N9H/4?\bd\a8\1c\ad\ba\0b\86,\98\8dx)\11\b9=*\b7\eb\82\04X \83\c5k\f1M\de=(\def\c6\92\b5\fc\9d\97\e9\dd\98[j\d7+\0f\e6\f8N\8a\8d\f3\dc\b2\82\04X l\96\c1\d2D\fe\c00\d5S\f6N\0b4q]\9do\d7\a00\90\a0\8e\c03K\f6\f2hT\fe\82\04X \99i\83\c5\0b\0ec\02\dd\d9{r\a8\cb\7f?\f5\03\04\88\b1QC\d0\15\9eR\87\da(\d6\08\82\04X \97\c3\ef\e5\dc\efyN\1b\cd\d3\a1\c2\bbE\84y@\fc(\ec\87\cb5yk\ef\d74\b5\ef\cf\82\04X \aao\e5\85L\f7\0b\e3V\07\ed\27\88k\a5z\bd\abQ\aa=\dcc>m\0b\b1\88\ea\c8\f4\b7\82\04X \13\c86\94\98\d9\ae)\a7\e4\f3\19\97\08\a2\dc\a5\a5(v\90\f8a\19rL\aa\09\0c\1b\d5\d5\83\01\82\04X \17+O\f52\a3\22\7f\87S\9bop\a6\18\b1\16\e1\1f\19\c2\9e\1f\ea:\df-\e47/\1d\e0\83\02Dtime\82\03I\b8\c7\d9\f5\9a\8a\b6\c4\17isignatureX0\af\9e\c3\d1\e3\95\c8\1b\0c\b8\5cC\b0\fb\f9E\e0\eeJ\88\1f\e7%G\06\b8\ac\a4\14{\e1k\97\15\8d\8a0\c6\9d\86\a1\03\ef\02\b7\82A\f9";
    blocks = vec {
      blob "\0a\22\0a \e6{0\db\a6\a5)1\17@\9d\e7h\ee\85\b0\91h>l\a2\fdxi\d3;x\85\bf\e7\d0a\12\0a\08\d0\cf\9c\e6\a0\e0\af\c4\17\1af\1aT\0a\22\0a \0amCu\816\9bTj\fd\efa<\a9\c0\81\a2R\ca,F\e7\ec)\e5\10\bc\10\b2\13\fa\27\12\22\0a \08.\cf.?dz\c6\00\f4?8\a6\83B\fb\a5\b8\e6\8b\08_\02Y+w\f3\98\08\a8\d2\b5\1a\05\08\80\84\af_\22\03\08\90N\22\02\08\012\0a\08\d0\cf\9c\e6\a0\e0\af\c4\17";
    };
    chain_length = 6 : nat64;
    first_block_index = 1 : nat64;
    archived_blocks = vec {};
  },
)
```

## Interact with ICP ledger from your web application

In order to simplify working with ICP ledger from JavaScript applications, you can use the [nns-js library](https://github.com/dfinity/nns-js).

## Interacting with ICP from a canister (inter-canister calls via `ic-cdk`)
You can look at the documentation of [inter-canister calls] (/docs/developer-docs/backend/rust/intercanister) to see how you can interact with the another canister from inside a canister. This guide will give you a couple of examples on how to make such a call in the case of the ICP ledger.

Here is an example on how fetch the name from the ICP ledger using Rust and the `ic-cdk` [library](https://github.com/dfinity/cdk-rs) from withing a canister:
```
// You will need the principal of the ICP ledger. The canister id of the ICP ledger on mainnet and the dfx default ICP ledger locally is `ryjl3-tyaaa-aaaaa-aaaba-cai`. 
let ledger_id = Principal::from_text("ryjl3-tyaaa-aaaaa-aaaba-cai").unwrap();
// The request object of the `icrc1_name` endpoint is empty.
    let req = ();
    let (res,): (String,) =
        ic_cdk::call(ledger_id, "icrc1_name", (req,))
            .await.unwrap();
```

For all other endpoints you can use the request and response structure from the `ledger.did` Candid file. How to retrieve the Candid file is explained in [the guide on deploying an ICP ledger locally](./ledger-local-setup.md). 

### `icrc-ledger-types` Rust crate
As explained in the introduction of the [ledgers and tokens section](./introduction_and_overview.md), the ICP ledger supports all ICRC-1 endpoints. You will need to define the structures used for these endpoints. 
To interact with ICRC-1 and ICRC-2 endpoints, the Rust crate [icrc-ledger-types](https://crates.io/crates/icrc-ledger-types) can be used. 
This is true for the ICP ledger as well as any other canister that supports ICRC-1 or any of the ICRC-1 extension standards (i.e ICRC-2, ICRC-3,...). 
The crate can be installed with the command:

```
cargo add icrc-ledger-types
```

Or, it can be added to the `Cargo.toml` file:

```
icrc-ledger-types = "0.1.1"
```

The documentation for this crate can be found [here](https://docs.rs/icrc-ledger-types/0.1.1/icrc_ledger_types/). 


### Receiving ICP

If you want a canister to receive payment in ICP you need to make sure that the canister knows about the payment, because a transfer only involves the sender and the ledger canister.

There are currently two main patterns to achieve this. Furthermore, there is a [chartered working group](https://forum.dfinity.org/t/announcing-technical-working-groups/11781) on Ledger & Tokenization which is focused on defining a standard ledger/token interface as well payment flows.

#### Direct notification by sender

In this pattern the sender notifies the receiver about the payment. However, the receiver needs to verify the payment by using the [`query_blocks` interface](/docs/current/references/ledger#_getting_ledger_blocks) of the ledger.
The following diagram shows a simplified illustration of this pattern:

```plantuml
    participant Sender
    participant "ICP Ledger"
    participant Receiver
    
    Sender -> "ICP Ledger": transfer()
    "ICP Ledger" --> Sender: blockNumber
    Sender -> Receiver: notify(blockNumber)
    Receiver -> "ICP Ledger": query_blocks(blockNumber)
    "ICP Ledger" --> Receiver: block
    Receiver -> Receiver: verify payment
```


#### Notification by ICP ledger (currently disabled)

In this pattern the ledger itself notifies the receiver. Thereby, the receiver can trust the notification immediately. However, this flow is currently disabled because the call to the receiver is not yet implemented as a one-way call. 

```plantuml
    participant Sender
    participant "ICP Ledger"
    participant Receiver
    
    Sender -> "ICP Ledger": transfer()
    "ICP Ledger" --> Sender: blockNumber
    Sender -> "ICP Ledger": notify(blockNumber, receiver)
    "ICP Ledger" -> "Receiver": transaction_notification(details)
```<|MERGE_RESOLUTION|>--- conflicted
+++ resolved
@@ -28,17 +28,10 @@
 Both commands provide a flag to specify a ledger canister id (`--ledger-canister-id`). This simplifies interacting with a local ledger deployment or other tokens that provide the same interface. If you do not specify the canister ID `dfx ledger` will assume you want to interact with a ICP ledger that has a canister ID of `ryjl3-tyaaa-aaaaa-aaaba-cai` or with the ICP ledger on the mainnet. For the latter, you need to specify the mainnet as the network of choice using the flag `--network ic`. 
 
 :::info
-<<<<<<< HEAD
-Summary of different `dfx ledger` commands
-- `dfx ledger ...` interact with the ICP ledger on your local network with canister ID `ryjl3-tyaaa-aaaaa-aaaba-cai`
-- `dfx ledger --network ic ...` interact with the ICP ledger on mainnet
-- `dfx ledger --ledger-canister-id <CANISTER_ID> ...` interact with a [locally deployed](./ledger-local-setup.md) ICP ledger on your local network
-=======
 Summary of different `dfx ledger` commands:
 - `dfx ledger ...`: interact with the ICP ledger on your local network with canister ID `ryjl3-tyaaa-aaaaa-aaaba-cai`.
 - `dfx ledger --network ic ...`: interact with the ICP ledger on the mainnet.
 - `dfx ledger --ledger-canister-id <CANISTER_ID> ...`: interact with the [locally deployed](./ledger-local-setup.md) ICP ledger on your local network.
->>>>>>> ed916d8f
 :::
 
 ### Balance
@@ -134,12 +127,8 @@
 ```
 d52f7f2b7277f025bcaa5c90b10d122274faba289
 ```
-<<<<<<< HEAD
-Bringing all of these together to form a transfer transaction:
-```
-=======
 We can bring all of these commands together to form a transfer transaction:
->>>>>>> ed916d8f
+```
 export TO_ACCOUNT = "d52f7f2b7277f025bcaa5c90b10d122274faba2891bea519105309ae1f0af91d"
 dfx canister call ryjl3-tyaaa-aaaaa-aaaba-cai transfer '(record { to = $(python3 -c 'print("vec{" + ";".join([str(b) for b in bytes.fromhex("'$TO_ACCOUNT'")]) + "}")'); memo = 1:nat64; amount = record {e8s = 2_00_000_000 }; fee = record { e8s = 10_000 }; })'
 ```
