--- conflicted
+++ resolved
@@ -11,11 +11,8 @@
 The ICP ledger canister services transaction requests and offers a variety of endpoints to fetch data and information about the state of the ICP ledger.
 There is only one ICP ledger on the Internet Computer. 
 
-<<<<<<< HEAD
 ## ICRC-1 ledgers
-=======
-### ICRC-1 ledgers
->>>>>>> 4a46a00b
+
 ICRC stands for `Internet Computer request for comments` and is a working group for various topics on the Internet Computer. The documentation of ICRC can be found [here](https://github.com/dfinity/ICRC).
 The working group has released a standard for new tokens on the IC. To create a new token, one requires a ledger to record all transactions made with this token. This is where the ICRC-1 standard comes in. 
 ICRC-1 is a standard created by the IC working group that defines the general functionalities of ledgers. All tokens and their corresponding ledgers that wish to support this standard have to fulfill all requirements
