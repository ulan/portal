---
sidebar_position: 1
---
<<<<<<< HEAD
# Get an SNS

## Overview
We explain how to get an SNS that is provided as a 
system functionality by the IC.
As explained in the [introduction](../sns-intro.md), there are also other 
ways to deploy and maintain a DAO. Many concepts explained here may be 
relevant for you even if you deploy another kind of DAO.

We introduce here the steps to go through to get an SNS.
This page only provides a high level overview of this 
process and, for each of the steps, we will provide a link
to a page with further details.

:::caution
Some of the detail pages are still being created or edited
and might not yet be stable.
Please bare with us as we update them along with the last
features that we add to the SNS.
:::

### Step 1: Defining the goals (non-technical preparation)
A successful launch of an SNS does not only depend on technical
aspects. 
In fact, it is advisable that before taking any technical steps, 
you take some non-technical preparation steps and define what the SNS
that you are about to request from the IC should achieve. 
To motivate this better, let's look at two examples of such non-technical
considerations.

- **Example 1**: to decentralize a dapp, the governance control has to be distributed 
among many parties. Therefore, a successful decentralization relies on
reaching many parties and convincing them to participate in the 
governance system. Achieving this may rely on non-technical strategies,
such as proper advertising and marketing.

- **Example 2**: the SNS implementation is very flexible and allows each SNS
community to set various parameters according to their needs.
Choosing these parameters entails non-technical work to define
which goals a given SNS should pursue.
For example, you can configure parameters that determine how
voting rewards are distributed to users that participate in SNS 
governance.
Choosing these parameters entails non-technical considerations,
such as deciding on a tokenomics plan that defines in what ways
the SNS tokens will be used and what behaviors should be incentivised.

These examples show that before diving into the technical details, you 
may want to spend some time defining non-technical goals of the SNS
and the dapp that will be controlled by it.
To provide some tips on what considerations you should not forget,
we list a few of them on
[this page](../tokenomics/predeployment-considerations.md).

### Step 2: Technical preparations 
Once you have defined what (non-technical) goals the SNS should achieve,
you are ready for the more technical preparations.
A main goal of this step is to translate the previously defined high level
goals into parameters and configurations that can be set for your SNS.
To specify these parameters it helps to first understand on a
high level how the SNS launch proceeds.
Also, you will need to get some tools and set up or collect some
principals' identities.
We explain these more technical aspects of the SNS preparations
on [this page](./preparation.md).

In addition to preparing the launch, you might want to start planning
how the SNS will be integrated into you dapp.
For example, you may want to integrate some or all of the SNS frontend
in your dapp's frontend.


### Step 3: Testing the SNS
Once you chose the parameters, you probably do not want to immediately
go live without testing them. In fact, you may want to test different
initial parameters and compare them with each other.
Moreover, you might want to test the integration between the SNS canisters
and your dapp canister(s). For example, it is advisable that you
confirm that the dapp canister(s) can be upgraded by an SNS. 
Also, if you integrate parts of the frontend for the SNS into you dapp,
you probably want to test that this integration works.

For all these reasons, we explain on [this page](./local-testing.md), how
the SNS can be tested locally.

We also encourage the developers to run [SNS testflight](./testflight.md)
as part of the technical preparation to make sure that their dapp
can be operated via SNS proposals.
In particular, the developers are strongly encouraged to perform
SNS testflight on the mainnet, too.

### Step 4: Getting an SNS in production
Once you properly tested the SNS, you are ready to ask the IC 
to launch an SNS for you in production!
We will add more detailed instructions here soon.
=======
# SNS testing before the launch
Before launching an SNS it is advisable to thoroughly test it. 

There are two main tools for testing the SNS
1. [SNS local testing](./local-testing.md) allows one to test the SNS locally.
   This includes 
   * Testing the SNS's launch which enables developers to 
   try out different initial parameters. 
   * Testing the integration of the SNS with a dapp, for
   example if you integrate parts of the frontend for the SNS into you dapp or
   if you build a DEX that interacts with the SNS.
   * Testing the integration of the SNS canisters with the dapp canister(s).
    
2. [SNS testflight](./testflight.md) to test whether a dapp can be operated
under SNS control. This testing can be done locally or on mainnet with a test
   SNS. 
   It might be a non-trivial tasks to ensure that all operations that are run
   by manual scrips in a centralized setting can be executed by a DAO. 
   This might require new proposals or specific privilege settings in the
   dapp canister(s). Therefore, developers are encouraged to run perform 
   an SNS testflight on mainnet, potentially for multiple days or weeks, to
   ensure that all aspects have been covered.
>>>>>>> db5a6e84
<|MERGE_RESOLUTION|>--- conflicted
+++ resolved
@@ -1,107 +1,11 @@
 ---
 sidebar_position: 1
 ---
-<<<<<<< HEAD
-# Get an SNS
 
-## Overview
-We explain how to get an SNS that is provided as a 
-system functionality by the IC.
-As explained in the [introduction](../sns-intro.md), there are also other 
-ways to deploy and maintain a DAO. Many concepts explained here may be 
-relevant for you even if you deploy another kind of DAO.
-
-We introduce here the steps to go through to get an SNS.
-This page only provides a high level overview of this 
-process and, for each of the steps, we will provide a link
-to a page with further details.
-
-:::caution
-Some of the detail pages are still being created or edited
-and might not yet be stable.
-Please bare with us as we update them along with the last
-features that we add to the SNS.
-:::
-
-### Step 1: Defining the goals (non-technical preparation)
-A successful launch of an SNS does not only depend on technical
-aspects. 
-In fact, it is advisable that before taking any technical steps, 
-you take some non-technical preparation steps and define what the SNS
-that you are about to request from the IC should achieve. 
-To motivate this better, let's look at two examples of such non-technical
-considerations.
-
-- **Example 1**: to decentralize a dapp, the governance control has to be distributed 
-among many parties. Therefore, a successful decentralization relies on
-reaching many parties and convincing them to participate in the 
-governance system. Achieving this may rely on non-technical strategies,
-such as proper advertising and marketing.
-
-- **Example 2**: the SNS implementation is very flexible and allows each SNS
-community to set various parameters according to their needs.
-Choosing these parameters entails non-technical work to define
-which goals a given SNS should pursue.
-For example, you can configure parameters that determine how
-voting rewards are distributed to users that participate in SNS 
-governance.
-Choosing these parameters entails non-technical considerations,
-such as deciding on a tokenomics plan that defines in what ways
-the SNS tokens will be used and what behaviors should be incentivised.
-
-These examples show that before diving into the technical details, you 
-may want to spend some time defining non-technical goals of the SNS
-and the dapp that will be controlled by it.
-To provide some tips on what considerations you should not forget,
-we list a few of them on
-[this page](../tokenomics/predeployment-considerations.md).
-
-### Step 2: Technical preparations 
-Once you have defined what (non-technical) goals the SNS should achieve,
-you are ready for the more technical preparations.
-A main goal of this step is to translate the previously defined high level
-goals into parameters and configurations that can be set for your SNS.
-To specify these parameters it helps to first understand on a
-high level how the SNS launch proceeds.
-Also, you will need to get some tools and set up or collect some
-principals' identities.
-We explain these more technical aspects of the SNS preparations
-on [this page](./preparation.md).
-
-In addition to preparing the launch, you might want to start planning
-how the SNS will be integrated into you dapp.
-For example, you may want to integrate some or all of the SNS frontend
-in your dapp's frontend.
-
-
-### Step 3: Testing the SNS
-Once you chose the parameters, you probably do not want to immediately
-go live without testing them. In fact, you may want to test different
-initial parameters and compare them with each other.
-Moreover, you might want to test the integration between the SNS canisters
-and your dapp canister(s). For example, it is advisable that you
-confirm that the dapp canister(s) can be upgraded by an SNS. 
-Also, if you integrate parts of the frontend for the SNS into you dapp,
-you probably want to test that this integration works.
-
-For all these reasons, we explain on [this page](./local-testing.md), how
-the SNS can be tested locally.
-
-We also encourage the developers to run [SNS testflight](./testflight.md)
-as part of the technical preparation to make sure that their dapp
-can be operated via SNS proposals.
-In particular, the developers are strongly encouraged to perform
-SNS testflight on the mainnet, too.
-
-### Step 4: Getting an SNS in production
-Once you properly tested the SNS, you are ready to ask the IC 
-to launch an SNS for you in production!
-We will add more detailed instructions here soon.
-=======
 # SNS testing before the launch
 Before launching an SNS it is advisable to thoroughly test it. 
 
-There are two main tools for testing the SNS
+There are two main tools for testing the SNS:
 1. [SNS local testing](./local-testing.md) allows one to test the SNS locally.
    This includes 
    * Testing the SNS's launch which enables developers to 
@@ -118,6 +22,5 @@
    by manual scrips in a centralized setting can be executed by a DAO. 
    This might require new proposals or specific privilege settings in the
    dapp canister(s). Therefore, developers are encouraged to run perform 
-   an SNS testflight on mainnet, potentially for multiple days or weeks, to
+   an SNS testflight on the mainnet, potentially for multiple days or weeks, to
    ensure that all aspects have been covered.
->>>>>>> db5a6e84
