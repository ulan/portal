--- conflicted
+++ resolved
@@ -35,11 +35,7 @@
 Some examples:
 
 * A dapp has a very complicated procedure to upgrade dapp canisters (as they have a canister for each user) which they orchestrate over a “user root canister”. For this they have to tell this canister what the user-canisters should be upgraded to and then trigger this upgrade. In a DAO-governed dapp this should happen via proposal.
-<<<<<<< HEAD
-* many dapps have an [asset canister](https://internetcomputer.org/docs/current/developer-docs/integrations/sns/managing/sns-asset-canister). Updating the assets cannot be done via a normal canister upgrade as the content is larger than a proposal can be. Therefore we need a custom way to update these
-=======
 * many dapps have an asset canister. Updating the assets cannot be done via a normal canister upgrade as the content is larger than a proposal can be. Therefore we need a custom way to update the assets 
->>>>>>> 85b75ad4
 * Developers might want the DAO to be the only entity that can elect moderators, call certain methods, make certain payments etc…
 
 For all these cases SNSs have so called generic proposals. Basically those are custom proposals that each SNS community can define itself.
