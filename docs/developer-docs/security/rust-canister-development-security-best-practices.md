---
sidebar_position: 2
sidebar_label: "Canister development"
---
# Canister development security best practices

## Overview

This document contains canister development best practices for both Motoko and Rust. 

## Smart contracts canister control

### Use a decentralized governance system like SNS to make a canister have a decentralized controller

#### Security concern

The controller of a canister can change or update the canister whenever they like. If a canister e.g. stores assets such as ICP, this effectively means that the controller can steal these by updating the canister and transfer the cycles to their account.

#### Recommendation

- Consider passing canister control to a decentralized governance system such as the Internet Computer's Service Nervous System (SNS), so that changes to the canister are only executed if the SNS community approves them collectively through voting. If an SNS is used, use an SNS on the SNS subnet as this guarantees that the SNS is running an NNS-blessed version and maintained as part of the IC. These SNSs will be available soon. See the roadmap [here](https://dfinity.org/roadmap/) and the design proposal [here](https://forum.dfinity.org/t/open-governance-canister-for-sns-design-proposal/10224).
- Another option would be to create an immutable canister smart contract by removing the canister controller completely. However, note that this implies that the canister cannot be upgraded, which may have severe implications in case e.g. a bug were found. The option to use a decentralized governance system and thus being able to upgrade smart contracts is a big advantage of the Internet Computer ecosystem compared to other blockchains.
:::info
Note that, contrary to some other blockchains, also immutable smart contracts need cycles to run, and they can receive cycles.
:::
- It is also possible to implement a DAO [decentralized autonomous organization](https://en.wikipedia.org/wiki/Decentralized_autonomous_organization) on the IC from scratch. If you decide to do this (e.g. along the lines of the [basic DAO example](https://internetcomputer.org/docs/current/samples/dao)), be aware that this is security critical and must be security reviewed carefully. Furthermore, users will need to verify that the DAO is controlled by itself.

### Verify the ownership of smart contracts you depend on

#### Security concern

If a canister depends on another canister smart contract (i.e. makes inter-canister calls to it), it is essential that the canister smart contract that one depends on is owned by a decentralized governance system. Otherwise, i.e. if it has a controller, they could modify the smart contract without others noticing, e.g. to steal assets held by the canister.

#### Recommendation

If you interact with a canister that you require to be decentralized, make sure it is controlled by the NNS, a service nervous system (SNS) or a decentralized governance system, and review under what conditions and by whom the smart contract can be changed.

## Authentication

### Make sure any action that only a specific user should be able to do requires authentication

#### Security concern

If this is not the case, an attacker may be able to perform sensitive actions on behalf of a user, compromising their account.

#### Recommendation

- By design, for every canister call the caller can be identified. The calling [principal](../../references/ic-interface-spec.md#principals) can be accessed using the system API’s methods `ic0.msg_caller_size` and `ic0.msg_caller_copy` (see [here](../../references/ic-interface-spec.md#system-api-imports)). If e.g. Internet Identity is used, the principal is the user identity for this specific origin, see [here](../../references/ii-spec.md#identity-design-and-data-model). If some actions (e.g. access to user’s account data or account specific operations) should be restricted to a principal or a set of principals, then this must be explicitly checked in the canister call, for example as follows in Rust:

<!-- -->

        // Let pk be the public key of a principal that is allowed to perform
        // this operation. This pk could be stored in the canister's state.
        if caller() != Principal::self_authenticating(pk) {  ic_cdk::trap(...) }

        // Alternatively, if the canister keeps data for different principals
        // in e.g. a map such as BTreeMap<Principal, UserData>, then the canister
        // must ensure that each caller can only access and perform operations
        // on their own data:
        if let Some(user_data) = user_data_store.get_mut(&caller()) {
            // perform operations on the user's data
        }

- In Rust, the `ic_cdk` crate can be used to authenticate the caller using `ic_cdk::api::caller`. Make sure the returned principal is of type `Principal::self_authenticating` and identify the user’s account using the public key of that principal, see the example code above.

- Do authentication as early as possible in the call to avoid unauthenticated actions and potentially expensive operations before authentication. It is also a good idea to [deny service to anonymous users](#disallow-the-anonymous-principal-in-authenticated-calls).

- Do not rely on authentication performed during [ingress message inspection](#do-not-rely-on-ingress-message-inspection).

### Disallow the anonymous principal in authenticated calls

#### Security concern

The caller from the system API (e.g. `ic0::api::caller` in Rust) may also return `Principal::anonymous()`. In authenticated calls, this is probably undesired (and could have security implications) since this would behave like a shared account for anyone that does unauthenticated calls.

#### Recommendation

In authenticated calls, make sure the caller is not anonymous and return an error or trap if it is. This could e.g. be done centrally by using a helper method. In Rust it could e.g. look as follows:

    fn caller() -> Result<Principal, String> {
        let caller = ic0::api::caller();
        // The anonymous principal is not allowed to interact with canister.
        if caller == Principal::anonymous() {
            Err(String::from(
                "Anonymous principal not allowed to make calls.",
            ))
        } else {
            Ok(caller)
        }
    }

## Asset certification

### Use HTTP asset certification and avoid serving your dApp through `raw.icp0.io`

#### Security concern

Dapps on the IC can use [asset certification](https://wiki.internetcomputer.org/wiki/HTTP_asset_certification) to make sure the HTTP assets delivered to the browser are authentic (i.e. threshold-signed by the subnet). If an app does not do asset certification, it can only be served insecurely through `raw.icp0.io` , where no asset certification is checked. This is insecure since a single malicious node or boundary node can freely modify the assets delivered to the browser.

If an app is served through `raw.icp0.io` in addition to `icp0.io`, an adversary may trick users (phishing) into using the insecure raw.icp0.io.

#### Recommendation

- Only serve assets through `<canister-id>.icp0.io` where the service worker verifies asset certification. Do not serve through `<canister-id>.raw.icp0.io`.

- Serve assets using the asset canister (which creates asset certification automatically), or add the `ic-certificate` header including the asset certification as e.g. done in the [NNS dapp](https://github.com/dfinity/nns-dapp) or [Internet Identity](https://github.com/dfinity/internet-identity).

- Check in the canister’s `http_request` method if the request came through raw. If so, return an error and do not serve any assets.

## Canister storage

### Rust: Use `thread_local!` with `Cell/RefCell` for state variables and put all your globals in one basket

#### Security concern

Canisters need global mutable state. In Rust, there are several ways to achieve this. However, some options can lead e.g. to memory corruption.

#### Recommendation

- [Use `thread_local!` with `Cell/RefCell` for state variables](https://mmapped.blog/posts/01-effective-rust-canisters.html#use-threadlocal) (from [effective Rust canisters](https://mmapped.blog/posts/01-effective-rust-canisters.html)).

- [Put all your globals in one basket](https://mmapped.blog/posts/01-effective-rust-canisters.html#clear-state) (from [effective Rust canisters](https://mmapped.blog/posts/01-effective-rust-canisters.html)).

### Limit the amount of data that can be stored in a canister per user

#### Security concern

If a user is able to store a big amount of data on a canister, this may be abused to fill up the canister storage and make the canister unusable.

#### Recommendation

Limit the amount of data that can be stored in a canister per user. This limit has to be checked whenever data is stored for a user in an update call.

### Consider using stable memory, version it, test it

#### Security concern

Canister memory is not persisted across upgrades. If data needs to be kept across upgrades, a natural thing to do is to serialize the canister memory in `pre_upgrade`, and deserialize it in `post_upgrade`. However, the available number of instructions for these methods is limited. If the memory grows too big, the canister can no longer be updated.

#### Recommendation

- Stable memory is persisted across upgrades and can be used to address this issue.

- [Consider using stable memory](https://mmapped.blog/posts/01-effective-rust-canisters.html#stable-memory-main) (from [effective Rust canisters](https://mmapped.blog/posts/01-effective-rust-canisters.html)). See also the disadvantages discussed there.

- [Version stable memory](https://mmapped.blog/posts/01-effective-rust-canisters.html#version-stable-memory) (from [effective Rust canisters](https://mmapped.blog/posts/01-effective-rust-canisters.html)).

- [Test the upgrade hooks](https://mmapped.blog/posts/01-effective-rust-canisters.html#test-upgrades) (from [effective Rust canisters](https://mmapped.blog/posts/01-effective-rust-canisters.html)).

- See also the section on upgrades in [how to audit an Internet Computer canister](https://www.joachim-breitner.de/blog/788-How_to_audit_an_Internet_Computer_canister) (though focused on Motoko).

- Write tests for stable memory to avoid bugs.

- Some libraries (mostly work in progress or partly unfinished) that people work on:

  - <https://github.com/dfinity/stable-structures/>

  - HashMap: <https://github.com/dfinity/stable-structures/pull/1> (currently not production ready.)

  - <https://github.com/seniorjoinu/ic-stable-memory>

- See [current limitations of the Internet Computer](https://wiki.internetcomputer.org/wiki/Current_limitations_of_the_Internet_Computer), sections "Long running upgrades" and "\[de\]serialiser requiring additional wasm memory".

- For example, [Internet Identity](https://github.com/dfinity/internet-identity) uses stable memory directly to store user data.

### Consider encrypting sensitive data on canisters

#### Security concern

By default, canisters provide integrity but not confidentiality. Data stored on canisters can be read by nodes / replicas.

#### Recommendation

- Consider end-to-end encrypting any private or personal data (e.g. user’s personal or private information) on canisters.

- The example dapp [encrypted notes](https://github.com/dfinity/examples/tree/master/motoko/encrypted-notes-dapp) illustrates how end-to-end encryption can be done.

### Create backups

#### Security concern

A canister could be rendered unusable so it could never be upgraded again e.g. due to the following reasons:

- It has a faulty upgrade process (due to some bug from the dapp developer).

- The state becomes inconsistent / corrupt because of a bug in the code that persists data.

#### Recommendation

- Make sure methods used in upgrading are tested or the canister becomes immutable.

- It may be useful to have a disaster recovery strategy that makes it possible to reinstall the canister.

- See the "Backup and recovery" section in [how to audit an Internet Computer canister](https://www.joachim-breitner.de/blog/788-How_to_audit_an_Internet_Computer_canister)

## Inter-canister calls and rollbacks

### Message execution basics

To understand the issues around async inter-canister calls, one needs to understand a few properties about message execution. This is also explained in the [community conversation on security best practices](https://www.youtube.com/watch?v=PneRzDmf_Xw&list=PLuhDt1vhGcrez-f3I0_hvbwGZHZzkZ7Ng&index=2&t=4s).

A **call** is a canister's implementation of either an [update](/references/ic-interface-spec.md#http-call) or [query call](/references/ic-interface-spec.md#http-query) that it exposes. For example, if the Rust CDK is used, these are usually annotated with `#[query]` or `#[update]`, respectively. A **message** is a set of consecutive instructions that a subnet executes for a canister. A call can be split into several messages if inter-canister calls are made. The following properties are essential:

- **Property 1**: only a single message is processed at a time per canister. So message execution is sequential, and never parallel.

- **Property 2**: each call (query / update) triggers a message. When an inter-canister call is made using `await`, the code after the call (the callback, highlighted in blue) is executed as a separate message.

:::info
Note that if the code does not `await` the response, the code after the callback (until the next inter-canister call is triggered using `await`) is executed in the same message.


For example, consider the following Motoko code:

![example_highlighted_code](./_attachments/example_highlighted_code.png)

The first message that is executed here are lines 2-3, until the inter-canister call is made using the `await` syntax (orange box). The second message executes lines 3-5: when the inter-canister call returns (blue box). This part is called the _callback_ of the inter-canister call. The two messages involved in this example will always be scheduled sequentially.
:::

- **Property 3**: successfully delivered requests are received in the order in which they were sent. In particular, if a canister A sends `m1` and `m2` to canister B in that order, then, if both are accepted, `m1` is executed before `m2`.

:::info
Note that this property only gives a guarantee on when the messages are executed, but there is no guarantee on the ordering of the responses received.
:::

- **Property 4**: messages from interleaving calls have no reliable execution ordering.

Property 3 provides a guarantee on the execution order of messages on a target canister. However, if multiple calls interleave, one cannot assume additional ordering guarantees for these interleaving calls. To illustrate this, let's consider the above example code again, and assume the method `example` is called twice in parallel, the resulting calls being Call 1 and Call 2. The following illustration shows two possible message orderings. On the left, the first call's messages are scheduled first, and only then the second call's messages are executed. On the right, you can see another possible message scheduling, where the first messages of each call are executed first. Your code should result in a correct state regardless of the message ordering.

![example_orderings](./_attachments/example_orderings.png)

- **Property 5**: on a trap / panic, modifications to the canister state for the current message are not applied.

For example, if a trap in the second message (blue box) of the above example occurs, canister state changes resulting from that message, even earlier in the blue box, are discarded. However, note that any state changes from earlier messages and in particular the first message (orange box) have been applied, as that message executed successfully.

- **Property 6**: inter-canister calls are not guaranteed to make it to the destination canister, and if a call does reach the destination canister, the destination canister can trap or return a reject response while processing the call. 

Every inter-canister call is guaranteed to receive a response, either from the canister, or synthetically produced by the protocol. However, the response does not have to be successful, but can also be a reject response. The reject may come from the called canister, but it may also be generated by the Internet Computer. Such protocol-generated rejects can occur at any time before the call reaches the callee-canister, as well as once the call does reach the callee-canister if the callee-canister traps while processing the call. If the call reaches the callee-canister, the callee-canister can produce a reply or reject response and the protocol guarantees that the callee-canister's generated reply or reject response gets back to the caller-canister. Thus, it's important that the calling canister handles reject responses as well. A reject response means that the message hasn't been successfully processed by the receiver but doesn't guarantee that the receivers state wasn't changed. 

For more details, refer to the Interface Specification [section on ordering guarantees](/references/ic-interface-spec.md#ordering_guarantees) and the section on [abstract behavior](/references/ic-interface-spec.md#abstract-behavior) which defines message execution in more detail.

### Avoid traps after await

#### Security concern

Traps / panics roll back the canister state, as described in Property 5 above. So any state change followed by a trap or panic can be risky. This is also an important concern when inter-canister calls are made. If a panic/trap occurs after an `await` to an inter-canister call, then the state is reverted to the snapshot before the inter-canister call callback invocation, and not before the entire call!

This may e.g. lead to the following issues:

- Suppose some state changes are applied and then an inter-canister call is issued. Also, assume that these state changes leave the canister in an inconsistent state, and that state is only made consistent again in the callback. Now if there is a trap in the callback, this leaves the canister in an inconsistent state.
- A concrete bug of this kind is the following. Assume an inter-canister call is issued to transfer funds. In the callback, the canister accounts for having made that transfer by reflecting that fact in the canister storage. However, suppose the callback also updates some usage statistics data, which eventually leads to a trap when some data structure becomes full. As soon as that is the case, the canister ends up in an inconsistent state because the state changes in the callback are no longer applied and thus the transfers are not correctly accounted for.
  ![example_highlighted_code](./_attachments/example_trap_after_await.png)
  This example is also discussed in this [community conversation](https://www.youtube.com/watch?v=PneRzDmf_Xw&list=PLuhDt1vhGcrez-f3I0_hvbwGZHZzkZ7Ng&index=2&t=4s).
- Another example: if e.g. part of the canister state is locked before an inter-canister call and released in the callback, the lock may never be released if the callback traps.

- Generally, there can be bugs where data is not persisted when the developer expected it to be.

<<<<<<< HEAD
Note that in Rust, from Rust CDK version 0.5.1, any local variables still go out of scope on trap. The CDK actually calls into the `ic0.call_on_cleanup` API to release these resources. This helps to prevent some of the above issues, as e.g. it is possible to use Rust's `Drop` implementation to release locked resources, as discussed in ["Be aware that there is no reliable message ordering"](#be-aware-that-there-is-no-reliable-message-ordering).
=======
Note that in Rust, from Rust CDK version 0.5.1, any local variables still go out of scope if a callback traps. The CDK actually calls into the `ic0.call_on_cleanup` API to release these resources. This helps to prevent some of the above issues, as e.g. it is possible to use Rust's `Drop` implementation to release locked resources, as we discuss in ["Be aware that there is no reliable message ordering"](#be-aware-that-there-is-no-reliable-message-ordering).
>>>>>>> 7264feaa

#### Recommendation

- Watch the [community conversation on security best practices](https://www.youtube.com/watch?v=PneRzDmf_Xw&list=PLuhDt1vhGcrez-f3I0_hvbwGZHZzkZ7Ng&index=2&t=4s) which shows a concrete example of an issue as described here.

- [Don’t lock shared resources across await boundaries](https://mmapped.blog/posts/01-effective-rust-canisters.html#dont-lock) (from [effective Rust canisters](https://mmapped.blog/posts/01-effective-rust-canisters.html)).

- [Don’t panic after `await`](https://mmapped.blog/posts/01-effective-rust-canisters.html#panic-await) (from [effective Rust canisters](https://mmapped.blog/posts/01-effective-rust-canisters.html)).

- For context: [IC interface spec on message execution](/references/ic-interface-spec.md#message-execution).
- See also: "Inter-canister calls" section in [how to audit an Internet Computer canister](https://www.joachim-breitner.de/blog/788-How_to_audit_an_Internet_Computer_canister).

### Be aware that there is no reliable message ordering

#### Security concern

As described in the [message execution basics](#message-execution-basics) above, messages (but not entire calls) are processed atomically. In particular, as described in Property 4 above, messages from interleaving calls do not have a reliable execution ordering. Thus, the state of the canister (and other canisters) may change between the time an inter-canister call is started and the time when it returns, which may lead to issues if not handled correctly. These issues are generally called 'Reentrancy bugs' (see e.g. the [Ethereum best practices on reentrancy](https://consensys.github.io/smart-contract-best-practices/attacks/reentrancy/)). Note however that the messaging guarantees (and thus the bugs) on the Internet Computer are different from Ethereum.

Here are two concrete and somewhat similar types of bugs to illustrate potential reentrancy security issues:

- **Time-of-check time-of-use issues:** these occur when some condition on global state is checked before an inter-canister call, and then wrongly assuming the condition still holds when the call returns. For example, one might check if there is sufficient balance on some account, then issue an inter-canister call and finally make a transfer as part of the callback message. When the second inter-canister call starts, it is possible that the condition which was checked initially no longer holds, because other ledger transfers may have happened before the callback of the first call is executed (see also Property 4 above).

- **Double-Spending issues.**: such issues occur when a transfer is issued twice, often because of unfavorable message scheduling. For example, suppose you check if a caller is eligible for a refund and if so, transfer some refund amount to them. When the refund ledger call returns successfully, you set a flag in the canister storage indicating that the caller has been refunded. This is vulnerable to double-spending because the refund method can be called twice by the caller in parallel, in which case it is possible that the messages before issuing the transfer (including the eligibility check) are scheduled before both callbacks. A detailed explanation of this issue can be found in the [community conversation on security best practices](https://www.youtube.com/watch?v=PneRzDmf_Xw&list=PLuhDt1vhGcrez-f3I0_hvbwGZHZzkZ7Ng&index=2&t=4s).

#### Recommendation

It is highly recommended to carefully review any canister code that makes async inter-canister calls (`await`). If two messages access (read or write) the same state, review if there is a possible scheduling of these messages that leads to illegal transactions or inconsistent state.

See also: "Inter-canister calls" section in [how to audit an Internet Computer canister](https://www.joachim-breitner.de/blog/788-How_to_audit_an_Internet_Computer_canister).

To address issues around message ordering that can lead to bugs, one usually employs locking mechanisms to ensure that e.g. a caller (or anyone) can only execute an entire call (which involves several messages) once at a time. A simple example is also given in the [community conversation](https://www.youtube.com/watch?v=PneRzDmf_Xw&list=PLuhDt1vhGcrez-f3I0_hvbwGZHZzkZ7Ng&index=2&t=4s) mentioned above.

<<<<<<< HEAD
The locks would usually be released in the callback. That bears the risk that the lock may never be released in case the callback traps, as discussed in [avoid traps after await](#avoid-traps-after-await). In Rust, there is a nice pattern to avoid this issue by using Rust's `Drop` implementation. The example code below shows how one can implement a lock per caller (`CallerGuard`) with a `Drop` implementation. From Rust CDK version 0.5.1, any local variables still go out of scope if the callback traps, so the lock on the caller is released even in that case.
=======
The locks would usually be released in the callback. That bears the risk that the lock may never be released in case the callback traps, as we discussed in [avoid traps after await](#avoid-traps-after-await). In Rust, there is a nice pattern to avoid this issue by using Rust's `Drop` implementation. The example code below shows how one can implement a lock per caller (`CallerGuard`) with a `Drop` implementation. From Rust CDK version 0.5.1, any local variables still go out of scope if the callback traps, so the lock on the caller is released even in that case. Technically, the CDK calls into the `ic0.call_on_cleanup` API to release these resources. Note that the `Drop` function is only executed for callbacks and not all messages in general, as `ic0.call_on_cleanup` is only executed for those. 
>>>>>>> 7264feaa

    pub struct State {
        pending_requests: BTreeSet<Principal>,
    }

    thread_local! {
        static STATE: RefCell<State> = RefCell::new(State{pending_requests: BTreeSet::new()});
    }

    pub struct CallerGuard {
        principal: Principal,
    }

    impl CallerGuard {
        pub fn new(principal: Principal) -> Result<Self, String> {
            STATE.with(|state| {
                let pending_requests = &mut state.borrow_mut().pending_requests;
                if pending_requests.contains(&principal){
                    return Err(format!("Already processing a request for principal {:?}", &principal));
                }
                pending_requests.insert(principal);
                Ok(Self { principal })
            })
        }
    }

    impl Drop for CallerGuard {
        fn drop(&mut self) {
            STATE.with(|state| {
                state.borrow_mut().pending_requests.remove(&self.principal);
            })
        }
    }

    #[update]
    #[candid_method(update)]
    async fn example_call_with_locking_per_caller() -> Result<(), String> {
        let caller = ic_cdk::caller();
        // using `?`, return an error immediately if there is already a call in progress for `caller`.
        let _ = CallerGuard::new(caller)?;
        // do anything, call other canisters
        Ok(())
    } // here the guard goes out of scope and is dropped

    mod test {
        use super::*;

        #[test]
        fn should_obtain_guard_for_different_principals() {
            let principal_1 = Principal::anonymous();
            let principal_2 = Principal::management_canister();
            let caller_guard = CallerGuard::new(principal_1);
            assert!(caller_guard.is_ok());
            assert!(CallerGuard::new(principal_2).is_ok());
        }

        #[test]
        fn should_not_obtain_guard_twice_for_same_principal() {
            let principal = Principal::anonymous();
            let caller_guard = CallerGuard::new(principal);
            assert!(caller_guard.is_ok());
            assert!(CallerGuard::new(principal).is_err());
        }

        #[test]
        fn should_release_guard_on_drop() {
            let principal = Principal::anonymous();
            {
                let caller_guard = CallerGuard::new(principal);
                assert!(caller_guard.is_ok());
            } // drop caller_guard as it goes out of scope here
            // it is possible to get a guard again:
            assert!(CallerGuard::new(principal).is_ok());
        }
    }

This pattern can be extended e.g. to work for the following use cases:

- A global lock that does not only lock per caller. For this, set a boolean flag in the canister state instead of using a `BTreeSet<Principal>`.
- A guard that makes sure that only a limited number of principals are allowed to execute a method at the same time. For this, one can return an error in `CallerGuard::new()` in case `pending_requests.len() >= MAX_NUM_CONCURRENT_REQUESTS`.
- A guard that limits the number of times a method can be called in parallel. For this, use a counter in the canister state that is checked and increased in `CallerGuard::new()` and decreased in `Drop`.

Finally, note that the same guard can be used in several methods to restrict parallel execution of them.

### Handle rejected inter-canister calls correctly

#### Security concern

As stated by the Property 6 above, inter-canister calls can fail in which case they result in a **reject**. See [reject codes](/references/ic-interface-spec.md#reject-codes) for more detail. The caller must correctly deal with the reject cases, as they can happen in normal operation, e.g. because of insufficient cycles on the sender or receiver side, or because some data structures (like message queues) are full.

Not handling the error cases correctly is risky: for example, if a ledger transfer results in an error, the callback dealing with that error must interpret it correctly (the transfer did **not** happen).

#### Recommendation

When making inter-canister calls, always handle the error cases (rejects) correctly. These errors imply that the message has not been successfully executed.

### Only make inter-canister calls to trustworthy canisters

#### Security concern

- If inter-canister calls are made to potentially malicious canisters, this can lead to DoS issues or there could be issues related to candid decoding. Also, the data returned from a canister call could be assumed to be trustworthy when it is not.

- If a canister is called with a callback, the receiver can stall indefinitely if the peer does not respond, resulting in DoS. A canister can no longer be upgraded if it is in that state. Recovery would involve reinstalling, wiping the state of the canister.

- In summary, this can DoS a canister, consume an excessive amount of resources, or lead to logic bugs if the behavior of the canister depends on the inter-canister call response.

#### Recommendation

- Only make inter-canister calls to trustworthy canisters.

- Sanitize data returned from inter-canister calls.

- See "Talking to malicious canisters" section in [how to audit an Internet Computer canister](https://www.joachim-breitner.de/blog/788-How_to_audit_an_Internet_Computer_canister).

- See [current limitations of the Internet Computer](https://wiki.internetcomputer.org/wiki/Current_limitations_of_the_Internet_Computer), section "Calling potentially malicious or buggy canisters can prevent canisters from upgrading".

### Make sure there are no loops in call graphs

#### Security concern

Loops in the call graph (e.g. canister A calling B, B calling C, C calling A) may lead to canister deadlocks.

#### Recommendation

- Avoid such loops!

- For more information, see [current limitations of the Internet Computer](https://wiki.internetcomputer.org/wiki/Current_limitations_of_the_Internet_Computer), section "Loops in call graphs".

## Canister upgrades

### Be careful with panics during upgrades

#### Security concern

If a canister traps or panics in `pre_upgrade`, this can lead to permanently blocking the canister, resulting in a situation where upgrades fail or are no longer possible at all.

#### Recommendation

- Avoid panics / traps in `pre_upgrade` hooks, unless it is truly unrecoverable, so that any invalid state can fixed by upgrading. Panics in the pre-upgrade hook prevent upgrade, and since the pre-upgrade hook is controlled by the old code, it can permanently block upgrading.

- Panic in the `post_upgrade` hook if state is invalid, so that one can retry the upgrade and try to fix the invalid state. Panics in the the post-upgrade hook abort the upgrade, but one can retry with new code.

- [Test the upgrade hooks](https://mmapped.blog/posts/01-effective-rust-canisters.html#test-upgrades) (from [effective Rust canisters](https://mmapped.blog/posts/01-effective-rust-canisters.html)).

- See also the section on upgrades in [how to audit an Internet Computer canister](https://www.joachim-breitner.de/blog/788-How_to_audit_an_Internet_Computer_canister) (though focused on Motoko).

- See [current limitations of the Internet Computer](https://wiki.internetcomputer.org/wiki/Current_limitations_of_the_Internet_Computer), section "Bugs in `pre_upgrade` hooks".

### Reinstantiate timers during upgrades

#### Security Concern

Global timers are deactivated upon changes to the canister's Wasm module. The [IC specification](../../references/ic-interface-spec#timer) states this as follows:

> "The timer is also deactivated upon changes to the canister's Wasm module (calling install_code, uninstall_code methods of the management canister or if the canister runs out of cycles). In particular, the function canister_global_timer won't be scheduled again unless the canister sets the global timer again (using the System API function ic0.global_timer_set)."

Upgrade is a mode of `install_code` and hence the timers are deactivated during an upgrade.

This could result in a vulnerability in certain cases where security controls or other critical features rely on these timers to function. For example, a DEX which relies on timers to update the exchange rates of currencies could be vulnerable to arbitraging opportunities if the rates are no longer updated.

Since global timers are used internally by the Motoko `Timer` mechanism, the same holds true for Motoko Timer. As explained in the [pull request](https://github.com/dfinity/motoko/pull/3542) under "The upgrade story", the global timer gets jettisoned on upgrade, and the timers need to be set up in the post-upgrade hook.

As explained in [this pull request](https://github.com/dfinity/motoko/pull/3542) under "Opting out", the behavior is different when using Motoko and implementing `system func timer`. The `timer` function will be called after an upgrade. In case your canister was using timers for recurring tasks, the `timer` function would likely set the global timer again for a later time. However, the time between invocations of `timer` would not be consistent as the upgrade triggered an "unexpected" call to `timer`.

Using the rust CDK, the reccuring timer is also lost on upgrade as explained in the API documentation of [set_timer_interval](https://docs.rs/ic-cdk/0.6.9/ic_cdk/timer/fn.set_timer_interval.html).

#### Recommendation

- Keep track of global timers in the `pre_upgrade` hook. Store any state in stable variables.
- Set timers in the `post_upgrade` hook.
- See the Motoko documentation on [recurringTimer](../../motoko/main/base/Timer.md#function-recurringtimer).
- See the Rust documentation on [set_timer_interval](https://docs.rs/ic-cdk/0.6.9/ic_cdk/timer/fn.set_timer_interval.html).

## HTTP Outcalls

### Do not store sensitive data (e.g. API keys) in canisters

#### Security concern

Sensitive data is a broad term that varies depending on your application logic and behaviour. Here is a non-exhaustive list of secrets that are typically considered sensitive, such as API keys or tokens:
* Secrets that allow interaction with non-public endpoints.
* Secrets that allow querying or modifying endpoints with confidential data.
* API tokens that are fee-based.

By default, the data stored inside your canister is unencrypted. Therefore if your canister is installed in a malicious replica, it can easily retrieve and steal your keys, tokens, and secrets in plain text.

#### Recommendation

Make sure you don’t store sensitive data inside your canister.

[More information.](../integrations/https-outcalls/https-outcalls-how-it-works#compromised-replicas)

[Data confidentiality security recommendations.](general-security-best-practices#data-confidentiality-on-the-internet-computer)

### Ensure your canisters have a sufficiently large quota with the HTTP server

#### Security concern

When an HTTP outcall is performed, it is amplified by the number of replicas in the subnet. The target web server will receive not only one request, but as many requests as the number of nodes in the subnet.

Most web servers implement some sort of rate limiting; this is a mechanism used to restrict the number of requests a client can make to a web server within a specific time period, preventing abuse or excessive usage of their API(s).

#### Recommendation

You should consider such rate limits when designing and implementing your canisters. Rate limits are enforced using different time granularities, e.g., seconds or minutes. For second-granularity enforcement, make sure that the simultaneous requests by all subnet replicas do not violate the quota. Violations may lead to temporary or permanent bans.

[More information.](../integrations/https-outcalls/https-outcalls-how-it-works#rate-limiting-by-servers)

### Only make HTTP outcall requests to idempotent endpoints

#### Security concern

As mentioned before, if an HTTP outcall is performed it is amplified by the number of replicas in the subnet. That means the queried endpoint will receive the same request several times. This is especially risky in requests that change the endpoint state, given that one HTTP outcall could lead to unintentionally changing the endpoint state several times.

#### Recommendation

Make sure the endpoints, called by an HTTP outcall, are idempotent, i.e. the queried endpoint has the same behaviour with the same request payload, no matter the number of times it is called.

Some servers support the use of idempotency keys. These keys are random unique strings submitted in the HTTP request as headers. If used with the HTTP outcalls feature, all requests sent by each (honest) replica will contain the same idempotency key. This allows the server to recognize duplicated requests (i.e requests with the same idempotency key), handle just one and modify the server state only once. Note that this is a feature that must be supported by the server.

[More information.](../integrations/https-outcalls/https-outcalls-how-it-works#post-requests-must-be-idempotent)

### Ensure HTTP responses are identical

#### Security concern

When replicas of a subnet receive HTTP responses, these responses must be identical. Otherwise, consensus won’t be achieved and the HTTP response will be rejected, but still charged.

#### Recommendation

Make sure the HTTP responses sent to the consensus layer are identical.

Ideally the HTTP responses returned by the queried endpoint would always be the same. However, most of the time this is not possible to control and the responses include random data (e.g the response includes timestamps, cookie values or some sort of identifiers). In those cases make sure to use the [transformation functions](../integrations/https-outcalls/https-outcalls-how-it-works#transformation-function) to guarantee that the responses received by each replica are identical by removing any random data or extracting only the relevant data.

This applies to the HTTP response body and headers. Make sure to consider both when applying the transformation functions. Response headers are often overlooked and lead to failure because of failed consensus.

[More information.](../integrations/https-outcalls/https-outcalls-how-it-works#responses-must-be-similar)

### Be aware of HTTP request and response sizes

#### Security concern

The [pricing](../integrations/https-outcalls/https-outcalls-how-it-works#pricing) of HTTPS outcalls is determined by, among other variables, the size of the HTTP request and the maximal response size. Thus, if big requests are made, this could quickly drain the canister’s cycles balance. This can be risky e.g. if HTTP outcalls are triggered by user actions (rather than a heartbeat or timer invocation).

#### Recommendation

When using HTTPS outcalls be mindful of the HTTP request and response sizes. Ensure that the size of the request issued and the size of the HTTP response coming from the server are reasonable.

When making an HTTP outcall it is possible – and highly recommended – to define the `max_response_bytes` parameter, which allows you to set the maximum allowed response size. If this parameter is not defined, it defaults to 2MB (the hard response size limit of the HTTPS outcalls functionality). The cycle cost of the response is always charged based on the `max_response_bytes` or 2MB if not set.

Finally, be aware that users may incur cycles costs for HTTP outcalls in case these calls can be triggered by user actions.

[More information.](../integrations/https-outcalls/https-outcalls-how-it-works#recipe-for-coding-a-canister-http-call)

### Perform input validation in HTTP outcalls

#### Security concern

HTTP outcalls that use user-submitted data are susceptible to various injection attacks. This may lead to several issues, such as the ones previously mentioned.

#### Recommendation

Perform input validation when using user-submitted data in the HTTP outcalls.

[More information.](https://cheatsheetseries.owasp.org/cheatsheets/Input_Validation_Cheat_Sheet.html)

## Miscellaneous

### Test your canister code even in presence of system API calls

#### Security concern

Since canisters interact with the system API, it is harder to test the code because unit tests cannot call the system API. This may lead to lack of unit tests.

#### Recommendation

- Create loosely coupled modules that do not depend on the system API and unit test those. See this [recommendation](https://mmapped.blog/posts/01-effective-rust-canisters.html#target-independent) (from [effective Rust canisters](https://mmapped.blog/posts/01-effective-rust-canisters.html)).

- For the parts that still interact with the system API: create a thin abstraction of the System API that is faked in unit tests. See the [recommendation](https://mmapped.blog/posts/01-effective-rust-canisters.html#target-independent) (from [effective Rust canisters](https://mmapped.blog/posts/01-effective-rust-canisters.html)). For example, one can implement a ‘Runtime’ as follows and then use the ‘MockRuntime’ in tests (code by Dimitris Sarlis):

<!-- -->

        use ic_cdk::api::{
            call::call, caller, data_certificate, id, print, time, trap,
        };

        #[async_trait]
        pub trait Runtime {
            fn caller(&self) -> Result<Principal, String>;
            fn id(&self) -> Principal;
            fn time(&self) -> u64;
            fn trap(&self, message: &str) -> !;
            fn print(&self, message: &str);
            fn data_certificate(&self) -> Option<Vec<u8>>;
            (...)
        }

        #[async_trait]
        impl Runtime for RuntimeImpl {
            fn caller(&self) -> Result<Principal, String> {
                let caller = caller();
                // The anonymous principal is not allowed to interact with the canister.
                if caller == Principal::anonymous() {
                    Err(String::from(
                        "Anonymous principal not allowed to make calls.",
                    ))
                } else {
                    Ok(caller)
                }
            }

            fn id(&self) -> Principal {
                id()
            }

            fn time(&self) -> u64 {
                time()
            }

            (...)

        }

        pub struct MockRuntime {
            pub caller: Principal,
            pub canister_id: Principal,
            pub time: u64,
            (...)
        }

        #[async_trait]
        impl Runtime for MockRuntime {
            fn caller(&self) -> Result<Principal, String> {
                Ok(self.caller)
            }

            fn id(&self) -> Principal {
                self.canister_id
            }

            fn time(&self) -> u64 {
                self.time
            }

            (...)

        }

### Make canister builds reproducible

#### Security concern

It should be possible to verify that a canister does what it claims to do. the IC provides a SHA256 hash of the deployed WASM module. In order for this to be useful, the canister build has to be reproducible.

#### Recommendation

Make canister builds reproducible. See this [recommendation](https://mmapped.blog/posts/01-effective-rust-canisters.html#reproducible-builds) (from [effective Rust canisters](https://mmapped.blog/posts/01-effective-rust-canisters.html)). See also the [developer docs on this](/developer-docs/backend/reproducible-builds.md).

### Expose metrics from your canister

#### Security concern

In case of attacks, it is great to be able to obtain relevant metrics from canisters, such as number of accounts, size of internal data structures, stable memory, etc.

#### Recommendation

[Expose metrics from your canister](https://mmapped.blog/posts/01-effective-rust-canisters.html#expose-metrics) (from [effective Rust canisters](https://mmapped.blog/posts/01-effective-rust-canisters.html)).

### Don’t rely on time being strictly monotonic

#### Security concern

The time read from the System API is monotonic, but not strictly monotonic. Thus, two subsequent calls can return the same time, which could lead to security bugs when the time API is used.

#### Recommendation

See the "Time is not strictly monotonic" section in [how to audit an Internet Computer canister](https://www.joachim-breitner.de/blog/788-How_to_audit_an_Internet_Computer_canister).

### Protect against draining the cycles balance

#### Security concern

Canisters pay for their cycles which makes them inherently vulnerable to attacks that consume all their cycles.

#### Recommendation

* Consider monitoring, early authentication, rate limiting on canister level to mitigate this. Also, be aware that an attacker will aim for the call consuming most cycles. See the "Cycle balance drain attacks section" in [how to audit an Internet Computer canister](https://www.joachim-breitner.de/blog/788-How_to_audit_an_Internet_Computer_canister).

* For query calls that cause significant computation and don't modify the state, it is advisable to not execute the expensive computation if the method is called as update. However, keep in mind that query calls [don't provide authenticity guarantees](general-security-best-practices#certify-query-responses-if-they-are-relevant-for-security), so this is a trade-off. Unfortunately, the execution mode of the query (whether it was called as query or update) is currently not directly exposed to the user code. However, one can e.g. call  `ic0.data_certificate_present()` which returns `1` when called as query, and `0` for update methods. See the Interface Specification [section on certified data](/references/ic-interface-spec.md#system-api-certified-data). 

* Expensive calls that only need to be called from other canisters can require some amount of cycles to be sent along with the call to compensate for the cycles consumed by the execution.  

* Finally, it is also an option to charge for ingress messages, but that is not currently supported by the protocol itself and a custom solution would need to be designed. 

### Do not rely on ingress message inspection

#### Security concern

The correct execution of [canister_inspect_message](../../references/ic-interface-spec#system-api-inspect-message) is not guaranteed in the presence of a malicious node, because it is executed as a [query call](../../references/ic-interface-spec#http-query).  

#### Recommendation

Your canisters should not rely on the correct execution of `canister_inspect_message`. This in particular means that no security critical code, such as [access control checks](#make-sure-any-action-that-only-a-specific-user-should-be-able-to-do-requires-authentication), should be solely performed in that method. Such checks **must** be performed as part of an update method to guarantee reliable execution. Ideally, they are executed both in the `canister_inspect_message` function and a guard function. 

Also note that for inter-canister calls `canister_inspect_message` is not invoked which is another reason to execute the code as part of the update call by using a guard.

## Nonspecific to the Internet Computer

The best practices in this section are very general and not specific to the Internet Computer. This list is by no means complete and only lists a few very specific concerns that have led to issues in the past.

### Validate inputs

#### Security concern

The data sent in [query and update calls](/references/ic-interface-spec.md#http-interface) is generally untrusted. The message size limit is a few MB. This can e.g. lead the following issues:

- If unvalidated data is rendered in web UIs or displayed in other systems, this can lead to injection attacks (e.g. XSS).

- Messages of big size could be sent and potentially stored in the canister, consuming an excessive amount of storage.

- Big inputs (e.g. big lists or strings) could trigger an excessive amount of computation, resulting in DoS and consuming many cycles. See also [protect against draining the cycles balance](#protect-against-draining-the-cycles-balance).

#### Recommendation

- Perform input validation, see e.g. the [OWASP cheat sheet](https://cheatsheetseries.owasp.org/cheatsheets/Input_Validation_Cheat_Sheet.html).

- "Large data attacks" section in [how to audit an Internet Computer canister](https://www.joachim-breitner.de/blog/788-How_to_audit_an_Internet_Computer_canister) (be aware of Candid space bombs).

- [ASVS](https://owasp.org/www-project-application-security-verification-standard/) 5.1.4: Verify that structured data is strongly typed and validated against a defined schema including allowed characters, length and pattern (e.g. credit card numbers or telephone, or validating that two related fields are reasonable, such as checking that suburb and zip/postcode match).

### Rust: Don’t use unsafe Rust code

#### Security concern

Unsafe Rust code is risky because it may introduce memory corruption issues.

#### Recommendation

- Avoid unsafe code whenever possible.

- See the [Rust security guidelines](https://anssi-fr.github.io/rust-guide/04_language.html#unsafe-code).

- Consider the [DFINITY Rust guidelines](https://docs.dfinity.systems/dfinity/spec/meta/rust.html#_avoid_unsafe_code).

### Rust: Avoid integer overflows

#### Security concern

Integers in Rust may overflow. While such overflows lead to panics in the debug configuration, the values are just wrapped around silently in release compilation. This can cause major security issues e.g. when the integers are used as indices, unique IDs, or if cycles or ICP amounts are computed.

#### Recommendation

- Review your code carefully for any integer operations that may wrap around.

- Use the `saturated` or `checked` variants of these operations, such as `saturated_add`, `saturated_sub`, `checked_add` , `checked_sub`, etc. See e.g. the [Rust docs](https://doc.rust-lang.org/std/primitive.u32.html#method.saturating_add) for `u32`.

### Rust: Avoid floating point arithmetic for financial information

#### Security concern

Floats in Rust may behave unexpectedly. There can be undesirable loss of precision under certain circumstances. When dividing by zero, the result could be `-inf`, `inf`, or `NaN`. When converting to integer, this can lead to unexpected results. (There is no `checked_div` for floats.)

#### Recommendation

Use [`rust_decimal::Decimal`](https://docs.rs/rust_decimal/latest/rust_decimal/) or [`num_rational::Ratio`](https://docs.rs/num-rational/latest/num_rational/). Decimal uses a fixed-point representation with base 10 denominators, and Ratio represents rational numbers. Both implement `checked_div` to handle division by zero, which is not available for floats. Numbers in common use like 0.1 and 0.2 can be represented more intuitively with Decimal, and can be represented exactly with Ratio. Rounding oddities like `0.1 + 0.2 != 0.3`, which happen with floats in Rust, do not arise with Decimal (see https://0.30000000000000004.com/ ). With Ratio, the desired precision can be made explicit. With either Decimal or Ratio, although one still has to manage precision, the above make arithmetic easier to reason about.

### For expensive calls, consider using captchas or proof of work

#### Security concern

If an update or query call is expensive e.g. in terms of memory used or cycles consumed, this may make it easy for bots to render the canister unusable (e.g. by filling up it’s storage).

#### Recommendation

If the dApp offers such operations, consider bot prevention techniques such as adding Captchas or proof of work. There is e.g. a captcha implementation in [Internet Identity](https://github.com/dfinity/internet-identity).<|MERGE_RESOLUTION|>--- conflicted
+++ resolved
@@ -254,11 +254,7 @@
 
 - Generally, there can be bugs where data is not persisted when the developer expected it to be.
 
-<<<<<<< HEAD
-Note that in Rust, from Rust CDK version 0.5.1, any local variables still go out of scope on trap. The CDK actually calls into the `ic0.call_on_cleanup` API to release these resources. This helps to prevent some of the above issues, as e.g. it is possible to use Rust's `Drop` implementation to release locked resources, as discussed in ["Be aware that there is no reliable message ordering"](#be-aware-that-there-is-no-reliable-message-ordering).
-=======
 Note that in Rust, from Rust CDK version 0.5.1, any local variables still go out of scope if a callback traps. The CDK actually calls into the `ic0.call_on_cleanup` API to release these resources. This helps to prevent some of the above issues, as e.g. it is possible to use Rust's `Drop` implementation to release locked resources, as we discuss in ["Be aware that there is no reliable message ordering"](#be-aware-that-there-is-no-reliable-message-ordering).
->>>>>>> 7264feaa
 
 #### Recommendation
 
@@ -291,11 +287,7 @@
 
 To address issues around message ordering that can lead to bugs, one usually employs locking mechanisms to ensure that e.g. a caller (or anyone) can only execute an entire call (which involves several messages) once at a time. A simple example is also given in the [community conversation](https://www.youtube.com/watch?v=PneRzDmf_Xw&list=PLuhDt1vhGcrez-f3I0_hvbwGZHZzkZ7Ng&index=2&t=4s) mentioned above.
 
-<<<<<<< HEAD
-The locks would usually be released in the callback. That bears the risk that the lock may never be released in case the callback traps, as discussed in [avoid traps after await](#avoid-traps-after-await). In Rust, there is a nice pattern to avoid this issue by using Rust's `Drop` implementation. The example code below shows how one can implement a lock per caller (`CallerGuard`) with a `Drop` implementation. From Rust CDK version 0.5.1, any local variables still go out of scope if the callback traps, so the lock on the caller is released even in that case.
-=======
 The locks would usually be released in the callback. That bears the risk that the lock may never be released in case the callback traps, as we discussed in [avoid traps after await](#avoid-traps-after-await). In Rust, there is a nice pattern to avoid this issue by using Rust's `Drop` implementation. The example code below shows how one can implement a lock per caller (`CallerGuard`) with a `Drop` implementation. From Rust CDK version 0.5.1, any local variables still go out of scope if the callback traps, so the lock on the caller is released even in that case. Technically, the CDK calls into the `ic0.call_on_cleanup` API to release these resources. Note that the `Drop` function is only executed for callbacks and not all messages in general, as `ic0.call_on_cleanup` is only executed for those. 
->>>>>>> 7264feaa
 
     pub struct State {
         pending_requests: BTreeSet<Principal>,
