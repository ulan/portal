--- conflicted
+++ resolved
@@ -19,7 +19,6 @@
 See below for details on the cost of compute and storage transactions as well as management canister calls for new features on the Internet Computer as of December 2, 2022.
 A thorough example how the cost of running a canister on a 13-node app subnet is computed can be found [here](https://medium.com/@DBOXFoundation/findings-from-calculating-the-cycle-consumption-of-messity-a-universal-example-b2af8dcd3151).
 
-<<<<<<< HEAD
 | Transaction                          | Description                                                                                                      | 13-node Application Subnets | 34-node Application Subnets |
 |--------------------------------------|------------------------------------------------------------------------------------------------------------------|---------------------------|-----------------------------|
 | Canister Created                     | For creating canisters on a subnet                                                                               | 100,000,000,000             | 261,538,461,538             |
@@ -46,34 +45,6 @@
 | *HTTPS outcalls*                     |                                                                                                                  |                             |                             |
 | HTTPS outcall request                | For sending an HTTPS outcall to a server outside the IC, per message (`http_request`)                            | 400,000,000                 | 1,046,153,846               |
 | HTTPS outcall payload                | For sending an HTTPS outcall to a server outside the IC, per request and reserved response byte (`http_request`) | 100,000                     | 261,538                     |
-=======
-| Transaction                          | Description                                                                                                    | 13-node Application Subnets | 34-node Application Subnets |
-|--------------------------------------|----------------------------------------------------------------------------------------------------------------|-----------------------------|-----------------------------|
-| Canister Created                     | For creating canisters on a subnet                                                                             | 100,000,000,000             | 261,538,461,538             |
-| Compute Percent Allocated Per Second | For each percent of the reserved compute allocation (a scarce resource).                                       | 10,000,000                  | 26,153,846                  |
-| Update Message Execution             | For every update message executed                                                                              | 590,000                     | 1,543,076                   |
-| Ten Update Instructions Execution    | For every 10 instructions executed when executing update type messages                                         | 4                           | 10                          |
-| Xnet Call                            | For every inter-canister call performed (includes the cost for sending the request and receiving the response) | 260,000                     | 680,000                     |
-| Xnet Byte Transmission               | For every byte sent in an inter-canister call (for bytes sent in the request and response)                     | 1,000                       | 2,615                       |
-| Ingress Message Reception            | For every ingress message received                                                                             | 1,200,000                   | 3,138,461                   |
-| Ingress Byte Reception               | For every byte received in an ingress message                                                                  | 2,000                       | 5,230                       |
-| GB Storage Per Second                | For storing a GB of data per second                                                                            | 127,000                     | 332,153                     |
-| GB Storage Per Second                | For storing a GB of data per second                                                                            | 127,000                     | 332,153                     |
-|                                      |                                                                                                                |                             |                             |
-| *Chain-key signatures*               |                                                                                                                |                             |                             |
-| Threshold ECDSA signing              | For computing one threshold ECDSA signature (`sign_with_ecdsa`)                                                | 10,000,000,000              | 26,153,846,153              |
-|                                      |                                                                                                                |                             |                             |
-| *Coding Bitcoin*                     |                                                                                                                |                             |                             |
-| Bitcoin UTXO set for an address      | For retrieving the UTXO set for a Bitcoin address (`bitcoin_get_utxos`)                                        | 20,000,000 + 0.4 cycles per Wasm instruction              | 50,000,000 + 1 cycle per Wasm instruction |
-| Bitcoin fee percentiles              | For obtaining the fee percentiles of the most recent transactions (`bitcoin_get_current_fee_percentiles`)      | 4,000,000                   | 10,000,000                  |
-| Bitcoin balance for an address       | For retrieving the balance of a given Bitcoin address (`bitcoin_get_balance`)                                  | 4,000,000                   | 10,000,000                  |
-| Bitcoin transaction submission       | For submitting a Bitcoin transaction to the Bitcoin network, per transaction (`bitcoin_send_transaction`)      | 2,000,000,000               | 5,000,000,000               |
-| Bitcoin transaction payload          | For submitting a Bitcoin transaction to the Bitcoin network, per byte of payload (`bitcoin_send_transaction`)  | 8,000,000                   | 20,000,000                  |
-|                                      |                                                                                                                |                             |                             |
-| *HTTPS outcalls*                     |                                                                                                                |                             |                             |
-| HTTPS outcall request                | For sending an HTTPS outcall to a server outside the IC, per message (`http_request`)                          | 400,000,000                 | 1,046,153,846               |
-| HTTPS outcall payload                | For sending an HTTPS outcall to a server outside the IC, per request and payload byte (`http_request`)         | 100,000                     | 261,538                     |
->>>>>>> baf25d25
 
 **Notes:**
 * System API calls are just like normal function calls from the WebAssembly stand point. The number of instructions each call takes depends on the work done.
@@ -84,7 +55,6 @@
 
 To derive the estimated cost for a GB Storage per month, we assume a 30 day month.
 
-<<<<<<< HEAD
 | Transaction                          | Description                                                                                                      | 13-node Application Subnets | 34-node Application Subnets |
 |--------------------------------------|------------------------------------------------------------------------------------------------------------------|---------------------------|-----------------------------|
 | Canister Created                     | For creating canisters on a subnet                                                                               | $0.130886                   | $0.342317                   |
@@ -110,33 +80,7 @@
 | *HTTPS outcalls*                     |                                                                                                                  |                             |                             |
 | HTTPS outcall request                | For sending an HTTPS outcall to a server outside the IC, per message (`http_request`)                            | $0.0005235440               | $0.0013692689               |
 | HTTPS outcall payload                | For sending an HTTPS outcall to a server outside the IC, per request and reserved response byte (`http_request`) | $0.0000001308860            | $0.0000003423166            |
-=======
-| Transaction                          | Description                                                                                                    | 13-node Application Subnets | 34-node Application Subnets |
-|--------------------------------------|----------------------------------------------------------------------------------------------------------------|-----------------------------|-----------------------------|
-| Canister Created                     | For creating canisters on a subnet                                                                             | $0.130886                   | $0.342317                   |
-| Compute Percent Allocated Per Second | For each percent of the reserved compute allocation (a scarce resource).                                       | $0.0000130886               | $0.0000342317               |
-| Update Message Execution             | For every update message executed                                                                              | $0.0000007722274            | $0.0000020196705            |
-| Ten Update Instructions Execution    | For every 10 instructions executed when executing update type messages                                         | $0.000000000005235          | $0.000000000013089          |
-| Xnet Call                            | For every inter-canister call performed (includes the cost for sending the request and receiving the response) | $0.0000003403036            | $0.0000008900248            |
-| Xnet Byte Transmission               | For every byte sent in an inter-canister call (for bytes sent in the request and response)                     | $0.00000000130886           | $0.00000000342267           |
-| Ingress Message Reception            | For every ingress message received                                                                             | $0.000001570632             | $0.000004107806             |
-| Ingress Byte Reception               | For every byte received in an ingress message                                                                  | $0.00000000261772           | $0.00000000684534           |
-| GB Storage Per Second                | For storing a GB of data per second                                                                            | $0.00000016622522           | $0.00000043474178           |
-|                                      |                                                                                                                |                             |                             |
-| *Chain-key signatures*               |                                                                                                                |                             |                             |
-| Threshold ECDSA signing              | For computing one threshold ECDSA signature (`sign_with_ecdsa`)                                                | $0.0130886                  | $0.0342317                  |
-|                                      |                                                                                                                |                             |                             |
-| *Coding Bitcoin*                     |                                                                                                                |                             |                             |
-| Bitcoin UTXO set for an address      | For retrieving the UTXO set for a Bitcoin address (`bitcoin_get_utxos`)                                        | $0.00002617720 + Wasm instruction cost             | $0.00006544300 + Wasm instruction cost |
-| Bitcoin fee percentiles              | For obtaining the fe percentiles of the most recent transactions (`bitcoin_get_current_fee_percentiles`)       | $0.00000523544              | $0.00001308860              |
-| Bitcoin balance for an address       | For retrieving the balance of a given Bitcoin address (`bitcoin_get_balance`)                                  | $0.00000523544              | $0.00001308860              |
-| Bitcoin transaction submission       | For submitting a Bitcoin transaction to the Bitcoin network, per transaction (`bitcoin_send_transaction`)      | $0.00261772000              | $0.00654430000              |
-| Bitcoin transaction payload          | For submitting a Bitcoin transaction to the Bitcoin network, per byte of payload (`bitcoin_send_transaction`)  | $0.00001047088              | $0.00002617720              |
-|                                      |                                                                                                                |                             |                             |
-| *HTTPS outcalls*                     |                                                                                                                |                             |                             |
-| HTTPS outcall request                | For sending an HTTPS outcall to a server outside the IC, per message (`http_request`)                          | $0.0005235440               | $0.0013692689               |
-| HTTPS outcall payload                | For sending an HTTPS outcall to a server outside the IC, per request and payload byte (`http_request`)         | $0.0000001308860            | $0.0000003423166            |
->>>>>>> baf25d25
+
 
 Cost per Transaction in USD (XDR/USD exchange rate as of November 23, 2022):
 
