<<<<<<< HEAD
# Launching the SNS in production
This describes the detailed steps for launching an SNS.

:::caution

In the following steps we assume that you have already
[collected the developer and airdrop principals and chosen
the initial SNS parameters in a .yaml file](predeployment.md).
We assume that you have one developer principal that is compatible
with both dfx and SNS quill <!-- TODO: explain what this means and link to where
explained--> that you will use for the following steps.
We also recommend that before following these steps and launching an
SNS in production, you have [tested the SNS](local-testing.md).

:::

You are now ready to launch your SNS. There are some steps that are needed
for launching an SNS and some steps that we recommend as intermediate
sanity checks that up to this point everything works fine.
We mark the latter by the keyword _(Recommended)_.

#### 1. Make a call to the SNS wasm modules canister on the NNS subnet.
To make this call, use the command as described 'here'. <!-- TODO: add link -->
Upon receiving this call, the SNS wasm modules cansiter will deploy
an SNS with your chosen initial parameters.


#### 2. Add the SNS root canister as a controller to your dapp canister(s).
To do so, use the command as described 'here'.
<!-- TODO: add this to CLI/dfx tool as need to learn SNS canisters -->


#### 3. _(Recommended)_ Test upgrading the dapp canister(s) by SNS proposal. {#step3}
To test this, make an SNS proposal to upgrade one of the dapp canisters to
a new wasm version.
Then, ensure that sufficiently many initial neurons (developer and airdrop
neurons) vote on the proposal so that it is adopted.
Then, confirm that the proposal has been executed by checking that the dapp has been
upgraded. 

You can learn what command to use to make an SNS proposal 'here' 
<!-- TODO: SNS quill documentation to make proposal and link to it-->
and how to vote on an SNS proposal 'here'. 
<!-- TODO: SNS quill - link to a page & paragraph that explains how to vote on SNS proposal.)-->

:::info

This step is one of the reasons why you should ensure that you can
reach and get buy in from a majority of the inital neurons. Also, these
neurons have to be able to vote on SNS proposals, which might require
them to vote on a command line tool as frontends might only show SNS
proposals after the decentralization sale.
<!-- TODO: make more precise the warning in the launch / choosing parameters part; to also specify that the initial neurons might need to vote on a CLI)-->

:::

#### 4. Remove all other controllers from the dapp canister(s)
Once you convinced yourself that the dapp canister(s) can be upgraded by
the SNS, you should remove yourself, as well as any other developers,
from the list of controllers that the dapp canister(s) have.
Note that without this, the next step will fail.

To do this, you can use the command 'here' where you specify as the principals
to be removed all existing controller principals except for the SNS root
that you have already added.
<!-- TODO:add link, should already exist in DFX-->

#### 5. Register the dapp to the SNS
Next, you will register the dapp canisters that are now controlled by the SNS
in the SNS root canister. This is to make sure that the SNS root canister
is aware of the canisters that it officially governs. 
This ensures, for example, that if you request a canister summary from the
SNS root canister, then the dapp canisters are included in this summary and 
you can learn how many cycles they still have and other information.

Registering a dapp under an SNS is again done by an SNS proposal.
To make such a proposal, you can use the following dfx command:
``` 
TODO after NNS1-1633
```  
To vote on the proposal, follow the instructions from
[Step 3](#step3)
to vote on the proposal.
As in [Step 3](#step3),
sufficient initial neurons have to vote to reach a majority.

<!-- TODO:IN CASE THIS IS NEEDED: Repeat these steps for all canisters that you would like to register.-->

#### 6. _(Recommended)_ Test upgrading the dapp canister(s) by SNS proposal.
To make sure that you can still upgrade the dapp canister(s) by SNS proposal,
you can repeat
[Step 3](#step3) 
at this point.

#### 7. Submit an NNS proposal to start the decentralization sale.
At this point, you have handed over the control of your dapp to the Internet
Computer. 
To make sure that the Internet Computer starts the SNS decentralization sale,
you can ask the NNS community to start the sale.
To do so you submit an NNS proposal as described 'here' <!-- TODO: add link -->

Note that anyone can send such a proposal, but as the original developer
of the dapp you probably want to make sure that such a proposal is submitted.

#### 8. Wait for the NNS to approve the sale & continue evolving the dapp! 
After the last step, there is nothing more to do for you as the orginal dapp 
developer to launch the SNS!
The dapp has been handed over to the IC and the NNS is voting on whether 
the SNS should be launched.
If the proposal is adopted, the SNS decentralization sale will be 
started with the configurations that you have defined in the
[initialization file](predeployment.md).
If the proposal is rejected, the dapp canisters' controllers are automatically set
back to the developer principals that you
have defined in the [initialization file](predeployment.md).

During this time you can further upgrade your dapp canister(s), for
example to add new features or fix bugs, by sending additional
SNS proposals as explained in
[Step 3](#step3).
You can also add new dapp canisters under the SNS control, if required, 
by additional SNS proposals as explained in
[Step 5](#5-register-the-dapp-to-the-sns).
Finally, if there are new blessed deployments of the SNS canisters, you can
upgrade the SNS canisters by an SNS proposal. 
To make such a proposal, you can use the following dfx command:
``` 
TODO 
```  








=======
>>>>>>> ad3b5dbf
<|MERGE_RESOLUTION|>--- conflicted
+++ resolved
@@ -1,4 +1,3 @@
-<<<<<<< HEAD
 # Launching the SNS in production
 This describes the detailed steps for launching an SNS.
 
@@ -127,14 +126,4 @@
 To make such a proposal, you can use the following dfx command:
 ``` 
 TODO 
-```  
-
-
-
-
-
-
-
-
-=======
->>>>>>> ad3b5dbf
+```  