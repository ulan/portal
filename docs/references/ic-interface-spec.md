import Changelog from './_attachments/interface-spec-changelog.md'

# The Internet Computer Interface Specification {#_the_internet_computer_interface_specification}

:::note
You are looking at the `master` version of the document! If you are looking for implementation specification or documentation, look at one of the versions at <https://docs.dfinity.systems/public/v/>.
:::

## Introduction {#_introduction}

Welcome to *the Internet Computer*! We speak of "the" Internet Computer, because although under the hood a large number of physical computers are working together in a blockchain protocol, in the end we have the appearance of a single, shared, secure and world-wide accessible computer. Developers who want to build decentralized applications (or *dapps* for short) that run on the Internet Computer blockchain and end-users who want to use those dapps need to know very little, if anything, about the underlying protocol. However, knowing some details about the interfaces that the Internet Computer exposes can allow interested developers and architects to take fuller advantages of the unique features that the Internet Computer provides.

### Target audience {#_target_audience}

This document describes this *external* view of the Internet Computer, i.e. the low-level interfaces it provides to dapp developers and users, and what will happen when they use these interfaces.

<<<<<<< HEAD
:::caution
While this document describes the external interface and behavior of the Internet Computer, it is not intended as end-user or end-developer documentation. Most developers will interact with the Internet Computer through additional tooling like the SDK, Canister Development Kits and Motoko. Please see <https://sdk.dfinity.org/> for suitable documentation.
=======
:::note
While this document describes the external interface and behavior of the Internet Computer, it is not intended as end-user or end-developer documentation. Most developers will interact with the Internet Computer through additional tooling like the SDK, Canister Development Kits and Motoko. Please see <https://smartcontracts.org/> for suitable documentation.
>>>>>>> 93196be2
:::

The target audience of this document are

-   those who use these low-level interfaces (e.g. implement agents, canister developments kits, emulators, other tooling).

-   those who implement these low-level interfaces (e.g. developers of the Internet Computer implementation)

-   those who want to understand the intricacies of the Internet Computer's behavior in great detail (e.g. to do a security analysis)

:::note
This document is a rigorous, technically dense reference. It is not an introduction to the Internet Computer, and as such most useful to those who understand the high-level concepts. Please see more high-level documentation first.
:::

### Scope of this document {#_scope_of_this_document}

If you think of the Internet Computer as a distributed engine that executes WebAssembly-based dapps, then this document describes exclusively the aspect of executing those dapps. To the extent possible, this document will *not* talk about consensus protocols, nodes, subnets, orthogonal persistence or governance.

This document tries to be implementation agnostic: It would apply just as well to a (hypothetical) compatible reimplementation of the Internet Computer. This implies that this document does not cover interfaces towards those running the Internet Computer (e.g. data center operators, protocol developers, governance users), as topics like node update, monitoring, logging are inherently tied to the actual *implementation* and its architecture.

### Overview of the Internet Computer {#_overview_of_the_internet_computer}

Dapps on the Internet Computer, or *IC* for short, are implemented as *canisters*. If you want to build on the Internet Computer as a dapp developer, you first create a *canister module* that contains the WebAssembly code and configuration for your dapp, and deploy it using the [HTTPS interface](#https-interface). You can create canister modules using the Motoko language and the SDK, which is more convenient. If you want to use your own tooling, however, then this document describes [what a canister module looks like](#canister-module-format) and how the [WebAssembly code can interact with the IC](#system-api).

Once your dapp is running on the Internet Computer, it is a canister, and users can interact with it. They can use the [HTTPS interface](#https-interface) to interact with the canister according to the [System API](#system-api).

The user can also use the HTTPS interface to issue read-only queries, which are faster, but cannot change the state of a canister.

```plantuml
    actor Developer
    actor User
    participant "Internet Computer" as IC
    participant "Canister 1" as Can1
    Developer -> IC : /submit create canister
    create Can1
    IC -> Can1 : create
    Developer <-- IC : canister-id=1
    Developer -> IC : /submit install module
    IC -> Can1 : initialize
    |||
    User -> IC : /submit call “hello”
    IC -> Can1 : hello
    return "Hello world!"
    User <-- IC : "Hello World!"
```
**A typical use of the Internet Computer. (This is a simplified view; some of the arrows represent multiple interaction steps or polling.)**

Sections “[HTTPS Interface](#https-interface)” and “[Canister interface (System API)](#system-api)” describe these interfaces, together with a brief description of what they do. Afterwards, you will find a [more formal description](#abstract-behavior) of the Internet Computer that describes its abstract behavior with more rigor.

### Nomenclature {#_nomenclature}

To get some consistency in this document, we try to use the following terms with precision:

We avoid the term "client", as it could be the client of the Internet Computer or the client inside the distributed network that makes up the Internet Computer. Instead, we use the term *user* to denote the external entity interacting with the Internet Computer, even if in most cases it will be some code (sometimes called "agent") acting on behalf of a (human) user.

The public entry points of canisters are called *methods*. Methods can be declared to be either *update methods* (state mutation is preserved) or *query methods* (state mutation is discarded, no further calls can be made).

Methods can be *called*, from *caller* to *callee*, and will eventually incur a *response* which is either a *reply* or a *reject*. A method may have *parameters*, which are provided with concrete *arguments* in a method call.

External calls can be update calls, which can call both kinds of methods, and query calls, which can *only* call query methods. Inter-canister calls can also call both kinds of methods. Note that calls from a canister to itself also count as \"inter-canister\".

Internally, a call or a response is transmitted as a *message* from a *sender* to a *receiver*. Messages do not have a response.

WebAssembly *functions* are exported by the WebAssembly module or provided by the System API. These are *invoked* and can either *trap* or *return*, possibly with a return value. Functions, too, have parameters and take arguments.

External *users* interact with the Internet Computer by issuing *requests* on the HTTPS interface. Requests have responses which can either be replies or rejects. Some requests cause internal messages to be created.

Canisters and users are identified by a *principal*, sometimes also called an *id*.

## Pervasive concepts {#_pervasive_concepts}

Before going into the details of the four public interfaces described in this document (namely the agent-facing [HTTPS interface](#https-interface), the canister-facing [System API](#system-api), the [virtual Management canister](#the-ic-management-canister) and the [System State Tree](#the-system-state-tree)), this section introduces some concepts that transcend multiple interfaces.

### Unspecified constants and limits {#_unspecified_constants_and_limits}

This specification may refer to certain constants and limits without specifying their concrete value (yet), i.e. they are implementation defined. Many are resource limits which are relevant only to specify the error-handling behavior of the IC (which, as mentioned above, is also not yet precisely described in this document). This list is not complete.

-   `MAX_CYCLES_PER_MESSAGE`

    Amount of cycles that a canister has to have before a message is attempted to be executed, which is deducted from the canister balance before message execution. See [Message execution](#rule-message-execution).

-   `MAX_CYCLES_PER_RESPONSE`

    Amount of cycles that the IC sets aside when a canister performs a call. This is used to pay for processing the response message, and unused cycles after the execution of the response are refunded. See [Message execution](#rule-message-execution).

-   `DEFAULT_PROVISIONAL_CYCLES_BALANCE`

    Amount of cycles allocated to a new canister by default, if not explicitly specified. See [IC method ](#icmethod-provisional_create_canister_with_cycles).

### Principals {#principal}

Principals are generic identifiers for canisters, users and possibly other concepts in the future. As far as most uses of the IC are concerned they are *opaque* binary blobs with a length between 0 and 29 bytes, and there is intentionally no mechanism to tell canister ids and user ids apart.

There is, however, some structure to them to encode specific authentication and authorization behavior.

#### Special forms of Principals {#id-classes}

In this section, `H` denotes SHA-224, `·` denotes blob concatenation and `|p|` denotes the length of `p` in bytes, encoded as a single byte.

There are several classes of ids:

1.  *Opaque ids*.

    These are always generated by the IC and have no structure of interest outside of it.

    :::note
    Typically, these end with the byte `0x01`, but users of the IC should not need to care about that.
    :::

2.  *Self-authenticating ids*.

    These have the form `H(public_key) · 0x02` (29 bytes).

    An external user can use these ids as the `sender` of a request if they own the corresponding private key. The public key uses one of the encodings described in [Signatures](#signatures).

3.  *Derived ids*

    These have the form `H(|registering_principal| · registering_principal · derivation_nonce) · 0x03` (29 bytes).

    These ids are treated specially when an id needs to be registered. In such a request, whoever requests an id can provide a `derivation_nonce`. By hashing that together with the principal of the caller, every principal has a space of ids that only they can register ids from.

    :::note
    Derived IDs are currently not explicitly used in this document, but they may be used internally or in the future.
    :::

4.  *Anonymous id*

    This has the form `0x04`, and is used for the anonymous caller. It can be used in call and query requests without a signature.

When the IC creates a *fresh* id, it never creates a self-authenticating id, an anonymous id or an id derived from what could be a canister or user.

#### Textual representation of principals {#textual-ids}

:::note
This textual representation does not actually show up in the interface (which always deals with blobs), so it is merely a recommended convention.
:::

We specify a *canonical textual format* that is recommended whenever principals need to be printed or read in textual format, e.g. in log messages, transactions browser, command line tools, source code.

The textual representation of a blob `b` is `Grouped(Base32(CRC32(b) · b))` where

-   `CRC32` is a four byte check sequence, calculated as defined by ISO 3309, ITU-T V.42 and [elsewhere](https://www.w3.org/TR/2003/REC-PNG-20031110/#5CRC-algorithm)

-   `Base32` is the Base32 encoding as defined in [RFC 4648](https://tools.ietf.org/html/rfc4648#section-6), with no padding character added.

-   The middle dot denotes concatenation.

-   `Grouped` takes an ASCII string and inserts the separator `-` (dash) every 5 characters. The last group may contain less than 5 characters. A separator never appears at the beginning or end.

The textual representation is conventionally printed with *lower case letters*, but parsed case-insensitively.

Because the maximum size of a principal is 29 bytes, the textual representation will be no longer than 63 characters (10 times 5 plus 3 characters with 10 separators in between them).

:::tip
The canister with id `0xABCD01` has check sequence `0x233FF206` ([online calculator](https://crccalc.com/?crc=ABCD01&method=crc32&datatype=hex&outtype=hex)); the final id is thus `em77e-bvlzu-aq`.

Example encoding from hex, and decoding to hex, in bash (the following can be pasted into a terminal as is):

    function textual_encode() {
      ( echo "$1" | xxd -r -p | /usr/bin/crc32 /dev/stdin; echo -n "$1" ) |
      xxd -r -p | base32 | tr A-Z a-z |
      tr -d = | fold -w5 | paste -sd'-' -
    }

    function textual_decode() {
      echo -n "$1" | tr -d - | tr a-z A-Z |
      fold -w 8 | xargs -n1 printf '%-8s' | tr ' ' = |
      base32 -d | xxd -p | tr -d '\n' | cut -b9- | tr a-z A-Z
    }
:::

### Canister lifecycle

Dapps on the Internet Computer are called *canisters*. Conceptually, they consist of the following pieces of state:

-   A canister id (a [principal](#principal))

-   Their *controllers* (a possibly empty list of [principal](#principal))

-   A cycle balance

-   The *canister status*, which is one of `running`, `stopping` or `stopped`.

-   Resource reservations

A canister can be *empty* (e.g. directly after creation) or *non-empty*. A non-empty canister also has

-   code, in the form of a canister module

-   state (memories, globals etc.)

-   possibly further data that is specific to the implementation of the IC (e.g. queues)

Canisters are empty after creation and uninstallation, and become non-empty through [code installation](#ic-install_code).

If an empty canister receives a response, that response is dropped, as if the canister trapped when processing the response. The cycles set aside for its processing and the cycles carried on the responses are added to the canister's *cycles* balance.

#### Canister cycles

The IC relies on *cycles*, a utility token, to manage its resources. A canister pays for the resources it uses from its *cycle balance*. The *cycle_balance* is stored as 128-bit unsigned integers and operations on them are saturating. In particular, if *cycles* are added to a canister that would bring its total balance beyond 2\^128-1, then the balance will be capped at 2\^128-1 and any additional cycles will be lost.

When the cycle balance of a canister falls to zero, the canister is *deallocated*. This has the same effect as

-   uninstalling the canister (as described in [IC method ](#ic-uninstall_code))

-   setting all resource reservations to zero

Afterwards the canister is empty. It can be reinstalled after topping up its balance.

:::note
Once the IC frees the resources of a canister, its id, *cycles* balance, and *controllers* are preserved on the IC for a minimum of 10 years. What happens to the canister after this period is currently unspecified.
:::

#### Canister status

The canister status can be used to control whether the canister is processing calls:

-   In status `running`, calls to the canister are processed as normal.

-   In status `stopping`, calls to the canister are rejected by the IC, but responses to the canister are processed as normal.

-   In status `stopped`, calls to the canister are rejected by the IC, and there are no outstanding responses.

In all cases, calls to the [management canister](#the-ic-management-canister) are processed, regardless of the state of the managed canister.

The controllers of the canister can initiate transitions between these states using [`stop_canister`](#ic-stop_canister) and [`start_canister`](#ic-start_canister), and query the state using [`canister_status`](#ic-canister_status). The canister itself can also query its state using [`ic0.canister_status`](#system-api-canister-status).

NOTE: This status is orthogonal to the question of whether a canister is empty or not: an empty canister can be in status `running`. Calls to such a canister are still rejected, but because the canister is empty.

### Signatures

Digital signature schemes are used for authenticating messages in various parts of the IC infrastructure. Signatures are domain separated, which means that every message is prefixed with a byte string that is unique to the purpose of the signature.

The IC supports multiple signature schemes, with details given in the following subsections. For each scheme, we specify the data encoded in the public key (which is always DER-encoded, and indicates the scheme to use) as well as the form of the signatures (which are opaque blobs for the purposes of the rest of this specification).

In all cases, the signed *payload* is the concatenation of the domain separator and the message. All uses of signatures in this specification indicate a domain separator, to uniquely identify the purpose of the signature. The domain separators are prefix-free by construction, as their first byte indicates their length.

#### Ed25519 and ECDSA signatures {#ecdsa}

Plain signatures are supported for the schemes

-   [**Ed25519**](https://ed25519.cr.yp.to/index.html) or

-   [**ECDSA**](https://nvlpubs.nist.gov/nistpubs/FIPS/NIST.FIPS.186-4.pdf) on curve P-256 (also known as `secp256r1`), using SHA-256 as hash function, as well as on the Koblitz curve `secp256k1`.

-   Public keys must be valid for signature schemes Ed25519 or ECDSA and are encoded as DER.

    -   See [RFC 8410](https://tools.ietf.org/html/rfc8410) for DER encoding of Ed25519 public keys.

    -   See [RFC 5480](https://tools.ietf.org/rfc/rfc5480) for DER encoding of ECDSA public keys; the DER encoding must not specify a hash function. For curve `secp256k1`, the OID 1.3.132.0.10 is used. The points must be specified in uncompressed form (i.e. `0x04` followed by the big-endian 32-byte encodings of `x` and `y`).

-   The signatures are encoded as the concatenation of the 32-byte big endian encodings of the two values *r* and *s*.

#### Web Authentication {#webauthn}

The allowed signature schemes for web authentication are

-   [**ECDSA**](https://nvlpubs.nist.gov/nistpubs/FIPS/NIST.FIPS.186-4.pdf) on curve P-256 (also known as `secp256r1`), using SHA-256 as hash function.

-   [**RSA PKCS#1v1.5 (RSASSA-PKCS1-v1_5)**](https://datatracker.ietf.org/doc/html/rfc8017#section-8.2), using SHA-256 as hash function.

The signature is calculated by using the payload as the challenge in the web authentication assertion.

The signature is checked by verifying that the `challenge` field contains the [base64url encoding](https://tools.ietf.org/html/rfc4648#section-5) of the payload, and that `signature` verifies on `authenticatorData · SHA-256(utf8(clientDataJSON))`, as specified in the [WebAuthn w3c recommendation](https://www.w3.org/TR/webauthn/#op-get-assertion).

-   The public key is encoded as a DER-wrapped COSE key.

    It uses the `SubjectPublicKeyInfo` type used for other types of public keys (see, e.g., [RFC 8410, Section 4](https://tools.ietf.org/html/rfc8410#section-4)), with OID 1.3.6.1.4.1.56387.1.1 (iso.org.dod.internet.private.enterprise.dfinity.mechanisms.der-wrapped-cose). The `BIT STRING` field `subjectPublicKey` contains the COSE encoding. See [WebAuthn w3c recommendation](https://www.w3.org/TR/webauthn/#sctn-encoded-credPubKey-examples) or [RFC 8152](https://tools.ietf.org/html/rfc8152#section-13.1) for details on the COSE encoding.

    :::tip
    A DER wrapping of a COSE key is shown below. It can be parsed via the command `sed "s/#.*//" | xxd -r -p | openssl asn1parse -inform der`.

        30 5E                                       # SEQUENCE of length 94 bytes
          30 0C                                     # SEQUENCE of length 12 bytes
            06 0A 2B 06 01 04 01 83 B8 43 01 01     # OID 1.3.6.1.4.1.56387.1.1
          03 4E 00                                  # BIT STRING encoding of length 78,
            A501 0203 2620 0121 5820 7FFD 8363 2072 #    length is at byte boundary
            FD1B FEAF 3FBA A431 46E0 EF95 C3F5 5E39 #    contents is a valid COSE key
            94A4 1BBF 2B51 74D7 71DA 2258 2032 497E #    with ECDSA on curve P-256
            ED0A 7F6F 0009 2876 5B83 1816 2CFD 80A9
            4E52 5A6A 368C 2363 063D 04E6 ED

    You can also view the wrapping in [an online ASN.1 JavaScript decoder](https://lapo.it/asn1js/#MF4wDAYKKwYBBAGDuEMBAQNOAKUBAgMmIAEhWCB__YNjIHL9G_6vP7qkMUbg75XD9V45lKQbvytRdNdx2iJYIDJJfu0Kf28ACSh2W4MYFiz9gKlOUlpqNowjYwY9BObt).
    :::

-   The signature is a CBOR value consisting of a data item with major type 6 ("Semantic tag") and tag value `55799` (see [Self-Describe CBOR](https://tools.ietf.org/html/rfc7049#section-2.4.5)), followed by a map with three mandatory fields:

    -   `authenticator_data` (`blob`): WebAuthn authenticator data.

    -   `client_data_json` (`text`): WebAuthn client data in JSON representation.

    -   `signature` (`blob`): Signature as specified in the [WebAuthn w3c recommendation](https://www.w3.org/TR/webauthn/#signature-attestation-types), which means DER encoding in the case of an ECDSA signature.

#### Canister signatures

The IC also supports a scheme where a canister can sign a payload by declaring a special "certified variable".

This section makes forward references to other concepts in this document, in particular the section [Certification](#certification).

-   The public key is a DER-wrapped structure that indicates the *signing canister*, and includes a freely choosable seed. Each choice of seed yields a distinct public key for the canister, and the canister can choose to encode information, such as a user id, in the seed.

    More concretely, it uses the `SubjectPublicKeyInfo` type used for other types of public keys (see, e.g., [RFC 8410, Section 4](https://tools.ietf.org/html/rfc8410#section-4)), with OID 1.3.6.1.4.1.56387.1.2 (iso.org.dod.internet.private.enterprise.dfinity.mechanisms.canister-signature).

    The `BIT STRING` field `subjectPublicKey` is the blob `|signing_canister_id| · signing_canister_id · seed`, where `|signing_canister_id|` is the one-byte encoding of the the length of the `signing_canister_id` and `·` denotes blob concatenation.

-   The signature is a CBOR value consisting of a data item with major type 6 ("Semantic tag") and tag value `55799` (see [Self-Describe CBOR](https://tools.ietf.org/html/rfc7049#section-2.4.5)), followed by a map with two mandatory fields:

    -   `certificate` (`blob`): A CBOR-encoded certificate as per [Encoding of certificates](#certification-encoding).

    -   `tree` (`hash-tree`): A hash tree as per [Encoding of certificates](#certification-encoding).

-   Given a payload together with public key and signature in the format described above the signature can be verified by checking the following two conditions:

    -   The `certificate` must be a valid certificate as described in [Certification](#certification), with

            lookup(/canister/<signing_canister_id>/certified_data, certificate.tree) = Found (reconstruct(tree))

    where `signing_canister_id` is the id of the signing canister and `reconstruct` is a function that computes a root-hash for the tree.

    -   If the `certificate` includes subnet delegations (possibly nested), then the `signing_canister_id` must be included in each delegation's canister id range (see [Delegation](#certification-delegation)).

    -   The `tree` must be a `well_formed` tree with

            lookup(/sig/<s>/<m>, tree) = Found ""

    where `s` is the SHA-256 hash of the `seed` used in the public key and `m` is the SHA-256 hash of the payload.

## The system state tree {#state-tree}

Parts of the IC state are publicly exposed (e.g. via [Request: Read state](#http-read-state) or [Certified data](#system-api-certified-data)) in a verified way (see [Certification](#certification) for the machinery for certifying). This section describes the content of this system state abstractly.

Conceptually, the system state is a tree with labeled children, and values in the leaves. Equivalently, the system state is a mapping from paths (sequences of labels) to values, where the domain is prefix-free.

Labels are always blobs (but often with a human readable representation). In this document, paths are written suggestively with slashes as separators; the actual encoding is not actually using slashes as delimiters, and labels may contain the 0x2F byte (ASCII `/`) just fine. Values are either natural numbers, text values or blob values.

This section specifies the publicly relevant paths in the tree.

### Time {#state-tree-time}

-   `/time` (natural):

    All partial state trees include a timestamp, indicating the time at which the state is current.

### Subnet information {#state-tree-subnet}

The state tree contains information about the topology of the Internet Computer.

-   `/subnet/<subnet_id>/public_key` (blob)

    The public key of the subnet (a DER-encoded BLS key, see [Certification](#certification))

-   `/subnet/<subnet_id>/canister_ranges` (blob)

    The set of canister ids assigned to this subnet, represented as a list of closed intervals of canister ids, ordered lexicographically, and encoded as CBOR according to this CDDL:

        canister_ranges = tagged<[*canister_range]>
        canister_range = [principal principal]
        principal = bytes .size (0..29)
        tagged<t> = #6.55799(t) ; the CBOR tag

    :::note
    Because this uses the lexicographic ordering of princpials, and the byte distinguishing the various classes of ids is at the *end*, this range by construction conceptually includes principals of various classes. This specification needs to take care that the fact that principals that are not canisters may appear in these ranges does not cause confusion.
    :::

### Request status {#state-tree-request-status}

For each asynchronous request known to the Internet Computer, its status is in a subtree at `/request_status/<request_id>`. Please see [Overview of canister calling](#http-call-overview) for more details on how asynchronous requests work.

-   `/request_status/<request_id>/status` (text)

    One of `received`, `processing`, `replied`, `rejected` or `done`, see [Overview of canister calling](#http-call-overview) for more details on what each status means.

-   `/request_status/<request_id>/reply` (blob)

    If the status is `replied`, then this path contains the reply blob, else it is not present.

-   `/request_status/<request_id>/reject_code` (natural)

    If the status is `rejected`, then this path contains the reject code (see [Reject codes](#reject-codes)), else it is not present.

-   `/request_status/<request_id>/reject_message` (text)

    If the status is `rejected`, then this path contains a textual diagnostic message, else it is not present.

:::note
Immediately after submitting a request, the request may not show up yet as the Internet Computer is still working on accepting the request as pending.
:::

:::note
Request statuses will not actually be kept around indefinitely, and eventually the Internet Computer forgets about the request. This will happen no sooner than the request's expiry time, so that replay attacks are prevented.
:::

### Certified data {#state-tree-certified-data}

-   `/canister/<canister_id>/certified_data` (blob):

    The certified data of the canister with the given id, see [Certified data](#system-api-certified-data).

### Canister information {#state-tree-canister-information}

Users have the ability to learn about the hash of the canister's module, its current controllers, and metadata in a certified way.

-   `/canister/<canister_id>/module_hash` (blob):

    If the canister is empty, this path does not exist. If the canister is not empty, it exists and contains the SHA256 hash of the currently installed canister module. Cf. [IC method ](#ic-canister_status).

-   `/canister/<canister_id>/controllers` (blob):

    The current controllers of the canister. The value consists of a CBOR data item with major type 6 ("Semantic tag") and tag value `55799` (see [Self-Describe CBOR](https://tools.ietf.org/html/rfc7049#section-2.4.5)), followed by an array of principals in their binary form (CDDL `#6.55799([* bytes .size (0..29)])`).

-   `/canister/<canister_id>/metadata/<name>` (blob):

    If the canister has a [custom section](https://webassembly.github.io/spec/core/binary/modules.html#custom-section) called `icp:public <name>` or `icp:private <name>`, this path contains the content of the custom section. Otherwise, this path does not exist.

    It is recommended for the canister to have a custom section called \"icp:public candid:service\", which contains the UTF-8 encoding of [the Candid interface](https://github.com/dfinity/candid/blob/master/spec/Candid.md#core-grammar) for the canister.

## HTTPS Interface {#http-interface}

The concrete mechanism that users use to send requests to the Internet Computer is via an HTTPS API, which exposes three endpoints to handle interactions, plus one for diagnostics:

-   At `/api/v2/canister/<effective_canister_id>/call` the user can submit (asynchronous, state-changing) calls.

-   At `/api/v2/canister/<effective_canister_id>/read_state` the user can read various information about the state of the Internet Computer. In particular, they can poll for the status of a call here.

-   At `/api/v2/canister/<effective_canister_id>/query` the user can perform (synchronous, non-state-changing) query calls.

-   At `/api/v2/status` the user can retrieve status information about the Internet Computer.

In these paths, the `<effective_canister_id>` is the [textual representation](#textual-ids) of the [*effective* canister id](#http-effective-canister-id).

Requests to `/api/v2/canister/<effective_canister_id>/call`, `/api/v2/canister/<effective_canister_id>/read_state` and `/api/v2/canister/<effective_canister_id>/query` are POST requests with a CBOR-encoded request body, which consists of a authentication envelope (as per [Authentication](#authentication)) and request-specific content as described below.

:::note
This document does not yet explain how to find the location and port of the Internet Computer.
:::

### Overview of canister calling {#http-call-overview}

Users interact with the Internet Computer by calling canisters. By the very nature of a blockchain protocol, they cannot be acted upon immediately, but only with a delay. Moreover, the actual node that the user talks to may not be honest or, for other reasons, may fail to get the request on the way. This implies the following high-level workflow:

1.  A user submits a call via the [HTTPS Interface](#https-interface). No useful information is returned in the immediate response (as such information cannot be trustworthy anyways).

2.  For a certain amount of time, the IC behaves as if it does not know about the call.

3.  The IC asks the targeted canister if it is willing to accept this message and be charged for the expense of processing it. This uses the [Ingress message inspection](#system-api-inspect-message) API for normal calls. For calls to the management canister, the rules in [The IC management canister](#ic-management-canister) apply.

4.  At some point, the IC may accept the call for processing and set its status to `received`. This indicates that the IC as a whole has received the call and plans on processing it (although it may still not get processed if the IC is under high load). Furthermore, the user should also be able to ask any endpoint about the status of the pending call.

5.  Once it is clear that the call will be acted upon (sufficient resources, call not yet expired), the status changes to `processing`. Now the user has the guarantee that the request will have an effect, e.g. it will reach the target canister.

6.  The IC is processing the call. For some calls this may be atomic, for others this involves multiple internal steps.

7.  Eventually, a response will be produced, and can be retrieved for a certain amount of time. The response is either a `reply`, indicating success, or a `reject`, indicating some form of error.

8.  In the case that the call has been retained for long enough, but the request has not expired yet, the IC can forget the response data and only remember the call as `done`, to prevent a replay attack.

9.  Once the expiry time is past, the IC can prune the call and its response, and completely forget about it.

This yields the following interaction diagram:
```plantuml
    (*) --> "User creates call" #DDDDDD
       --> "Submitted to node\n(with 202 response)" as submit #DDDDDD
       --> "received"
       --> "processing"
    if "" as X then
      --> "replied"
      --> "done"
      else
      --> "rejected (canister)"
      --> "done"

      "X"        --> "rejected (system)"
      "received" --> "rejected (system)"
                 --> "done"

      "received" --> "pruned" #DDDDDD
      "submit" --> "dropped" #DDDDDD
      "done" --> "pruned" #DDDDDD

    endif
```

State transitions may be instantaneous and not always externally visible. For example, the state of a request may move from `received` via `processing` to `replied` in one go. Similarly, the IC may not implement the `done` state at all, and keep calls in state `replied`/`rejected` until they are pruned.

All gray states are *not* explicitly represented in the state of the IC, and are indistinguishable from "call does not exist".

The characteristic property of the `received` state is that the call has made it past the (potentially malicious) endpoint *into the state of the IC*. It is now pointless (but harmless) to submit the (identical) call again. Before reaching that state, submitting the identical call to further nodes might be a useful safeguard against a malicious or misbehaving node.

The characteristic property of the `processing` state is that *the initial effect of the call has happened or will happen*. This is best explained by an example: Consider a counter canister. It exports a method `inc` that increases the counter. Assume that the canister is bug free, and is not going to be forcibly removed. A user submits a call to call `inc`. If the user sees request status `processing`, the state change is guaranteed to happen. The user can stop monitoring the status and does not have to retry submitting.

A call may be rejected by the IC or the canister. In either case, there is no guarantee about how much processing of the call has happened.

To avoid replay attacks, the transition from `done` or `received` to `pruned` must happen no earlier than the call's `ingress_expiry` field.

Calls must stay in `replied` or `rejected` long enough for polling users to catch the response.

When asking the IC about the state or call of a request, the user uses the request id (see [Request ids](#request-id)) to read the request status (see [Request status](#state-tree-request-status)) from the state tree (see [Request: Read state](#http-read-state)).

### Request: Call {#http-call}

In order to call a canister, the user makes a POST request to `/api/v2/canister/<effective_canister_id>/call`. The request body consists of an authentication envelope with a `content` map with the following fields:

-   `request_type` (`text`): Always `call`

-   `sender`, `nonce`, `ingress_expiry`: See [Authentication](#authentication)

-   `canister_id` (`blob`): The principal of the canister to call.

-   `method_name` (`text`): Name of the canister method to call

-   `arg` (`blob`): Argument to pass to the canister method

The HTTP response to this request has an empty body and HTTP status 202, or a HTTP error (4xx or 5xx). Paranoid agents should not trust this response, and use [`read_state`](#http-read-state) to determine the status of the call.

This request type can *also* be used to call a query method. A user may choose to go this way, instead of via the faster and cheaper [Request: Query call](#http-query) below, if they want to get a *certified* response.

:::note
The functionality exposed via the [The IC management canister](#ic-management-canister) can be used this way.
:::

### Request: Read state {#http-read-state}

In order to read parts of the [The system state tree](#the-system-state-tree), the user makes a POST request to `/api/v2/canister/<effective_canister_id>/read_state`. The request body consists of an authentication envelope with a `content` map with the following fields:

-   `request_type` (`text`): Always `read_state`

-   `sender`, `nonce`, `ingress_expiry`: See [Authentication](#authentication)

-   `paths` (sequence of paths): A list of paths, where a path is itself a sequence of blobs.

The HTTP response to this request consists of a CBOR map with the following fields:

-   `certificate` (`blob`): A certificate (see [Certification](#certification)).

    If this `certificate` includes subnet delegations (possibly nested), then the `effective_canister_id` must be included in each delegation's canister id range (see [Delegation](#certification-delegation)).

The returned certificate reveals all values whose path is a suffix of the list of requested paths. It also always reveals `/time`, even if not explicitly requested.

All requested paths must have one of the following paths as prefix:

-   `/time`. Can be requested by anyone.

-   `/subnet`. Can be requested by anyone.

-   `/request_status/<request_id>`. Can only be read if `/request_id/<request_id>` is not present in the state tree, or if this `read_state` request was signed by same sender as the original request referenced by `<request_id>`, and the effective canister id of the original request matches the `<effective_canister_id>` (see [Effective canister id](#http-effective-canister-id)) in this HTTP request's path.

-   `/canisters/<canister_id>/module_hash`. Can be requested by anyone, if `<canister_id>` matches `<effective_canister_id>`.

-   `/canisters/<canister_id>/controllers`. Can be requested by anyone, if `<canister_id>` matches `<effective_canister_id>`. The order may vary depending on the implementation.

-   `/canisters/<canister_id>/metadata/<name>`. Can be read by anyone if `<canister_id>` matches `<effective_canister_id>`, and `<name>` is a public custom section. If `<name>` is a private custom section, it can only be read if this `read_state` request was signed by one of the controllers of the canister.

Note that the paths `/canisters/<canister_id>/certified_data` are not accessible with this method; these paths are only exposed to the canister themselves via the System API (see [Certified data](#system-api-certified-data)).

See [The system state tree](#the-system-state-tree) for details on the state tree.

### Request: Query call {#http-query}

A query call is a fast, but less secure way to call a canister. Only methods that are explicitly marked as "query methods" by the canister can be called this way.

In order to make a query call to canister, the user makes a POST request to `/api/v2/canister/<effective_canister_id>/query`. The request body consists of an authentication envelope with a `content` map with the following fields:

-   `request_type` (`text`): Always `query`

-   `sender`, `nonce`, `ingress_expiry`: See [Authentication](#authentication)

-   `canister_id` (`blob`): The principal of the canister to call.

-   `method_name` (`text`): Name of the canister method to call

-   `arg` (`blob`): Argument to pass to the canister method

If the call resulted in a reply, the response is a CBOR map with the following fields:

-   `status` (`text`): `replied`

-   `reply`: a CBOR map with the field `arg` (`blob`) which contains the reply data.

If the call resulted in a reject, the response is a CBOR map with the following fields:

-   `status` (`text`): `rejected`

-   `reject_code` (`nat`): The reject code (see [Reject codes](#reject-codes)).

-   `reject_message` (`text`): a textual diagnostic message.

Canister methods that do not change the canister state can be executed more efficiently. This method provides that ability, and returns the canister's response directly within the HTTP response.

### Effective canister id {#http-effective-canister-id}

The `<effective_canister_id>` in the URL paths of requests is the *effective* destination of the request.

-   If the call is to the Management Canister (`aaaaa-aa`), and the `arg` is Candid-encoded where the first argument is a record with a `canister_id` field of type `principal`, then the effective canister id is that principal.

-   If the call is to the `raw_rand` method of the Management Canister (`aaaaa-aa`), then there is no effective canister id. This implies that this method cannot be called by users, only via canisters.

-   If the call is to the `provisional_create_canister_with_cycles` method of the Management Canister (`aaaaa-aa`), any principal is a valid effective canister id for this call.

    :::note
    The Internet Computer blockchain mainnet does not support `provisional_create_canister_with_cycles`. This means that using an effective canister id that could be an existing canister would lead to the request being routed to a node on the corresponding subnet and produce an error response there, while using an effective canister id that cannot be an existing canister id would cause an error response from the node receiving the request --- either is fine.

    In multi-subnet development instances of the Internet Computer Protocol (e.g. testnets), users with privileged access to `provisional_create_canister_with_cycles` (or possibly similar, internal methods) and knowledge of the mapping from canisters to subnets can use their choice of the effective canister id in the URL to steer the request to a specific subnet.

    In a local canister execution environment, the effective canister id is ignored, and thus `aaaaa-aa` can be used.
    :::

-   Else, the effective canister id must be the `canister_id` in the request.

:::note
The expectation is that user-side agent code shields users and developers from this concept, in analogy to how the System API interface shields canister developers from worrying about routing.
:::

### Authentication

All requests coming in via the HTTPS interface need to be either *anonymous* or *authenticated* using a cryptographic signature. To that end, the following fields are present in the `content` map in all cases:

-   `nonce` (`blob`, optional): Arbitrary user-provided data, typically randomly generated. This can be used to create distinct requests with otherwise identical fields.

-   `ingress_expiry` (`nat`, required): An upper limit on the validity of the request, expressed in nanoseconds since 1970-01-01 (like [ic0.time()](#system-api-time)). This avoids replay attacks: The IC will not accept requests, or transition requests from status `received` to status `processing`, if their expiry date is in the past. The IC may refuse to accept requests with an ingress expiry date too far in the future. This applies to synchronous and asynchronous requests alike (and could have been called `request_expiry`).

-   `sender` (`Principal`, required): The user who issued the request.

The envelope, i.e. the overall request, has the following keys:

-   `content` (`record`): the actual request content

-   `sender_pubkey` (`blob`, optional): Public key used to authenticate this request. Since a user may in the future have more than one key, this field tells the IC which key is used.

-   `sender_delegation` (`array` of maps, optional): a chain of delegations, starting with the one signed by `sender_pubkey` and ending with the one delegating to the key relating to `sender_sig`.

-   `sender_sig` (`blob`, optional): Signature to authenticate this request.

The public key must authenticate the `sender` principal:

-   A public key can authenticate a principal if the latter is a self-authenticating id derived from that public key (see [Special forms of Principals](#id-classes)).

-   The fields `sender_pubkey`, `sender_sig`, and `sender_delegation` must be omitted if the `sender` field is the anonymous principal. The fields `sender_pubkey` and `sender_sig` must be set if the `sender` field is not the anonymous principal.

The request id (see [Request ids](#request-id)) is calculated from the content record. This allows the signature to be based on the request id, and implies that signature and public key are not semantically relevant.

The field `sender_pubkey` contains a public key supported by one of the schemes described in [Signatures](#signatures).

Signing transactions can be delegated from one key to another one. If delegation is used, then the `sender_delegation` field contains an array of delegations, each of which is a map with the following fields:

-   `delegation` (`map`): Map with fields:

    -   `pubkey` (`blob`): Public key as described in [Signatures](#signatures).

    -   `expiration` (`nat`): Expiration of the delegation, in nanoseconds since 1970-01-01, analogously to the `ingress_expiry` field above.

    -   `targets` (`array` of `CanisterId`, optional): If this field is set, the delegation only applies for requests sent to the canisters in the list.

    -   `senders` (`array` of `Principal`, optional): If this field is set, the delegation only applies for requests originating from the principals in the list.

-   `signature` (`blob`): Signature on the 32-byte [representation-independent hash](#hash-of-map) of the map contained in the `delegation` field as described in [Signatures](#signatures), using the 27 bytes `\x1Aic-request-auth-delegation` as the domain separator.

    For the first delegation in the array, this signature is created with the key corresponding to the public key from the `sender_pubkey` field, all subsequent delegations are signed with the key corresponding to the public key contained in the preceding delegation.

The `sender_sig` field is calculated by signing the concatenation of the 11 bytes `\x0Aic-request` (the domain separator) and the 32 byte [request id](#request-id) with the secret key that belongs to the key specified in the last delegation or, if no delegations are present, the public key specified in `sender_pubkey`.

The delegation field, if present, must not contain more than four delegations.

### Representation-independent hashing of structured data {#hash-of-map}

Structured data, such as (recursive) maps, are authenticated by signing a representation-independent hash of the data. This hash is computed as follows (using SHA256 in the steps below):

1.  For each field that is present in the map (i.e. omitted optional fields are indeed omitted):

    -   concatenate the hash of the field's name (in ascii-encoding, without terminal `\x00`) and the hash of the value (with the encoding specified below).

2.  Sort these concatenations from low to high

3.  Concatenate the sorted elements, and hash the result.

The resulting hash of 256 bits (32 bytes) is the representation-independent hash.

The following encodings of field values as blobs are used

-   Binary blobs (`canister_id`, `arg`, `nonce`, `module`) are used as-is.

-   Strings (`request_type`, `method_name`) are encoded in UTF-8, without a terminal `\x00`.

-   Natural numbers (`compute_allocation`, `memory_allocation`, `ingress_expiry`) are encoded using the shortest form [Unsigned LEB128](https://en.wikipedia.org/wiki/LEB128#Unsigned_LEB128) encoding. For example, `0` should be encoded as a single zero byte `[0x00]` and `624485` should be encoded as byte sequence `[0xE5, 0x8E, 0x26]`.

-   Arrays (`paths`) are encoded as the concatenation of the hashes of the encodings of the array elements.

-   Maps (`sender_delegation`) are encoded by recursively computing the representation-independent hash.

### Request ids {#request-id}

When signing requests or querying the status of a request (see [Request status](#state-tree-request-status)) in the state tree, the user identifies the request using a *request id*, which is the [representation-independent hash](#hash-of-map) of the `content` map of the original request.

:::note
The request id is independent of the representation of the request (currently only CBOR), and does not change if the specification adds further optional fields to a request type.
:::

:::note
The recommended textual representation of a request id is a hexadecimal string with lower-case letters prefixed with \'0x\'. E.g., request id consisting of bytes `[00, 01, 02, 03, 04, 05, 06, 07, 08, 09, 0A, 0B, 0C, 0D, 0E, 0F, 10, 11, 12, 13, 14, 15, 16, 17, 18, 19, 1A, 1B, 1C, 1D, 1E, 1F]` should be displayed as `0x000102030405060708090a0b0c0d0e0f101112131415161718191a1b1c1d1e1f`.
:::

:::tip
Example calculation (where `H` denotes SHA-256 and `·` denotes blob concatenation):

    hash_of_map({ request_type: "call", canister_id: 0x00000000000004D2, method_name: "hello", arg: "DIDL\x00\xFD*"})
     = H(concat (sort
       [ H("request_type") · H("call")
       , H("canister_id") · H("\x00\x00\x00\x00\x00\x00\x04\xD2")
       , H("method_name") · H("hello")
       , H("arg") · H("DIDL\x00\xFD*")
       ]))
     = H(concat (sort
       [ 769e6f87bdda39c859642b74ce9763cdd37cb1cd672733e8c54efaa33ab78af9 · 7edb360f06acaef2cc80dba16cf563f199d347db4443da04da0c8173e3f9e4ed
       , 0a3eb2ba16702a387e6321066dd952db7a31f9b5cc92981e0a92dd56802d3df9 · 4d8c47c3c1c837964011441882d745f7e92d10a40cef0520447c63029eafe396
       , 293536232cf9231c86002f4ee293176a0179c002daa9fc24be9bb51acdd642b6 · 2cf24dba5fb0a30e26e83b2ac5b9e29e1b161e5c1fa7425e73043362938b9824
       , b25f03dedd69be07f356a06fe35c1b0ddc0de77dcd9066c4be0c6bbde14b23ff · 6c0b2ae49718f6995c02ac5700c9c789d7b7862a0d53e6d40a73f1fcd2f70189
       ]))
     = H(concat
       [ 0a3eb2ba16702a387e6321066dd952db7a31f9b5cc92981e0a92dd56802d3df9 · 4d8c47c3c1c837964011441882d745f7e92d10a40cef0520447c63029eafe396
       , 293536232cf9231c86002f4ee293176a0179c002daa9fc24be9bb51acdd642b6 · 2cf24dba5fb0a30e26e83b2ac5b9e29e1b161e5c1fa7425e73043362938b9824
       , 769e6f87bdda39c859642b74ce9763cdd37cb1cd672733e8c54efaa33ab78af9 · 7edb360f06acaef2cc80dba16cf563f199d347db4443da04da0c8173e3f9e4ed
       , b25f03dedd69be07f356a06fe35c1b0ddc0de77dcd9066c4be0c6bbde14b23ff · 6c0b2ae49718f6995c02ac5700c9c789d7b7862a0d53e6d40a73f1fcd2f70189
       ])
     = 8781291c347db32a9d8c10eb62b710fce5a93be676474c42babc74c51858f94b
:::

### Reject codes

An API request or inter-canister call that is pending in the IC will eventually result in either a *reply* (indicating success, and carrying data) or a *reject* (indicating an error of some sorts). A reject contains a *rejection code* that classifies the error and a hopefully helpful *reject message* string.

Rejection codes are member of the following enumeration:

-   `SYS_FATAL` (1): Fatal system error, retry unlikely to be useful.

-   `SYS_TRANSIENT` (2): Transient system error, retry might be possible.

-   `DESTINATION_INVALID` (3): Invalid destination (e.g. canister/account does not exist)

-   `CANISTER_REJECT` (4): Explicit reject by the canister.

-   `CANISTER_ERROR` (5): Canister error (e.g., trap, no response)

The symbolic names of this enumeration are used throughout this specification, but on all interfaces (HTTPS API, System API), they are represented as positive numbers as given in the list above.

The error message is guaranteed to be a string, i.e. not arbitrary binary data.

When canisters explicitly reject a message (see [Public methods](#system-api-requests)), they can specify the reject message, but *not* the reject code; it is always `CANISTER_REJECT`. In this sense, the reject code is trustworthy: If the IC responds with a `SYS_FATAL` reject, then it really was the IC issuing this reject.

### Status endpoint {#api-status}

Additionally, the Internet Computer provides an API endpoint to obtain various status fields at

    /api/v2/status

For this endpoint, the user performs a GET request, and receives a CBOR value with the following fields. The IC may include additional implementation-specific fields.

-   `ic_api_version` (string, mandatory): Identifies the interface version supported, i.e. the version of the present document that the internet computer aims to support, e.g. `0.8.1`. The implementation may also return `unversioned` to indicate that it does *not* comply to a particular version, e.g. in between releases.

-   `impl_source` (string, optional): Identifies the implementation of the Internet Computer Protocol, by convention with the canonical location of the source code (e.g. `https://github.com/dfinity/ic`).

-   `impl_version` (string, optional): If the user is talking to a released version of an Internet Computer Protocol implementation, this is the version number. For non-released versions, output of `git describe` like `0.1.13-13-g2414721` would also be very suitable.

-   `impl_revision` (string, optional): The precise git revision of the Internet Computer Protocol implementation

-   `root_key` (blob, only in development instances): The public key (a DER-encoded BLS key) of the root key of this development instance of the Internet Computer Protocol. This *must* be present in short-lived development instances, to allow the agent to fetch the public key. For the Internet Computer, agents must have an independent trustworthy source for this data, and must not be tempted to fetch it from this insecure location.

See [CBOR encoding of requests and responses](#api-cbor) for details on the precise CBOR encoding of this object.

:::note
Future additions may include local time, geographic location, and other useful implementation-specific information such as blockheight. This data may possibly be signed by the node.
:::

### CBOR encoding of requests and responses {#api-cbor}

Requests and responses are specified here as records with named fields and using suggestive human readable syntax. The actual format in the body of the HTTP request or response, however, is [CBOR](https://en.wikipedia.org/wiki/CBOR).

Concretely, it consists of a data item with major type 6 ("Semantic tag") and tag value `55799` (see [Self-Describe CBOR](https://tools.ietf.org/html/rfc7049#section-2.4.5)), followed by a record.

Requests consist of an envelope record with keys `sender_sig` (a blob), `sender_pubkey` (a blob) and `content` (a record). The first two are metadata that are used for request authentication, while the last one is the actual content of the request.

The following encodings are used:

-   Strings: Major type 3 ("Text string").

-   Blobs: Major type 2 ("Byte string").

-   Nats: Major type 0 ("Unsigned integer") if small enough to fit that type, else the [Bignum](https://tools.ietf.org/html/rfc7049#section-2.4.2) format is used.

-   Records: Major type 5 ("Map of pairs of data items"), followed by the fields, where keys are encoded with major type 3 ("Text string").

-   Arrays: Major type 4 (\"Array of data items\").

As advised by [section "Creating CBOR-Based Protocols"](https://tools.ietf.org/html/rfc7049#section-3) of the CBOR spec, we clarify that:

-   Floating-point numbers may not be used to encode integers.

-   Duplicate keys are prohibited in CBOR maps.

:::tip
A typical request would be (written in [CBOR diagnostic notation](https://tools.ietf.org/html/rfc7049#section-6), which can be checked and converted on [cbor.me](http://cbor.me/)):

    55799({
      "content": {
        "request_type": "call",
        "canister_id": h'ABCD01',
        "method_name": "say_hello",
        "arg": h'0061736d01000000'
      },
      "sender_sig": h'DEADBEEF',
      "sender_pubkey": h'b7a3c12dc0c8c748ab07525b701122b88bd78f600c76342d27f25e5f92444cde'
    })
:::

### CDDL description of requests and responses {#api-cddl}

The [Concise Data Definition Language (CDDL)](https://tools.ietf.org/html/rfc8610) is a data description language for CBOR. This section summarizes the format of the CBOR data passed to and from the entry points described above. This [file](_attachments/requests.cddl) summarizes the format of the CBOR data passed to and from the entry points described above.

### Ordering guarantees {#_ordering_guarantees}

The order in which the various messages between canisters are delivered and executed is not fully specified. The guarantee provided by the IC is that function calls between two canisters are executed in order, so that a canister that requires in-order execution need not wait for the response from an earlier message to a canister before sending a later message to that same canister.

More precisely:

-   Method calls between any *two* canisters are delivered in order, as if they were communicating over a single simple FIFO queue.

-   If a WebAssembly function, within a single invocation, makes multiple calls to the same canister, they are queued in the order of invocations to `ic0.call_perform`.

-   Responses (including replies with `ic0.msg_reply`, explicit rejects with `ic0.msg_reject` and system-generated error responses) do *not* have any ordering guarantee relative to each other or to method calls.

-   There is no particular order guarantee for ingress messages submitted via the HTTPS interface.

### Synchronicity across nodes {#_synchronicity_across_nodes}

This document describes the Internet Computer as having a single global state that can be modified and queried. In reality, it consists of many nodes, which may not be perfectly in sync.

As long as you talk to one (honest) node only, the observed behavior is nicely sequential. If you issue an update (i.e. state-mutating) call to a canister (e.g. bump a counter), and node A indicates that the call has been executed, and you then issue a query call to node A, then A's response is guaranteed to include the effect of the update call (and you will receive the updated counter value).

If you then (quickly) issue a read request to node B, it may be that B responds to your read query based on the old state of the canister (and you might receive the old counter value).

A related problem is that query calls are not certified, and nodes may be dishonest in their response. In that case, the user might want to get more assurance by querying multiple nodes and comparing the result. However, it is (currently) not possible to query a *specific* state.

:::note
Applications can work around these problems. For the first problem, the query result could be such that the user can tell if the update has been received or not. For the second problem, even if using [certified data](#system-api-certified-data) is not possible, if replies are monotonic in some sense the user can get assurance in their intersection (e.g. if the query returns a list of events that grows over time, then even if different nodes return different lists, the user can get assurance in those events that are reported by many nodes).
:::

## Canister module format

A canister module is simply a [WebAssembly module](https://webassembly.github.io/spec/core/index.html) in binary format (typically `.wasm`).

## Canister interface (System API) {#system-api}

The System API is the interface between the running canister and the Internet Computer. It allows the WebAssembly module of a canister to expose functionality to the users (method entry points) and the IC (e.g. initialization), and exposes functionality of the IC to the canister (e.g. calling other canisters). Because WebAssembly is rather low-level, it also explains how to express higher level concepts (e.g. binary blobs).

We want to leverage advanced WebAssembly features, such as WebAssembly host references. But as they are not yet supported by all tools involved, this section describes an initial System API that does not rely on host references. In section [Outlook: Using Host References](#host-references), we outline some of the proposed uses of WebAssembly host references.

### WebAssembly module requirements {#system-api-module}

In order for a WebAssembly module to be usable as the code for the canister, it needs to conform to the following requirements:

-   If it imports a memory, it must import it from `env.memory`. In the following, "the Wasm memory" refers to this memory.

-   If it imports a table, it must import it from `env.table`. In the following, "the Wasm table" refers to this table.

-   It may only import a function if it is listed in [Overview of imports](#system-api-imports).

-   It may have a `(start)` function.

-   If it exports a function called `canister_init`, the function must have type `() -> ()`.

-   If it exports a function called `canister_inspect_message`, the function must have type `() -> ()`.

-   If it exports a function called `canister_heartbeat`, the function must have type `() -> ()`.

-   If it exports any functions called `canister_update <name>` or `canister_query <name>` for some `name`, the functions must have type `() -> ()`.

-   It may not export both `canister_update <name>` and `canister_query <name>` with the same `name`.

-   It may not export other methods the names of which start with the prefix `canister_` besides the methods allowed above.

-   It may not have both `icp:public <name>` and `icp:private <name>` with the same `name` as the custom section name.

-   It may not have other custom sections the names of which start with the prefix `icp:` besides the \`icp:public \` and \`icp:private \`.

-   The IC may reject WebAssembly modules that + declare more than 6000 functions, or + declare more than 200 globals, or + declare more than 16 exported custom sections (the custom section names with prefix `icp:`), or + the total size of the exported custom sections exceeds 1MiB

### Interpretation of numbers {#_interpretation_of_numbers}

WebAssembly number types (`i32`, `i64`) do not indicate if the numbers are to be interpreted as signed or unsigned. Unless noted otherwise, whenever the System API interprets them as numbers (e.g. memory pointers, buffer offsets, array sizes), they are to be interpreted as unsigned.

### Entry points

The canister provides entry points which are invoked by the IC under various circumstances:

-   The canister may export a function with name `canister_init` and type `() -> ()`.

-   The canister may export a function with name `canister_pre_upgrade` and type `() -> ()`.

-   The canister may export a function with name `canister_post_upgrade` and type `() -> ()`.

-   The canister may export functions with name `canister_inspect_message` with type `() -> ()`.

-   The canister may export a function with name `canister_heartbeat` with type `() -> ()`.

-   The canister may export functions with name `canister_update <name>` and type `() -> ()`.

-   The canister may export functions with name `canister_query <name>` and type `() -> ()`.

-   The canister table may contain functions of type `(env : i32) -> ()` which may be used as callbacks for inter-canister calls.

If the execution of any of these entry points traps for any reason, then all changes to the WebAssembly state, as well as the effect of any externally visible system call (like `ic0.msg_reply`, `ic0.msg_reject`, `ic0.call_perform`), are discarded. For upgrades, this transactional behavior applies to the `canister_pre_upgrade`/`canister_post_upgrade` sequence as a whole.

#### Canister initialization {#system-api-init}

If `canister_init` is present, then this is the first exported WebAssembly function invoked by the IC. The argument that was passed along with the canister initialization call (see [IC method ](#ic-install_code)) is available to the canister via `ic0.msg_arg_data_size/copy`.

The IC assumes the canister to be fully instantiated if the `canister_init` method entry point returns. If the `canister_init` method entry point traps, then canister installation has failed, and the canister is reverted to its previous state (i.e. empty with `install`, or whatever it was for a `reinstall`).

#### Canister upgrades {#system-api-upgrades}

When a canister is upgraded to a new WebAssembly module, the IC:

1.  Invokes `canister_pre_upgrade` (if present) on the old instance, to give the canister a chance to clean up (e.g. move data to [stable memory](#system-api-stable-memory)).

2.  Instantiates the new module, including the execution of `(start)`, with a fresh WebAssembly state.

3.  Invokes `canister_post_upgrade` (if present) on the new instance, passing the `arg` provided in the `install_code` call ([IC method ](#ic-install_code)).

The stable memory is preserved throughout the process; any other WebAssembly state is discarded.

During these steps, no other entry point of the old or new canister is invoked. The `canister_init` function of the new canister is *not* invoked.

These steps are atomic: If `canister_pre_upgrade` or `canister_post_upgrade` trap, the upgrade has failed, and the canister is reverted to the previous state. Otherwise, the upgrade has succeeded, and the old instance is discarded.

#### Public methods {#system-api-requests}

To define a public method of name `name`, a WebAssembly module exports a function with name `canister_update <name>` or `canister_query <name>` and type `() -> ()`. We call this the *method entry point*. The name of the exported function distinguishes update and query methods.

:::note
The space in `canister_update <name>` resp. `canister_query <name>` is intentional. There is exactly one space between `canister_update/canister_query` and the `<name>`.
:::

The argument of the call (e.g. the content of the `arg` field in the [API request to call a canister method](#http-call)) is copied into the canister on demand using the System API functions shown below.

Eventually, a method will want to send a response, using `ic0.reply` or `ic0.reject`

#### Heartbeat {#_heartbeat}

For periodic or time-based execution, the WebAssembly module can export a function with name `canister_heartbeat`. The heartbeats scheduling algorithm is implementation-defined.

`canister_heartbeat` is triggered by the IC, and therefore has no arguments, no caller, and cannot reply or reject.

:::note
While an implementation will likely try to keep the interval between `canister_heartbeat` invocations to within a few seconds, this is not formally part of this specification.
:::

#### Callbacks {#_callbacks}

Callbacks are addressed by their table index (as a proxy for a Wasm `funcref`).

In the reply callback of a [inter-canister method call](#system-api-call), the argument refers to the response to that call. In reject callbacks, no argument is available.

### Overview of imports {#system-api-imports}

The following sections describe various System API functions, also referred to as system calls, which we summarize here.

    ic0.msg_arg_data_size : () -> i32;                                          // I U Q Ry F
    ic0.msg_arg_data_copy : (dst : i32, offset : i32, size : i32) -> ();        // I U Q Ry F
    ic0.msg_caller_size : () -> i32;                                            // I G U Q F
    ic0.msg_caller_copy : (dst : i32, offset: i32, size : i32) -> ();           // I G U Q F
    ic0.msg_reject_code : () -> i32;                                            // Ry Rt
    ic0.msg_reject_msg_size : () -> i32;                                        // Rt
    ic0.msg_reject_msg_copy : (dst : i32, offset : i32, size : i32) -> ();      // Rt

    ic0.msg_reply_data_append : (src : i32, size : i32) -> ();                  // U Q Ry Rt
    ic0.msg_reply : () -> ();                                                   // U Q Ry Rt
    ic0.msg_reject : (src : i32, size : i32) -> ();                             // U Q Ry Rt

    ic0.msg_cycles_available : () -> i64;                                       // U Rt Ry
    ic0.msg_cycles_available128 : (dst : i32) -> ();                            // U Rt Ry
    ic0.msg_cycles_refunded : () -> i64;                                        // Rt Ry
    ic0.msg_cycles_refunded128 : (dst : i32) -> ();                             // Rt Ry
    ic0.msg_cycles_accept : (max_amount : i64) -> ( amount : i64 );            // U Rt Ry
    ic0.msg_cycles_accept128 : (max_amount_high : i64, max_amount_low: i64, dst : i32)
                           -> ();                                               // U Rt Ry

    ic0.canister_self_size : () -> i32;                                         // *
    ic0.canister_self_copy : (dst : i32, offset : i32, size : i32) -> ();       // *
    ic0.canister_cycle_balance : () -> i64;                                     // *
    ic0.canister_cycle_balance128 : (dst : i32) -> ();                          // *
    ic0.canister_status : () -> i32;                                            // *

    ic0.msg_method_name_size : () -> i32                                        // F
    ic0.msg_method_name_copy : (dst : i32, offset : i32, size : i32) -> ();     // F
    ic0.accept_message : () -> ();                                              // F

    ic0.call_new :                                                              // U Ry Rt H
      ( callee_src  : i32,
        callee_size : i32,
        name_src : i32,
        name_size : i32,
        reply_fun : i32,
        reply_env : i32,
        reject_fun : i32,
        reject_env : i32
      ) -> ();
    ic0.call_on_cleanup : (fun : i32, env : i32) -> ();                         // U Ry Rt H
    ic0.call_data_append : (src : i32, size : i32) -> ();                       // U Ry Rt H
    ic0.call_cycles_add : (amount : i64) -> ();                               // U Ry Rt H
    ic0.call_cycles_add128 : (amount_high : i64, amount_low: i64) -> ();      // U Ry Rt H
    ic0.call_perform : () -> ( err_code : i32 );                                // U Ry Rt H

    ic0.stable_size : () -> (page_count : i32);                                 // *
    ic0.stable_grow : (new_pages : i32) -> (old_page_count : i32);              // *
    ic0.stable_write : (offset : i32, src : i32, size : i32) -> ();             // *
    ic0.stable_read : (dst : i32, offset : i32, size : i32) -> ();              // *
    ic0.stable64_size : () -> (page_count : i64);                               // *
    ic0.stable64_grow : (new_pages : i64) -> (old_page_count : i64);            // *
    ic0.stable64_write : (offset : i64, src : i64, size : i64) -> ();           // *
    ic0.stable64_read : (dst : i64, offset : i64, size : i64) -> ();            // *

    ic0.certified_data_set : (src: i32, size: i32) -> ()                        // I G U Ry Rt H
    ic0.data_certificate_present : () -> i32                                    // *
    ic0.data_certificate_size : () -> i32                                       // *
    ic0.data_certificate_copy : (dst: i32, offset: i32, size: i32) -> ()        // *

    ic0.time : () -> (timestamp : i64);                                         // *
    ic0.performance_counter : (type : i32) -> (counter : i64);                  // * s

    ic0.debug_print : (src : i32, size : i32) -> ();                            // * s
    ic0.trap : (src : i32, size : i32) -> ();                                   // * s

The comment after each function lists from where these functions may be invoked:

-   `I`: from `canister_init` or `canister_post_upgrade`

-   `G`: from `canister_pre_upgrade`

-   `U`: from `canister_update …`

-   `Q`: from `canister_query …`

-   `Ry`: from a reply callback

-   `Rt`: from a reject callback

-   `C`: from a cleanup callback

-   `s`: the `(start)` module initialization function

-   `F`: from `canister_inspect_message`

-   `H`: from `canister_heartbeat`

-   `*` = `I G U Q Ry Rt C F H` (NB: Not `(start)`)

If the canister invokes a system call from somewhere else, it will trap.

### Blob-typed arguments and results {#_blob_typed_arguments_and_results}

WebAssembly functions parameter and result types can only be primitive number types. To model functions that accept or return blobs or text values, the following idiom is used:

To provide access to a string or blob `foo`, the System API provides two functions:

    ic0.foo_size : () -> i32
    ic0.foo_copy : (dst : i32, offset: i32, size : i32) -> ()

The `*_size` function indicates the size, in bytes, of `foo`. The `*_copy` function copies `size` bytes from `foo[offset..offset+size]` to `memory[dst..dst+size]`. This traps if `offset+size` is greater than the size of `foo`, or if `dst+size` exceeds the size of the Wasm memory.

Dually, a System API function that conceptually takes a blob or string as a parameter `foo` has two parameters:

    ic0.set_foo : (src : i32, size: i32) -> …

which copies, at the time of function invocation, the data referred to by `src`/`size` out of the canister. Unless otherwise noted, this traps if `src+size` exceeds the size of the WebAssembly memory.

### Method arguments {#_method_arguments}

The canister can access an argument. For `canister_init`, `canister_post_upgrade` and method entry points, the argument is the argument of the call; in a reply callback, it refers to the received reply. So the lifetime of the argument data is a single WebAssembly function execution, not the whole method call tree.

- ```
ic0.msg_arg_data_size : () -> i32
ic0.msg_arg_data_copy : (dst : i32, offset : i32, size : i32) -> ()
  ```

The message argument data.

- ```
ic0.msg_caller_size : () -> i32
ic0.msg_caller_copy : (dst : i32, offset: i32, size : i32) -> ()
  ```

The identity of the caller, which may be a canister id or a user id. During canister installation or upgrade, this is the id of the user or canister requesting the installation or upgrade.

- `ic0.msg_reject_code : () -> i32`

Returns the reject code, if the current function is invoked as a reject callback.

It returns the special "no error" code `0` if the callback is *not* invoked as a reject callback; this allows canisters to use a single entry point for both the reply and reject callback, if they choose to do so.


- ```
ic0.msg_reject_msg_size : () -> i32
ic0.msg_reject_msg_copy : (dst : i32, offset : i32, size : i32) -> ()
  ```


The reject message. Traps if there is no reject message (i.e. if `reject_code` is `0`).

### Responding

Eventually, the canister will want to respond to the original call, either by replying (indicating success) or rejecting (signalling an error):

-   `ic0.msg_reply_data_append : (src : i32, size : i32) -> ()`

    Appends data it to the (initially empty) data reply.

    :::note
    This can be invoked multiple times to build up the argument with data from various places on the Wasm heap. This way, the canister does not have to first copy all the pieces from various places into one location.
    :::

    This traps if the current call already has been or does not need to be responded to.

-   `ic0.msg_reply : () -> ()`

    Replies to the sender with the data assembled using `ic0.msg_reply_data_append`.

    This function can be called at most once (a second call will trap), and must be called exactly once to indicate success.

    See [Cycles](#system-api-cycles) for how this interacts with cycles available on this call.

-   `ic0.msg_reject : (src : i32, size : i32) -> ()`

    Rejects the call. The data referred to by `src`/`size` is used for the diagnostic message.

    This system call traps if `src+size` exceeds the size of the WebAssembly memory, or if the current call already has been or does not need to be responded to, or if the data referred to by `src`/`size` is not valid UTF8.

    The other end will receive this reject with reject code `CANISTER_REJECT`, see [Reject codes](#reject-codes).

    Possible reply data assembled using `ic0.msg_reply_data_append` is discarded.

    See [Cycles](#system-api-cycles) for how this interacts with cycles available on this call.

### Ingress message inspection {#system-api-inspect-message}

A canister can inspect ingress messages before executing them. When the IC receives an update call from a user, the IC will use the canister method `canister_inspect_message` to determine whether the message shall be accepted. If the canister is empty (i.e. does not have a Wasm module), then the ingress message will be rejected. If the canister is not empty and does not implement `canister_inspect_message`, then the ingress message will be accepted.

In `canister_inspect_message`, the canister can accept the message by invoking `ic0.accept_message : () → ()`. This function traps if invoked twice. If the canister traps in `canister_inspect_message` or does not call `ic0.accept_message`, then the access is denied.

:::note
The `canister_inspect_message` is *not* invoked for query calls, inter-canister calls or calls to the management canister.
:::

### Self-identification {#system-api-canister-self}

A canister can learn about its own identity:

- ```
  ic0.canister_self_size : () -> i32
  ic0.canister_self_copy: (dst : i32, offset : i32, size : i32) -> ()
 ```
 
These functions allow the canister to query its own canister id (as a blob).

### Canister status {#system-api-canister-status}

This function allows a canister to find out if it is running, stopping or stopped (see [IC method ](#ic-canister_status) and [IC method ](#ic-stop_canister) for context).

-   `ic0.canister_status : () → i32`

    returns the current status of the canister:

    Status `1` indicates running, `2` indicates stopping, and `3` indicates stopped.

    Status `3` (stopped) can be observed, for example, in `canister_pre_upgrade` and can be used to prevent accidentally upgrading a canister that is not fully stopped.

### Inter-canister method calls {#system-api-call}

When handling an update call (or a callback), a canister can do further calls to another canister. Calls are assembled in a builder-like fashion, starting with `ic0.call_new`, adding more attributes using the `ic0.call_*` functions, and eventually performing the call with `ic0.call_perform`.
  
- ```
  ic0.call_new :
        ( callee_src : i32,
          callee_size : i32,
          name_src : i32,
          name_size : i32,
          reply_fun : i32,
          reply_env : i32,
          reject_fun : i32,
          reject_env : i32,
        ) -> ()
 ```

  Begins assembling a call to the canister specified by `callee_src/_size` at method `name_src/_size`.

  The IC records two mandatory callback functions, represented by a table entry index `*_fun` and some additional value `*_env`. When the response comes back, the table is read at the corresponding index, expected to be a function of type `(env : i32) -> ()`, and passed the corresponding `*_env` value.

  The reply callback is executed upon successful completion of the method call, which can query the reply using `ic0.msg_arg_data_*`.

  The reject callback is executed if the method call fails asynchronously or the other canister explicitly rejects the call. The reject code and message can be queried using `ic0.msg_reject_code` and `ic0.msg_reject_msg_*`.

  This deducts `MAX_CYCLES_PER_RESPONSE` cycles from the canister balance and sets them aside for response processing. This will trap if not sufficient cycles are available.

  Subsequent calls to the following functions set further attributes of that call, until the call is concluded (with `ic0.call_perform`) or discarded (by returning without calling `ic0.call_perform` or by starting a new call with `ic0.call_new`.)

- `ic0.call_on_cleanup : (fun : i32, env : i32) -> ()`

  If a cleanup callback (of type `(env : i32) -> ()`) is specified for this call, it is executed if and only if the `reply` or the `reject` callback was executed and trapped (for any reason).

  During the execution of the `cleanup` function, only a subset of the System API is available (namely `ic0.debug_print`, `ic0.trap` and the `ic0.stable_*` functions). The cleanup function is expected to run swiftly (within a fixed, yet to be specified cycle limit) and serves to free resources associated with the callback.

  If this traps (e.g. runs out of cycles), the state changes from the `cleanup` function are discarded, as usual, and no further actions are taken related to that call. Canisters likely want to avoid this from happening.

  There must be at most one call to `ic0.call_on_cleanup` between `ic0.call_new` and `ic0.call_perform`.


-   `ic0.call_data_append : (src : i32, size : i32) -> ()`

    Appends the specified bytes to the argument of the call. Initially, the argument is empty.

    This may be called multiple times between `ic0.call_new` and `ic0.call_perform`.

-   `ic0.call_cycles_add : (amount : i64) -> ()`

    This adds cycles onto a call. See [Cycles](#system-api-cycles).

    This may be called multiple times between `ic0.call_new` and `ic0.call_perform`.

-   `ic0.call_cycles_add128 : (amount_high : i64, amount_low : i64) -> ()`

    This adds cycles onto a call. See [Cycles](#system-api-cycles).

    This may be called multiple times between `ic0.call_new` and `ic0.call_perform`.

-   `ic0.call_perform : () -> ( err_code : i32 )`

    This concludes assembling the call. It queues the call message to the given destination, but does not actually act on it until the current WebAssembly function returns without trapping.

    If the function returns `0` as the `err_code`, the IC was able to enqueue the call. In this case, the call will either be delivered, returned because the destination canister does not exist or returned because of an out of cycles condition. This also means that exactly one of the reply or reject callbacks will be executed.

    If the function returns a non-zero value, the call cannot (and will not be) performed. This can happen due to a lack of resources within the IC, but also if it would reduce the current cycle balance to a level below where the canister would be frozen.

    After `ic0.call_perform` and before the next call to `ic0.call_new`, all other `ic0.call_*` function calls trap.

### Cycles {#system-api-cycles}

Each canister maintains a balance of *cycles*, which are used to pay for platform usage. Cycles are represented by 128-bit values.

:::note
This specification currently does not go into details about which actions cost how many cycles and/or when. In general, you must assume that the canister's cycle balance can change arbitrarily between method executions, and during each System API function call, unless explicitly mentioned otherwise.
:::

-   `ic0.canister_cycle_balance : () → i64`

    Indicates the current cycle balance of the canister. It is the canister balance before the execution of the current message, minus a reserve to pay for the execution of the current message, minus any cycles queued up to be sent via `ic0.call_cycles_add`. After execution of the message, the IC may add unused cycles from the reserve back to the balance.

    :::note
    This call traps if the current balance does not fit into a 64-bit value. Canisters that need to deal with larger cycles balances should use `ic0.canister_cycles_balance128` instead.
    :::

-   `ic0.canister_cycle_balance128 : (dst : i32) → ()`

    Indicates the current cycle balance of the canister by copying the value at the location `dst` in the canister memory. It is the canister balance before the execution of the current message, minus a reserve to pay for the execution of the current message, minus any cycles queued up to be sent via `ic0.call_cycles_add128`. After execution of the message, the IC may add unused cycles from the reserve back to the balance.

    This system call is experimental. It may be changed or removed in the future. Canisters using it may stop working.

-   `ic0.msg_cycles_available : () → i64`

    Returns the amount of cycles that were transferred by the caller of the current call, and is still available in this message.

    Initially, in the update method entry point, this is the amount that the caller passed to the canister. When cycles are accepted (`ic0.msg_cycles_accept`), this reports fewer cycles accordingly. When the call is responded to (reply or reject), all available cycles are refunded to the caller, and this will return 0.

    :::note
    This call traps if the amount of cycles available does not fit into a 64-bit value. Please use `ic0.msg_cycles_available128` instead.
    :::

-   `ic0.msg_cycles_available128 : (dst : i32) → ()`

    Indicates the number of cycles transferred by the caller of the current call, still available in this message. The amount of cycles is represented by a 128-bit value. This call copies this value starting at the location `dst` in the canister memory.

    Initially, in the update method entry point, this is the amount that the caller passed to the canister. When cycles are accepted (`ic0.msg_cycles_accept128`), this reports fewer cycles accordingly. When the call is responded to (reply or reject), all available cycles are refunded to the caller, and this will report 0 cycles.

    This system call is experimental. It may be changed or removed in the future. Canisters using it may stop working.

-   `ic0.msg_cycles_accept : (max_amount : i64) → (amount : i64)`

    This moves cycles from the call to the canister balance. It moves as many cycles as possible, up to these constraints:

    -   It moves no more cycles than `max_amount`.

    -   It moves no more cycles than available according to `ic0.msg_cycles_available`, and

    It can be called multiple times, each time possibly adding more cycles to the balance.

    The return value indicates how many cycles were actually moved.

    This system call does not trap.

    :::tip
    Example: To accept all cycles provided in a call, invoke `ic0.msg_cycles_accept(ic0.msg_cycles_available())` in the method handler or a callback handler, *before* calling reply or reject.
    :::

-   `ic0.msg_cycles_accept128 : (max_amount_high : i64, max_amount_low : i64, dst : i32) → ()`

    This moves cycles from the call to the canister balance. It moves as many cycles as possible, up to these constraints:

    -   It moves no more cycles than the amount obtained by combining `max_amount_high` and `max_amount_low`. Cycles are represented by 128-bit values.

    -   It moves no more cycles than available according to `ic0.msg_cycles_available128`, and

    It can be called multiple times, each time possibly adding more cycles to the balance.

    This call also copies the amount of cycles that were actually moved starting at the location `dst` in the canister memory.

    This does not trap.

    This system call is experimental. It may be changed or removed in the future. Canisters using it may stop working.

-   `ic0.call_cycles_add : (amount : i64) → ()`

    This function moves cycles from the canister balance onto the call under construction, to be transferred with that call.

    The cycles are deducted from the balance as shown by `ic0.canister_cycle_balance` immediately, and moved back if the call cannot be performed (e.g. if `ic0.call_perform` signals an error, or if the canister invokes `ic0.call_new` or returns without calling `ic0.call_perform`).

    This system call traps if trying to transfer more cycles than are in the current balance of the canister.

-   `ic0.call_cycles_add128 : (amount_high : i64, amount_low : i64) → ()`

    This function moves cycles from the canister balance onto the call under construction, to be transferred with that call.

    The amount of cycles it moves is represented by a 128-bit value which can be obtained by combining the `amount_high` and `amount_low` parameters.

    The cycles are deducted from the balance as shown by `ic0.canister_cycles_balance128` immediately, and moved back if the call cannot be performed (e.g. if `ic0.call_perform` signals an error, or if the canister invokes `ic0.call_new` or returns without calling `ic0.call_perform`).

    This traps if trying to transfer more cycles than are in the current balance of the canister.

    This system call is experimental. It may be changed or removed in the future. Canisters using it may stop working.

-   `ic0.msg_cycles_refunded : () → i64`

    This function can only be used in a callback handler (reply or reject), and indicates the amount of cycles that came back with the response as a refund. The refund has already been added to the canister balance automatically.

:::note
This call traps if the amount of cycles refunded does not fit into a 64-bit value. In general, it is recommended to use `ic0.msg_cycles_refunded128` instead.
:::

-   `ic0.msg_cycles_refunded128 : (dst : i32) → ()`

    This function can only be used in a callback handler (reply or reject), and indicates the amount of cycles that came back with the response as a refund. The refund has already been added to the canister balance automatically.

    This system call is experimental. It may be changed or removed in the future. Canisters using it may stop working.

### Stable memory {#system-api-stable-memory}

Canisters have the ability to store and retrieve data from a secondary memory. The purpose of this *stable memory* is to provide space to store data beyond upgrades. The interface mirrors roughly the memory-related instructions of WebAssembly, and tries to be forward compatible with exposing this feature as an additional memory.

The stable memory is initially empty.

-   `ic0.stable_size : () → (page_count : i32)`

    returns the current size of the stable memory in WebAssembly pages. (One WebAssembly page is 64KiB)

    This system call traps if the size of the stable memory exceeds 2\^32 bytes.

-   `ic0.stable_grow : (new_pages : i32) → (old_page_count : i32)`

    tries to grow the memory by `new_pages` many pages containing zeroes.

    This system call traps if the *previous* size of the memory exceeds 2\^32 bytes.

    If the *new* size of the memory exceeds 2\^32 bytes or growing is unsuccessful, then it returns `-1`.

    Otherwise, it grows the memory and returns the *previous* size of the memory in pages.

-   `ic0.stable_write : (offset : i32, src : i32, size : i32) → ()`

    copies the data referred to by `src`/`size` out of the canister and replaces the corresponding segment starting at `offset` in the stable memory.

    This system call traps if the size of the stable memory exceeds 2\^32 bytes.

    It also traps if `src+size` exceeds the size of the WebAssembly memory or `offset+size` exceeds the size of the stable memory.

-   `ic0.stable_read : (dst : i32, offset : i32, size : i32) → ()`

    copies the data referred to by `offset`/`size` out of the stable memory and replaces the corresponding bytes starting at `dest` in the canister memory.

    This system call traps if the size of the stable memory exceeds 2\^32 bytes.

    It also traps if `dst+size` exceeds the size of the WebAssembly memory or `offset+size` exceeds the size of the stable memory

-   `ic0.stable64_size : () → (page_count : i64)`

    returns the current size of the stable memory in WebAssembly pages. (One WebAssembly page is 64KiB)

    This system call is experimental. It may be changed or removed in the future. Canisters using it may stop working.

-   `ic0.stable64_grow : (new_pages : i64) → (old_page_count : i64)`

    tries to grow the memory by `new_pages` many pages containing zeroes.

    If successful, returns the *previous* size of the memory (in pages). Otherwise, returns `-1`.

    This system call is experimental. It may be changed or removed in the future. Canisters using it may stop working.

-   `ic0.stable64_write : (offset : i64, src : i64, size : i64) → ()`

    Copies the data from location \[src, src+size) of the canister memory to location \[offset, offset+size) in the stable memory.

    This system call traps if `src+size` exceeds the size of the WebAssembly memory or `offset+size` exceeds the size of the stable memory.

    This system call is experimental. It may be changed or removed in the future. Canisters using it may stop working.

-   `ic0.stable64_read : (dst : i64, offset : i64, size : i64) → ()`

    Copies the data from location \[offset, offset+size) of the stable memory to the location \[dst, dst+size) in the canister memory.

    This system call traps if `dst+size` exceeds the size of the WebAssembly memory or `offset+size` exceeds the size of the stable memory.

    This system call is experimental. It may be changed or removed in the future. Canisters using it may stop working.

### System time {#system-api-time}

The canister can query the IC for the current time.

`ic0.time : () -> i64`

The time is given as nanoseconds since 1970-01-01. The IC guarantees that

-   the time, as observed by the canister, is monotonically increasing, even across canister upgrades.

-   within an invocation of one entry point, the time is constant.

The times observed by different canisters are unrelated, and calls from one canister to another may appear to travel "backwards in time".

:::note
While an implementation will likely try to keep the time returned by `ic0.time` close to the real time, this is not formally part of this specification.
:::

### Performance counter {#system-api-performance-counter}

The canister can query the \"performance counter\", which is a deterministic monotonically increasing integer approximating the amount of work the canister has done since the beginning of the current execution.

`ic0.performance_counter : (type : i32) -> i64`

The argument `type` decides which performance counter to return:

-   0 : instruction counter. The number of WebAssembly instructions the system has determined that the canister has executed.

In the future, we might expose more performance counters.

The system resets the counter at the beginning of each [Entry points](#entry-points) invocation.

The main purpose of this counter is to facilitate in-canister performance profiling.

### Certified data {#system-api-certified-data}

For each canister, the IC keeps track of "certified data", a canister-defined blob. For fresh canisters, this blob is the empty blob (`""`).

-   `ic0.certified_data_set : (src: i32, size : i32) -> ()`

    The canister can update the certified data with this call. The passed data must be no larger than 32 bytes. This can be used any number of times.

When executing a query method via a query call (i.e. in non-replicated state), the canister can fetch a certificate that authenticates to third parties the value last set via `ic0.certified_data_set`.

-   `ic0.data_certificate_present : () -> i32`

    returns `1` if a certificate is present, and `0` otherwise.

    This will return `1` when called from a query method when invoked via a query call.

    This will return `0` if the query method is executed within replicated execution (e.g. when invoked via an update call or inter-canister call).

-   ic0.data_certificate_size : () -> i32
        ic0.data_certificate_copy : (dst: i32, offset: i32, size: i32) -> ()

    Copies the certificate for the current value of the certified data to the canister.

    The certificate is a blob as described in [Certification](#certification) that contains the values at path `/canister/<canister_id>/certified_data` and at path `/time` of [The system state tree](#the-system-state-tree).

    If this `certificate` includes subnet delegations (possibly nested), then the id of the current canister will be included in each delegation's canister id range.

    This traps if `ic0.data_certificate_present()` returns `0`.

### Debugging aids {#_debugging_aids}

In a local canister execution environment, the canister needs a way to emit textual trace messages. On the "real" network, these do not do anything.

-   `ic0.debug_print : (src : i32, size : i32) -> ()`

    When executing in an environment that supports debugging, this copies out the data specified by `src` and `size`, and logs, prints or stores it in an environment-appropriate way. The copied data may likely be a valid string in UTF8-encoding, but the environment should be prepared to handle binary data (e.g. by printing it in escaped form). The data does typically not include a terminating `\0` or `\n`.

    Semantically, this function is always a no-op, and never traps, even if the `src+size` exceeds the size of the memory, or if this function is executed from `(start)`. If the environment cannot perform the print, it just skips it.

Similarly, the System API allows the canister to effectively trap, but give some indication about why it trapped:

-   `ic0.trap : (src : i32, size : i32) -> ()`

    This function always traps.

    The environment may copy out the data specified by `src` and `size`, and log, print or store it in an environment-appropriate way, or include it in system-generated reject messages where appropriate. The copied data may likely be a valid string in UTF8-encoding, but the environment should be prepared to handle binary data (e.g. by printing it in escaped form or substituting invalid characters).

### Outlook: Using Host References {#host-references}

The Internet Computer aims to make the most of the WebAssembly platform, and embraces WebAssembly features. With WebAssembly host references, we can make the platform more secure, the interfaces more abstract and more compositional. The above `ic0` System API does not yet use WebAssembly host references. Once they become available on our platform, a new version of the System API using host references will be available via the `ic` module. The changes will be, at least

1.  The introduction of a `api_nonce` reference, which models the capability to use the System API. It is passed as an argument to `canister_init`, `canister_update <name>` etc., and expected as an argument by almost all System API function calls. (The debugging aids remain unconstrained.)

2.  The use of references, instead of binary blobs, to address principals (user ids, canister ids), e.g. in `ic0.msg_caller` or in `ic0.call_new`. Additional functions will be provided to convert between the transparent binary representation of principals and references.

3.  Making the builder interface to create calls build calls identified by a reference, rather than having an implicit partial call in the background.

A canister may only use the old *or* the new interface; the IC detects which interface the canister intends to use based on the names and types of its function imports and exports.

## The IC management canister {#ic-management-canister}

The interfaces above provide the fundamental ability for external users and canisters to contact other canisters. But the Internet Computer provides additional functionality, such as canister and user management. This functionality is exposed to external users and canisters via the *IC management canister*.

:::note
The *IC management canister* is just a facade; it does not actually exist as a canister (with isolated state, Wasm code, etc.).
:::

The IC management canister address is `aaaaa-aa` (i.e. the empty blob).

It is possible to use the management canister via external requests (a.k.a. ingress messages). The cost of processing that request is charged to the canister that is being managed. Most methods only permit the controllers to call them. Calls to `raw_rand` and `deposit_cycles` are never accepted as ingress messages.

### Interface overview {#ic-candid}

The [interface description](_attachments/ic.did), in [Candid syntax](https://github.com/dfinity/candid/blob/master/spec/Candid.md), describes the available functionality.

The binary encoding of arguments and results are as per Candid specification.

### IC method `create_canister` {#ic-create_canister}

Before deploying a canister, the administrator of the canister first has to register it with the IC, to get a canister id (with an empty canister behind it), and then separately install the code.

The optional `settings` parameter can be used to set the following settings:

-   `controllers` (`vec principal`)

    A list of principals. Must be between 0 and 10 in size. This value is assigned to the *controllers* attribute of the canister.

    Default value: A list containing only the caller of the `create_canister` call.

-   `compute_allocation` (`nat`)

    Must be a number between 0 and 100, inclusively. It indicates how much compute power should be guaranteed to this canister, expressed as a percentage of the maximum compute power that a single canister can allocate. If the IC cannot provide the requested allocation, for example because it is oversubscribed, the call will be rejected.

    Default value: 0

-   `memory_allocation` (`nat`)

    Must be a number between 0 and 2^48^ (i.e 256TB), inclusively. It indicates how much memory the canister is allowed to use in total. Any attempt to grow memory usage beyond this allocation will fail. If the IC cannot provide the requested allocation, for example because it is oversubscribed, the call will be rejected. If set to 0, then memory growth of the canister will be best-effort and subject to the available memory on the IC.

    Default value: 0

Until code is installed, the canister is `Empty` and behaves like a canister that has no public methods.

-   `freezing_threshold` (`nat`)

    Must be a number between 0 and 2^64^-1, inclusively, and indicates a length of time in seconds.

    A canister is considered frozen whenever the IC estimates that the canister would be depleted of cycles before `freezing_threshold` seconds pass, given the canister's current size and the IC's current cost for storage.

    Calls to a frozen canister will be rejected (like for a stopping canister). Additionally, a canister cannot perform calls if that would, due the cost of the call and transferred cycles, would push the balance into frozen territory; these calls fail with `ic0.call_perform` returning a non-zero error code.

    Default value: 2592000 (approximately 30 days).

### IC method `update_settings` {#ic-update_settings}

Only *controllers* of the canister can update settings. See [IC method ](#ic-create_canister) for a description of settings.

Not including a setting in the `settings` record means not changing that field. The defaults described above are only relevant during canister creation.

### IC method `install_code` {#ic-install_code}

This method installs code into a canister.

Only controllers of the canister can install code.

-   If `mode = install`, the canister must be empty before. This will instantiate the canister module and invoke its `canister_init` method (if present), as explained in Section "[Canister initialization](#system-api-init)", passing the `arg` to the canister.

-   If `mode = reinstall`, if the canister was not empty, its existing code and state is removed before proceeding as for `mode = install`.

    Note that this is different from `uninstall_code` followed by `install_code`, as that will forcibly reject all calls awaiting a response.

-   If `mode = upgrade`, this will perform an upgrade of a non-empty canister as described in [Canister upgrades](#system-api-upgrades), passing `arg` to the `canister_post_upgrade` method of the new instance.

This is atomic: If the response to this request is a `reject`, then this call had no effect.

:::note
Some canisters may not be able to make sense of callbacks after upgrades; these should be stopped first, to wait for all outstanding callbacks, or be uninstalled first, to prevent outstanding callbacks from being invoked. It is expected that the canister admin (or their tooling) does that separately.
:::

The `wasm_module` field specifies the canister module to be installed. The system supports multiple encodings of the `wasm_module` field:

-   If the `wasm_module` starts with byte sequence `[0x00, 'a', 's', 'm']`, the system parses `wasm_module` as a raw WebAssembly binary.

-   If the `wasm_module` starts with byte sequence `[0x1f, 0x8b, 0x08]`, the system decompresses the contents of `wasm_module` as a gzip stream according to [RFC-1952](https://datatracker.ietf.org/doc/html/rfc1952.html) and then parses the output as a WebAssembly binary.

### IC method `uninstall_code` {#ic-uninstall_code}

This method removes a canister's code and state, making the canister *empty* again.

Only controllers of the canister can uninstall code.

Uninstalling a canister's code will reject all calls that the canister has not yet responded to, and drop the canister's code and state. Outstanding responses to the canister will not be processed, even if they arrive after code has been installed again.

The canister is now [empty](#canister-lifecycle). In particular, any incoming or queued calls will be rejected.

A canister after *uninstalling* retains its *cycles* balance, *controllers*, status, and allocations.

### IC method `canister_status` {#ic-canister_status}

Indicates various information about the canister. It contains:

-   The status of the canister. It could be one of `running`, `stopping` or `stopped`.

-   A SHA256 hash of the module installed on the canister. This is `null` if the canister is empty.

-   The controllers of the canister.

-   The memory size taken by the canister.

-   The cycle balance of the canister.

Only the controllers of the canister can request its status.

### IC method `stop_canister` {#ic-stop_canister}

The controllers of a canister may stop a canister (e.g., to prepare for a canister upgrade).

Stopping a canister is not an atomic action. The immediate effect is that the status of the canister is changed to `stopping` (unless the canister is already stopped). The IC will reject all calls to a stopping canister, indicating that the canister is stopping. Responses to a stopping canister are processed as usual. When all outstanding responses have been processed (so there are no open call contexts), the canister status is changed to `stopped` and the management canister responds to the caller of the `stop_canister` request.

### IC method `start_canister` {#ic-start_canister}

A canister may be started by its controllers.

If the canister status was `stopped` or `stopping` then the canister status is simply set to `running`. In the latter case all `stop_canister` calls which are processing fail (and are rejected).

If the canister was already `running` then the status stays unchanged.

### IC method `delete_canister` {#ic-delete_canister}

This method deletes a canister from the IC.

Only controllers of the canister can delete it and the canister must already be stopped. Deleting a canister cannot be undone, any state stored on the canister is permanently deleted and its cycles are discarded. Once a canister is deleted, its ID cannot be reused.

### IC method `deposit_cycles` {#ic-deposit_cycles}

This method deposits the cycles included in this call into the specified canister.

There is no restriction on who can invoke this method.

### IC method `raw_rand` {#ic-raw_rand}

This method takes no input and returns 32 pseudo-random bytes to the caller. The return value is unknown to any part of the IC at time of the submission of this call. A new return value is generated for each call to this method.

### IC method `ecdsa_public_key` {#ic-ecdsa_public_key}

This method returns a [SEC1](https://www.secg.org/sec1-v2.pdf) encoded ECDSA public key for the given canister using the given derivation path. If the `canister_id` is unspecified, it will default to the canister id of the caller. The `derivation_path` is a vector of variable length byte strings. The `key_id` is a struct specifying both a curve and a name. The availability of a particular `key_id` depends on implementation.

For curve `secp256k1`, the public key is derived using a generalization of BIP32 (see [ia.cr/2021/1330, Appendix D](https://ia.cr/2021/1330)). To derive (non-hardened) [BIP-0032](https://github.com/bitcoin/bips/blob/master/bip-0032.mediawiki)-compatible public keys, each byte string (`blob`) in the `derivation_path` must be a 4-byte big-endian encoding of an unsigned integer less than 2^31^.

The return result is an extended public key consisting of an ECDSA `public_key`, encoded in [SEC1](https://www.secg.org/sec2-v2.pdf) compressed form, and a `chain_code`, which can be used to deterministically derive child keys of the `public_key`.

This call requires that the ECDSA feature is enabled, and the `canister_id` meets the requirement of a canister id. Otherwise it will be rejected.

### IC method `sign_with_ecdsa` {#ic-sign_with_ecdsa}

This method returns a new [ECDSA](https://nvlpubs.nist.gov/nistpubs/FIPS/NIST.FIPS.186-4.pdf) signature of the given `message_hash` that can be separately verified against a derived ECDSA public key. This public key can be obtained by calling `ecdsa_public_key` with the caller's `canister_id`, and the same `derivation_path` and `key_id` used here.

The signatures are encoded as the concatenation of the [SEC1](https://www.secg.org/sec2-v2.pdf) encodings of the two values r and s. For curve `secp256k1`, this corresponds to 32-byte big-endian encoding.

This call requires that the ECDSA feature is enabled, the caller is a canister, and `message_hash` is 32 bytes long. Otherwise it will be rejected.

### IC method `http_request` {#ic-http_request}

This method makes an HTTP request to a given URL and returns the HTTP response, possibly after a transformation.

The canister should aim to issue *idempotent* requests, meaning that it must not change the state at the remote server, or the remote server has the means to identify duplicated requests. Otherwise, the risk of failure increases.

The responses for all identical requests must match too. However, a web service could return slightly different responses for identical idempotent requests. For example, it may include some unique identification or a timestamp that would vary across responses.

For this reason, the calling canister can supply a transformation function, which the IC uses to let the canister sanitize the responses from such unique values. The transformation function is executed separately on the corresponding response received for a request. The final response will only be available to the calling canister.

Currently, only the `GET` method is supported for HTTP requests.

For security reasons, only HTTPS connections are allowed (URLs must start with `https://`). The IC uses industry-standard root CA lists to validate certificates of remote web servers.

The maximal size of a request URL is 2048 bytes.

The maximal size of a response is `2MiB`. Therefore, only the first `2MiB` will be returned if a response is larger than this size. This size limit also applies to the value returned by the `transform` function.

The following parameters should be supplied for the call:

-   `url` - the requested URL

-   `method` - currently, only GET is supported

-   `headers` - list of HTTP request headers and their corresponding values

-   `transform` - an optional function that transforms raw responses to sanitized responses. If provided, the calling canister itself must export this function.

The returned response (and the response provided to the `transform` function, if specified) contains the following fields:

-   `status` - the response status (e.g., 200, 404)

-   `headers` - list of HTTP response headers and their corresponding values

-   `body` - the response's body

The `transform` function may, for example, transform the body in any way, add or remove headers, modify headers, etc. When the transform function was invoked due to a canister HTTP request, the caller's identity is the principal of the management canister.

### IC method `provisional_create_canister_with_cycles` {#ic-provisional_create_canister_with_cycles}

As a provisional method on development instances, the `provisional_create_canister_with_cycles` method is provided. It behaves as `create_canister`, but initializes the canister's balance with `amount` fresh cycles (using `DEFAULT_PROVISIONAL_CYCLES_BALANCE` if `amount = null`).

Cycles added to this call via `ic0.call_cycles_add128` are returned to the caller.

This method is only available in local development instances.

### IC method `provisional_top_up_canister` {#ic-provisional_top_up_canister}

As a provisional method on development instances, the `provisional_top_up_canister` method is provided. It adds `amount` cycles to the balance of canister identified by `amount`.

Cycles added to this call via `ic0.call_cycles_add128` are returned to the caller.

Any user can top-up any canister this way.

This method is only available in local development instances.

## Certification

Some parts of the IC state are exposed to users in a tamperproof way via certification: the IC can reveal a *partial state tree* which includes just the data of interest, together with a signature on the root hash of the state tree. This means that a user can be sure that the response is correct, even if the user happens to be communicating with a malicious node, or has received the certificate via some other untrusted way.

To validate a value using a certificate, the user conceptually

1.  checks the validity of the partial tree using `verify_cert`,

2.  looks up the value in the certificate using `lookup` at a given path, which uses the subroutine `lookup_path` on the certificate's tree

This mechanism is used in the `read_state` request type, and eventually also for other purposes.

### Root of trust {#_root_of_trust}

The root of trust is the *root public key*, which must be known to the user a priori. In a local canister execution environment, the key can be fetched via the [`/api/v2/status`](#api-status) endpoint.

### Certificate {#_certificate}

A certificate consists of

-   a tree

-   a signature on the tree root hash valid under some *public key*

-   an optional *delegation* that links that public key to *root public key*.

The IC will certify states by issuing certificates where the tree is a partial state tree. The state tree can be pruned by replacing subtrees with their root hashes (yielding a new and potentially smaller but still valid certificate) to only include paths pertaining to relevant data but still preserving enough information to recover the *tree root hash*.

More formally, a certificate is described by the following data structure:

    Certificate = {
      tree : HashTree
      signature : Signature
      delegation : NoDelegation | Delegation
    }
    HashTree
      = Empty
      | Fork HashTree HashTree
      | Labeled Label HashTree
      | Leaf blob
      | Pruned Hash
    Label = Blob
    Hash = Blob
    Signature = Blob

A certificate is validated with regard to the root of trust by the following algorithm (which uses `check_delegation` defined in [Delegation](#certification-delegation)):

    verify_cert(cert) =
      let root_hash = reconstruct(cert.tree)
      let der_key = check_delegation(cert.delegation) // see section Delegations below
      bls_key = extract_der(der_key)
      verify_bls_signature(bls_key, cert.signature, domain_sep("ic-state-root") · root_hash)

    reconstruct(Empty)       = H(domain_sep("ic-hashtree-empty"))
    reconstruct(Fork t1 t2)  = H(domain_sep("ic-hashtree-fork") · reconstruct(t1) · reconstruct(t2))
    reconstruct(Labeled l t) = H(domain_sep("ic-hashtree-labeled") · l · reconstruct(t))
    reconstruct(Leaf v)      = H(domain_sep("ic-hashtree-leaf") · v)
    reconstruct(Pruned h)    = h

    domain_sep(s) = byte(|s|) · s

where `H` is the SHA-256 hash function,

    verify_bls_signature : PublicKey -> Signature -> Blob -> Bool

is the [BLS signature verification function](https://tools.ietf.org/html/draft-irtf-cfrg-bls-signature-04#section-4), ciphersuite BLS_SIG_BLS12381G1_XMD:SHA-256_SSWU_RO_NUL\_. See that document also for details on the encoding of BLS public keys and signatures, and

    extract_der : Blob -> Blob

implements DER decoding of the public key, following [RFC4580](https://tools.ietf.org/html/rfc5480) using OID 1.3.6.1.4.1.44668.5.3.1.2.1 for the algorithm and 1.3.6.1.4.1.44668.5.3.2.1 for the curve.

All state trees include the time at path `/time` (see [Time](#state-tree-time)). Users that get a certificate with a state tree can look up the timestamp to guard against working on obsolete data.

### Lookup {#_lookup}

Given a (verified) tree, the user can fetch the value at a given path, which is a sequence of labels (blobs). In this document, we write paths suggestively with slashes as separators; the actual encoding is not actually using slashes as delimiters.

The following algorithm looks up a `path` in a certificate, and returns either

-   the value

-   `Absent`, if the value is guaranteed to be absent in the original state tree,

-   `Unknown`, if this partial view does not include information about this path, or

-   `Error`, if the path does not make sense for this certificate:

```html
lookup(path, cert) = lookup_path(path, cert.tree)

lookup_path([], Empty) = Absent
lookup_path([], Leaf v) = v
lookup_path([], Pruned _) = Unknown
lookup_path([], Labeled _ _) = Error
lookup_path([], Fork _ _) = Error

lookup_path(l::ls, tree) =
  match find_label(l, flatten_forks(tree)) with
  | Absent -> Absent
  | Unknown -> Unknown
  | Error -> Error
  | Found subtree -> lookup_path ls subtree

flatten_forks(Empty) = []
flatten_forks(Fork t1 t2) = flatten_forks(t1) · flatten_forks(t2)
flatten_forks(t) = [t]

find_label(l, _ · Labeled l1 t · _)                | l == l1     = Found t
find_label(l, _ · Labeled l1 _ · Labeled l2 _ · _) | l1 < l < l2 = Absent
find_label(l,                    Labeled l2 _ · _) |      l < l2 = Absent
find_label(l, _ · Labeled l1 _ )                   | l1 < l      = Absent
find_label(l, [])                                                = Absent
find_label(l, _)                                                 = Unknown
```


The IC will only produce well-formed state trees, and the above algorithm assumes well-formed trees. These have the property that labeled subtrees appear in strictly increasing order of labels, and are not mixed with leaves. More formally:

    well_formed(tree) =
      (tree = Leaf _) ∨ (well_formed_forest(flatten_forks(tree)))

    well_formed_forest(trees) =
      strictly_increasing([l | Label l _ ∈ trees]) ∧
      ∀ Label _ t ∈ trees. well_formed(t) ∧
      ∀ t ∈ trees ≠ Leaf _

### Delegation {#certification-delegation}

The root key can delegate certification authority to other keys.

A certificate by the root subnet does not have a delegation field. A certificate by other subnets include a delegation, which is itself a certificate that proves that the subnet is listed in the root subnet's state tree (see [Subnet information](#state-tree-subnet)), and reveals its public key.

:::note
The nested certificate *typically* does not itself again contain a delegation, although there is no reason why agents should enforce that property.
:::

    Delegation =
     Delegation {
       subnet_id : Principal;
       certificate : Certificate;
     }

A chain of delegations is verified using the following algorithm, which also returns the delegated key (a DER-encoded BLS key):

    check_delegation(NoDelegation) : public_bls_key =
      return root_public_key
    check_delegation(Delegation d) : public_bls_key =
      verify_cert(d.certificate)
      return lookup(["subnet",d.subnet_id,"public_key"],d.certificate)

where `root_public_key` is the a priori known root key.

Delegations are *scoped*, i.e., they indicate which set of canister principals the delegatee subnet may certify for. This set can be obtained from a delegation `d` using `lookup(["subnet",d.subnet_id,"canister_ranges"],d.certificate)`, which must be present, and is encoded as described in [Subnet information](#state-tree-subnet). The various applications of certificates describe if and how the subnet scope comes into play.

### Encoding of certificates {#certification-encoding}

The binary encoding of a certificate is a CBOR value according to the following CDDL. You can also [download the file](_attachments/certificates.cddl).

The values in the [The system state tree](#the-system-state-tree) are encoded to blobs as follows:

-   natural numbers are leb128-encoded.

-   text values are UTF-8-encoded

-   blob values are encoded as is

### Example {#_example}

Consider the following tree-shaped data (all single character strings denote labels, all other denote values)

    ─┬╴ "a" ─┬─ "x" ─╴"hello"
     │       └╴ "y" ─╴"world"
     ├╴ "b" ──╴ "good"
     ├╴ "c"
     └╴ "d" ──╴ "morning"

A possible hash tree for this labeled tree might be, where `┬` denotes a fork. This is not a typical encoding (a fork with `Empty` on one side can be avoided), but it is valid.

    ─┬─┬╴"a" ─┬─┬╴"x" ─╴"hello"
     │ │      │ └╴Empty
     │ │      └╴  "y" ─╴"world"
     │ └╴"b" ──╴"good"
     └─┬╴"c" ──╴Empty
       └╴"d" ──╴"morning"

This tree has the following CBOR encoding

    8301830183024161830183018302417882034568656c6c6f810083024179820345776f726c6483024162820344676f6f648301830241638100830241648203476d6f726e696e67

and the following root hash

    eb5c5b2195e62d996b84c9bcc8259d19a83786a2f59e0878cec84c811f669aa0

Pruning this tree with the following paths

      /a/y
      /ax
      /d

would lead to this tree (with pruned subtree represented by their hash):

    ─┬─┬╴"a" ─┬─ 1B4FEFF9BEF8131788B0C9DC6DBAD6E81E524249C879E9F10F71CE3749F5A638
     │ │      └╴ "y" ─╴"world"
     │ └╴"b" ──╴7B32AC0C6BA8CE35AC82C255FC7906F7FC130DAB2A090F80FE12F9C2CAE83BA6
     └─┬╴EC8324B8A1F1AC16BD2E806EDBA78006479C9877FED4EB464A25485465AF601D
       └╴"d" ──╴"morning"

Note that the `"b"` label is included (without content) to prove the absence of the `/ax` path.

This tree encodes to CBOR as

    83018301830241618301820458201b4feff9bef8131788b0c9dc6dbad6e81e524249c879e9f10f71ce3749f5a63883024179820345776f726c6483024162820458207b32ac0c6ba8ce35ac82c255fc7906f7fc130dab2a090f80fe12f9c2cae83ba6830182045820ec8324b8a1f1ac16bd2e806edba78006479c9877fed4eb464a25485465af601d830241648203476d6f726e696e67

and (obviously) the same root hash.

In the pruned tree, the `lookup_path` function behaves as follows:

    lookup_path(["a", "a"], pruned_tree) = Unknown
    lookup_path(["a", "y"], pruned_tree) = Found "world"
    lookup_path(["aa"],     pruned_tree) = Absent
    lookup_path(["ax"],     pruned_tree) = Absent
    lookup_path(["b"],      pruned_tree) = Unknown
    lookup_path(["bb"],     pruned_tree) = Unknown
    lookup_path(["d"],      pruned_tree) = Found "morning"
    lookup_path(["e"],      pruned_tree) = Absent

## The HTTP Gateway protocol {#http-gateway}

This section specifies the *HTTP Gateway protocol*, which allows canisters to handle conventional HTTP requests.

This feature involves the help of a *HTTP Gateway* that translates between HTTP requests and the IC protocol. Such a gateway could be a stand-alone proxy, it could be implemented in a web browsers (natively, via plugin or via a service worker) or in other ways. This document describes the interface and semantics of this protocol independent of a concrete Gateway, so that all Gateway implementations can be compatible.

Conceptually, this protocol builds on top of the interface specified in the remainder of this document, and therefore is an "application-level" interface, not a feature of the core Internet Computer system described in the other sections, and could be a separate document. We nevertheless include this protocol in the Internet Computer Interface Specification because of its important role in the ecosystem and due to the importance of keeping multiple Gateway implementations in sync.

### Overview {#_overview}

A HTTP request by an HTTP client is handled by these steps:

1.  The Gateway resolves the Host of the request to a canister id.

2.  The Gateway Candid-encodes the HTTP request data.

3.  The Gateway invokes the canister via a query call to `http_request`.

4.  The canister handles the request and returns a HTTP response, encoded in Candid, together with additional metadata.

5.  If requested by the canister, the Gateway sends the request again via an update call to `http_request_update`.

6.  If applicable, the Gateway fetches further body data via streaming query calls.

7.  If applicable, the Gateway validates the certificate of the response.

8.  The Gateway sends the response to the HTTP client.

### Candid interface {#http-gateway-interface}

The following interface description, in [Candid syntax](https://github.com/dfinity/candid/blob/master/spec/Candid.md), describes the expected Canister interface. You can also [download the file](_attachments/http-gateway.did).

Only canisters that use the "Upgrade to update calls" feature need to provide the `http_request_update` method.

:::note
Canisters not using these features can completely leave out the `streaming_strategy` and/or `upgrade` fields in the `HttpResponse` they return, due to how Candid subtyping works. This might simplify their code.
:::

### Canister resolution {#http-gateway-name-resolution}

The Gateway needs to know the canister id of the canister to talk to, and obtains that information from the hostname as follows:

1.  Check that the hostname, taken from the `Host` field of the HTTP request, is of the form `<name>.raw.ic0.app` or `<name>.ic0.app`, or fail.

2.  If the `<name>` is in the following table, use the given canister ids:

| Hostname                          | Canister id                     |
------------------------------------|---------------------------------|
| `identity`                        | `rdmx6-jaaaa-aaaaa-aaadq-cai`   |
| `nns`                             | `qoctq-giaaa-aaaaa-aaaea-cai`   |
| `dscvr`                           | `h5aet-waaaa-aaaab-qaamq-cai`   |
| `personhood`                      | `g3wsl-eqaaa-aaaan-aaaaa-cai`   |

1.  Else, if `<name>` is a valid textual encoding of a principal, use that principal as the canister id.

2.  Else fail.

If the hostname was of the form `<name>.ic0.app`, it is a *safe* hostname; if it was of the form `<name>.raw.ic0.app` it is a *raw* hostname.

### Request encoding {#_request_encoding}

The HTTP request is encoded into the `HttpRequest` Candid structure.

-   The `method` field contains the HTTP method (e.g. `HTTP`), in upper case.

-   The `url` field contains the URL from the HTTP request line, i.e. without protocol or hostname, and including query parameters.

-   The `headers` field contains the headers of the HTTP request.

-   The `body` field contains the body of the HTTP request (without any content encodings processed by the Gateway).

### Upgrade to update calls {#_upgrade_to_update_calls}

If the canister sets `update = opt true` in the `HttpResponse` reply from `http_request`, then the Gateway ignores all other fields of the reply. The Gateway performs an *update* call to `http_request_update`, passing the same `HttpRequest` record as the argument, and uses that response instead.

The value of the `update` field returned from `http_request_update` is ignored.

### Response decoding {#_response_decoding}

The Gateway assembles the HTTP response from the given `HttpResponse` record:

-   The HTTP response status code is taken from the `status_code` field.

-   The HTTP response headers are taken from the `headers` field.

    :::note
    Not all Gateway implementations may be able to pass on all forms of headers. In particular, Service Workers are unable to pass on the `Set-Cookie` header.
    :::

    :::note
    HTTP Gateways may add additional headers. In particular, the following headers may be set:

        access-control-allow-origin: *
        access-control-allow-methods: GET, POST, HEAD, OPTIONS
        access-control-allow-headers: DNT,User-Agent,X-Requested-With,If-Modified-Since,Cache-Control,Content-Type,Range,Cookie
        access-control-expose-headers: Content-Length,Content-Range
        x-cache-status: MISS
    :::

-   The HTTP response body is initialized with the value of the `body` field, and further assembled as per the [streaming protocol](#http-gateway-streaming).

### Response body streaming {#http-gateway-streaming}

The HTTP Gateway protocol has provisions to transfer further chunks of the body data from the canister to the HTTP Gateway, to overcome the message limit of the Internet Computer. This streaming protocol is independent of any possible streaming of data between the HTTP Gateway and the HTTP client. The gateway may assemble the response in whole before passing it on, or pass the chunks on directly, on the TCP or HTTP level, as it sees fit. When the Gateway is [certifying the response](#http-gateway-certification), it must not pass on uncertified chunks.

If the `streaming_strategy` field of the `HttpResponse` is set, the HTTP Gateway then uses further query calls to obtain further chunks to append to the body:

1.  If the function reference in the `callback` field of the `streaming_strategy` is not a method of the given canister, the Gateway fails the request.

2.  Else, it makes a query call to the given method, passing the `token` value given in the `streaming_strategy` as the argument.

3.  That query method returns a `StreamingCallbackHttpResponse`. The `body` therein is appended to the body of the HTTP response. This is repeated as long as the method returns some token in the `token` field, until that field is `null`.

:::note
The type of the `token` value is chosen by the canister; the HTTP Gateway obtains the Candid type of the encoded message from the canister, and uses it when passing the token back to the canister. This generic use of Candid is not covered by the Candid specification, and may not be possible in some cases (e.g. when using "future types"). Canister authors may have to use "simple" types.
:::

### Response certification {#http-gateway-certification}

If the hostname was safe, the HTTP Gateway performs *certificate validation*:

1.  It searches for a response header called `Ic-Certificate` (case-insensitive).

2.  The value of the header must be a structured header according to RFC 8941 with fields `certificate` and `tree`, both being byte sequences.

3.  The `certificate` must be a valid certificate as per [Certification](#certification), signed by the root key. If the certificate contains a subnet delegation, the delegation must be valid for the given canister. The timestamp in `/time` must be recent. The subnet state tree in the certificate must reveal the canister's [certified data](#state-tree-certified-data).

4.  The `tree` must be a hash tree as per [Encoding of certificates](#certification-encoding).

5.  The root hash of that `tree` must match the canister's certified data.

6.  The path `["http_assets",<url>]`, where `url` is the utf8-encoded `url` from the `HttpRequest` must exist and be a leaf. Else, if it does not exist, `["http_assets","/index.html"]` must exist and be a leaf.

7.  That leaf must contain the SHA-256 hash of the *decoded* body.

    The decoded body is the body of the HTTP response (in particular, after assembling streaming chunks), decoded according to the `Content-Encoding` header, if present. Supported encodings for `Content-Encoding` are `gzip` and `deflate.`

:::note
The certification protocol only covers the mapping from request URL to response body. It completely ignores the request method and headers, and does not cover the response headers and status code.
:::

## Abstract behavior

The previous sections describe the interfaces, i.e. outer edges of the Internet Computer, but give only intuitive and vague information in prose about what these interfaces actually do.

The present section aims to address that question with great precision, by describing the *abstract state* of the whole Internet Computer, and how this state can change in response to API function calls, or spontaneously (modeling asynchronous, distributed or non-deterministic execution).

The design of this abstract specification (e.g. how and where pending messages are stored) are *not* to be understood to in any way prescribe a concrete implementation or software architecture. The goals here are formal precision and clarity, but not implementability, so this can lead to different ways of phrasing.

### Notation {#_notation}

We specify the behavior of the Internet Computer using ad-hoc pseudocode.

The manipulated values are primitive values (numbers, text, binary blobs), aggregate values (lists, unordered lists a.k.a. bags, partial maps, records with fixed fields, named constructors) and functions.

We use a concatenation operator `·` with various types: to extend sets and maps, or to concatenate lists with lists or lists with elements.

The shape of values is described using a hand-wavy type system. We use `Foo = Nat` to define type aliases; now `Foo` can be used instead of `Nat`. Often, the right-hand side is a more complex type here, e.g. a record, or multiple possible types separated by a vertical bar (`|`). Partial maps are written as `Key ↦ Value` and the function type as `Argument → Result`.

:::note
All values are immutable! State change is specified by describing the new state, not by changing the existing state.
:::

Record fields are accessed using dot-notation (e.g. `S.request_id > 0`). To create a new record from an existing record `R` with some fields changed, the syntax `R where field = new_value` is used. This syntax can also be used to create new records with some deeply nested field changed: `R where some_map[key].field = new_value`.

In the state transitions, upper-case variables (`S`, `C`, `Req_id`) are free variables: The state transition may be taken for any possible value of these variables. `S` always refers to the previous state. A state transition often comes with a list of *conditions*, which may restrict the values of these free variables. The *state after* is usually described using the record update syntax by starting with `S where`.

For example, the condition `S.messages = Older_messages · M · Younger_messages` says that `M` is some message in field `messages` of the record `S`, and that `Younger_messages` and `Older_messages` are the other messages in the state. If the "state after" specifies `S with messages = Older_messages · Younger_messages`, then the message `M` is removed from the state.

### Abstract state {#_abstract_state}

In this specification, we describe the Internet Computer as a state machine. In particular, there is a single piece of data that describes the complete state of the IC, called `S`.

Of course, this is a huge simplification: The real Internet Computer is distributed and has a multi-component architecture, and the state is spread over many different components, some physically separated. But this simplification allows us to have a concise description of the behavior, and to easily make global decisions (such as, "is there any pending message"), without having to specify the bookkeeping that allows such global decisions.

#### Identifiers {#_identifiers}

Principals (canister ids and user ids) are blobs, but some of them have special form, as explained in [Special forms of Principals](#id-classes).

    type Principal = Blob

The function

    mk_self_authenticating_id : PublicKey -> Principal
    mk_self_authenticating_id pk = H(pk) · 0x02

calculates self-authenticating ids.

The function

    mk_derived_id : Principal -> Blob -> Principal
    mk_derived_id p nonce = H(|p| · p · nonce) · 0x03

calculates derived ids. With `|p|` we denote the length of the principal, in bytes, encoded as a single byte.

The principal of the anonymous user is fixed:

    anonymous_id : Principal
    anonymous_id = 0x04

The principal of the management canister is the empty blob (i.e. `aaaaa-aa`):

    ic_principal : Principal = ""

These function domains and fixed values are mutually disjoint.

Method names can be arbitrary pieces of text:

    MethodName = Text

#### Abstract canisters

The [WebAssembly System API](#system-api) is relatively low-level, and some of its details (e.g. that the argument data is queried using separate calls, and that closures are represented by a function pointer and a number, that method names need to be mangled) would clutter this section. Therefore, we abstract over the WebAssembly details as follows:

-   The state of a WebAssembly module (memory, tables, globals) is hidden behind an abstract `WasmState`. The `WasmState` contains the `StableMemory`, which can be extracted using `pre_upgrade` and passed to `post_upgrade`.

-   A canister module `CanisterModule` consists of an initial state, and a (pure) function that models function invocation. It either indicates that the canister function traps, or returns a new state together with a description of the invoked asynchronous System API calls.

        WasmState = (abstract)
        StableMemory = (abstract)
        Callback = (abstract)

        Arg = {
          data : Blob
          caller: Principal
        }

        Timestamp = Nat;
        Env = {
          time : Timestamp
          balance : Nat;
          freezing_limit : Nat;
          certificate : NoCertificate | Blob
          status : Running | Stopping | Stopped
        }

        RejectCode = Nat
        Response = Reply Blob | Reject (RejectCode, Text)
        MethodCall = {
          callee : CanisterId;
          method_name: MethodName;
          arg: Blob;
          transferred_cycles: Nat;
          callback: Callback;
        }

        UpdateFunc = WasmState -> Trap | Return {
          new_state : WasmState;
          new_calls : List MethodCall;
          new_certified_data : NoCertifiedData | Blob
          response : NoResponse | Response;
          cycles_accepted : Nat;
        }
        QueryFunc = WasmState -> Trap | Return Response

        AvailableCycles = Nat
        RefundedCycles = Nat

        CanisterModule = {
          init : (CanisterId, Arg, Env) -> Trap | Return WasmState
          pre_upgrade : (WasmState, caller : Principal, Env) -> Trap | Return StableMemory
          post_upgrade : (CanisterId, StableMemory, Arg, Env) -> Trap | Return WasmState
          update_methods : MethodName ↦ ((Arg, Env, AvailableCycles) -> UpdateFunc)
          query_methods : MethodName ↦ ((Arg, Env) -> QueryFunc)
          heartbeat : (Env) -> WasmState -> Trap | Return WasmState
          callbacks : (Callback, Response, RefundedCycles, Env, AvailableCycles) -> UpdateFunc
          inspect_message : (MethodName, WasmState, Arg, Env) -> Trap | Return (Accept | Reject)
        }

This high-level interface presents a pure, mathematical model of a canister, and hides the bookkeeping required to provide the System API as seen in Section [Canister interface (System API)](#system-api).

The `CanisterId` parameter of `init` and `post_upgrade` is merely passed through to the canister, via the `canister.self` system call.

The `Env` parameter provides synchronous read-only access to portions of the system state and canister metadata that are always available.

The parsing of a blob to a canister module is modelled via the (possibly implicitly failing) function

    parse_wasm_mod : Blob -> CanisterModule

The concrete mapping of this abstract `CanisterModule` to actual WebAssembly concepts and the System API is described separately in section [Abstract Canisters to System API](#concrete-canisters).

#### Call contexts {#_call_contexts}

The Internet Computer provides certain messaging guarantees: If a user or a canister calls another canister, it will eventually get a single response (a reply or a rejection), even if some canister code along the way fails.

To ensure that only one response is generated, and also to detect when no response can be generated any more, the IC maintains a *call context*. The `needs_to_respond` field is set to `false` once the call has received a response. Further attempts to respond will now fail.

    CallCtxt = {
      canister : CanisterId;
      origin : CallOrigin;
      needs_to_respond : bool;
      deleted : bool;
      available_cycles : Nat;
    }
    CallId = (abstract)
    CallOrigin
      = FromUser {
          request : Request;
        }
      | FromCanister {
          calling_context : CallId;
          callback: Callback
        }
      | FromHeartbeat

#### Calls and Messages {#_calls_and_messages}

Calls into and within the IC are implemented as messages passed between canisters. During their lifetime, messages change shape: they begin as a call to a public method, which is resolved to a WebAssembly function that is then executed, potentially generating a response which is then delivered.

Therefore, a message can have different shapes:

    Queue = Unordered | Queue { from : System | CanisterId; to : CanisterId }
    EntryPoint
      = PublicMethod MethodName Principal Blob
      | Callback Callback Response RefundedCycles
      | Heartbeat

    Message
      = CallMessage {
          origin : CallOrigin;
          caller : Principal;
          callee : CanisterId;
          method_name : Text;
          data : Blob;
          transferred_cycles : Nat;
          queue : Queue;
        }
      | FuncMessage {
          call_context : CallId;
          receiver : CanisterId;
          entry_point : EntryPoint;
          queue : Queue;
        }
      | ResponseMessage {
          origin : CallOrigin;
          response : Response;
          refunded_cycles : Nat;
        }

The `queue` field is used to describe the message ordering behavior. Its concrete value is only used to determine when the relative order of two messages must be preserved, and is otherwise not interpreted. Response messages are not ordered, as explained above, so they have no `queue` field.

A reference implementation would likely maintain a separate list of `messages` for each such queue to efficiently find eligible messages; this document uses a single global list for a simpler and more concise system state.

#### API requests {#_api_requests}

We distinguish between the *asynchronous* API requests passed to `/api/v2/…/call`, which may be present in the IC state, and the *synchronous* API requests passed to `/api/v2/…/read_state` and `/api/v2/…/query`, which are only ephemeral.

    Envelope = {
      content : Request | APIReadRequest;
      sender_pubkey : PublicKey | NoPublicKey;
      sender_sig : Signature | NoSignature;
      sender_delegation: [SignedDelegation]
    }

    Request
      = CanisterUpdateCall = {
        nonce : Blob;
        ingress_expiry : Nat;
        sender : UserId;
        canister_id : CanisterId;
        method_name : Text;
        data : Blob;
      }

The evolution of a `Request` goes through these states, as explained in [Overview of canister calling](#http-call-overview):

    RequestStatus
      = Received
      | Processing
      | Rejected (RejectCode, Text)
      | Replied Blob
      | Done

These are the synchronous read messages:

    Path = List(Blob)
    APIReadRequest
      = StateRead = {
        nonce : Blob;
        ingress_expiry : Nat;
        sender : UserId;
        paths : List(Path);
      }
      | CanisterQuery = {
        nonce : Blob;
        ingress_expiry : Nat;
        sender : UserId;
        canister_id : CanisterId;
        method_name : Text;
        data : Blob;
      }

A `Path` may refer to a request by way of a *request id*, as specified in [Request ids](#request-id):

    Request = Blob
    hash_of_map: Request -> Request

For the signatures in a `Request`, we assume that the following function implements signature verification as described in [Authentication](#authentication). This function picks the corresponding signature scheme according to the DER-encoded metadata in the public key.

    PublicKey = Blob
    Signature = Blob
    verify_signature : PublicKey -> Signature -> Blob -> Bool

Signed delegations contain the (unsigned) delegation data in a nested record, next to the signature of that data.

    SignedDelegation = {
      delegation : {
        pubkey : PublicKey;
        targets : [CanisterId] | Unrestricted;
        senders : [Principal] | Unrestricted;
        expiration : Timestamp
      };
      signature : Signature
    }

#### The system state {#_the_system_state}

Finally, we can describe the state of the IC as a record having the following fields:

    S = {
      requests : Request ↦ RequestStatus;
      canisters : CanisterId ↦ CanState;
      controllers : CanisterId ↦ Set Principal;
      freezing_threshold : CanisterId ↦ Nat;
      canister_status: CanisterId ↦ CanStatus;
      time : CanisterId ↦ Timestamp;
      balances: CanisterId ↦ Nat;
      certified_data: CanisterId ↦ Blob;
      system_time : Timestamp
      call_contexts : CallId ↦ CallCtxt;
      messages : List Message; // ordered!
      root_key : PublicKey
    }
    CanState
     = EmptyCanister | {
      wasm_state : WasmState;
      module : CanisterModule;
      raw_module : Blob;
      public_custom_sections: Text ↦ Blob;
      private_custom_sections: Text ↦ Blob;
    }
    CanStatus
      = Running
      | Stopping (List (CallOrigin, Nat))
      | Stopped

#### Initial state {#_initial_state}

The initial state of the IC is

    {
      requests = ();
      canisters = ();
      controllers = ();
      freezing_threshold = ();
      time = ();
      balances = ();
      system_time = T;
      call_contexts = ();
      messages = ();
      root_key = PublicKey;
    }

for some time stamp `T`, some DER-encoded BLS public key `PublicKey`, and using `()` to denote the empty map or bag.

### Invariants {#_invariants}

The following is an incomplete list of invariants that should hold for the abstract state `S`, and are not already covered by the type annotations in this section.

-   Deleted call contexts were not awaiting a response:

        ∀ Ctxt_id ↦ Ctxt ∈ S.call_contexts:
          if Ctxt.deleted then Ctxt.needs_to_respond = false

-   Responded call contexts have no available_cycles left:

        ∀ Ctxt_id ↦ Ctxt ∈ S.call_contexts:
          if Ctxt.needs_to_respond = false then Ctxt.available_cycles = 0

-   Referenced call contexts exists:

        ∀ CallMessage M ∈ S.messages.  M.origin.calling_context ∈ S.call_contexts
        ∀ ResponseMessage M ∈ S.messages. M.origin.calling_context ∈ S.call_contexts
        ∀ _ ↦ Ctxt ∈ S.call_contexts:
          if Ctx.needs_to_respond:
             Ctxt.origin.calling_context ∈ S.call_contexts

### State transitions {#_state_transitions}

Based on this abstract notion of the state, we can describe the behavior of the IC. There are three classes of behaviors:

-   Asynchronous API requests that are submitted via `/api/v2/…/call`. These transitions describe checks that the request must pass to be considered received.

-   Spontaneous transitions that model the internal behavior of the IC, by describing conditions on the state that allow the transition to happen, and the state after.

-   Responses to reads (i.e. `/api/v2/…/read_state`). By definition, these do *not* change the state of the IC, and merely describe the response based on the read request and the current state.

The state transitions are not complete with regard to error handling. For example, the behavior of sending a request to a non-existent canister is not specified here. For now, we trust implementors to make sensible decisions there.

We model the [The IC management canister](#ic-management-canister) with one state transition per method. There, we assume a function

    candid : Value -> Blob

that represents Candid encoding; this is implicitly taking the method types, as declared in [Interface overview](#ic-candid), into account. We model the parsing of Candid values in the "Conditions" section using `candid` as well, by treating it as a non-deterministic function.

#### Envelope Authentication {#_envelope_authentication}

The following predicate describes when an envelope `E` correctly signs the enclosed request with a key belonging to a user `U`, at time `T`: It returns which canister ids this envelope may be used at (as a set of principals).

    verify_envelope({ content = C }, U, T)
      = { p : p is CanisterID } if U = anonymous_id
    verify_envelope({ content = C, sender_pubkey = PK, sender_sig = Sig, sender_delegation = DS}, U, T)
      = TS if U = mk_self_authenticating_id E.sender_pubkey
      ∧ (PK', TS) = verify_delegations(DS, PK, T, { p : p is CanisterId }, U)
      ∧ verify_signature PK' Sig ("\x0Aic-request" · hash_of_map(C))

    verify_delegations([], PK, T, TS, U) = (PK, TS)
    verify_delegations([D] · DS, PK, T, TS, U)
      = verify_delegations(DS, D.pubkey, T, TS ∩ delegation_targets(D), U)
      if verify_signature PK D.signature ("\x1Aic-request-auth-delegation" · hash_of_map(D.delegation))
       ∧ D.delegation.expiration ≥ T
       ∧ U ∈ delegated_senders(D)

    delegation_targets(D)
      = if D.targets = Unrestricted
        then { p : p is CanisterId }
        else D.targets

    delegated_senders(D)
      = if D.senders = Unrestricted
        then { p : p is Principal }
        else D.senders

#### Effective canister ids {#_effective_canister_ids}

A `Request` has an effective canister id according to the rules in [Effective canister id](#http-effective-canister-id):

    is_effective_canister_id(CanisterUpdateCall {canister_id = ic_principal, arg = candid({canister_id = p, …}), …}, p)
    is_effective_canister_id(CanisterUpdateCall {canister_id = ic_principal, method = provisional_create_canister_with_cycles, p)
    is_effective_canister_id(CanisterUpdateCall {canister_id = p, …}, p), if p ≠ ic_principal

#### API Request submission {#_api_request_submission}

After a node accepts a request via `/api/v2/canister/<ECID>/call`, the request gets added to the IC state as `Received`.

This may only happen if the signature is valid and is created with a correct key. Due to this check, the envelope is discarded after this point.

Requests that have expired are dropped here.

Ingress message inspection is applied, and messages that are not accepted by the canister are dropped.

Submitted request

`E : Envelope`

Conditions

```html
E.content.canister_id ∈ verify_envelope(E, E.content.sender, S.system_time)
E.content ∉ requests
S.system_time <= E.content.ingress_expiry
is_effective_canister_id(E.content, ECID)
( E.content.canister_id = ic_principal
  E.content.arg = candid({canister_id = CanisterId, …})
  E.content.sender ∈ S.controllers[CanisterId]
  E.content.method_name ∈
    { "install_code", "set_controller", "start_canister", "stop_canister",
      "canister_status", "delete_canister" }
) ∨ (
  E.content.canister_id ≠ ic_principal
  S.canisters[E.content.canister_id] ≠ EmptyCanister
  Arg = { data = E.content.arg; caller = E.content.sender; method = E.content.method_name; time = S.time[E.content.canister_id] }
  S.canisters[E.content.canister_id].module.inspect_message
    (E.content.method_name, C.wasm_state, Arg, S.balance[E.content.canister_id]) = Return Accept
)
```


State after

```html
S with
  requests[E.content] = Received
```

:::note
This is not instantaneous (the IC takes some time to agree it accepts the request) nor guaranteed (a node could just drop the request, or maybe it did not pass validation). But once the request has entered the IC state like this, it will be acted upon.
:::

#### Request rejection {#_request_rejection}

The IC may reject a received message for internal reasons (high load, low resources) or expiry. The precise conditions are not specified here, but the reject code must indicate this to be a system error.

Conditions: 

```html
S.requests[R] = Received
Code = SYS_FATAL or Code = SYS_TRANSIENT
```
        

State after  

```html
S with
  requests[R] = Rejected (Code, Msg)
```
    

#### Initiating canister calls {#_initiating_canister_calls}

A first step in processing a canister update call is to create a `CallMessage` in the message queue.

The `request` field of the `FromUser` origin establishes the connection to the API message. One could use the corresponding `hash_of_map` for this purpose, but this formulation is more abstract.

The IC does not make any guarantees about the order of incoming messages.

Conditions
```html
S.requests[CanisterUpdateCall R] = Received
S.system_time <= R.ingress_expiry
C = S.canisters[R.canister_id]
```


State after
```html
S with
    requests[CanisterUpdateCall R] = Processing
    messages =
      CallMessage {
        origin = FromUser { request = CanisterUpdateCall R };
        caller = R.sender;
        callee = R.canister_id;
        method_name = R.method_name;
        arg = R.arg;
        transferred_cycles = 0;
        queue = Unordered;
      } · S.messages
```
#### Calls to stopped/stopping/frozen canisters are rejected {#_calls_to_stoppedstoppingfrozen_canisters_are_rejected}

A call to a canister which is stopping, stopped, or frozen is automatically rejected.

The (unspecified) function `freezing_limit(S, cid)` determines the freezing threshold in cycles of the canister with id `cid`, given its current memory footprint, storage cost, memory and compute allocation, and current `freezing_threshold` setting.

Conditions

```html
S.messages = Older_messages · CallMessage CM · Younger_messages
(CM.queue = Unordered) or (∀ msg ∈ Older_messages. msg.queue ≠ CM.queue)
S.canister_status[CM.callee] = Stopped or S.canister_status[CM.callee] = Stopping or balances[CM.callee] < freezing_limit(S, CM.callee)
```


State after

```html
S.messages = Older_messages · Younger_messages  ·
  ResponseMessage {
      origin = S.call_contexts[CM.call_context].origin
      response = Reject (CANISTER_ERROR, "canister not running");
      refunded_cycles = CM.transferred_cycles;
  }
```


#### Call context creation {#_call_context_creation}

Before invoking a heartbeat or a message to a public entry point, a call context is created for bookkeeping purposes. For these invocations the canister must be running (so not stopped, or stopping). Additionally, these invocations only happen for \"real\" canisters, not the IC management canister.

This "bookkeeping transition" must be immediately followed by the corresponding ["Message execution" transition](#rule-message-execution).

-   Call context creation: Public entry points

    For a message to a public entry point, the method is looked up in the list of exports. This happens for both ingress and inter-canister messages.

    The position of the message in the queue is unchanged.

    Conditions
    ```
      S.messages = Older_messages · CallMessage CM · Younger_messages
      S.canisters[CM.callee] ≠ EmptyCanister
      S.canister_status[CM.callee] = Running
      balances[CM.callee] ≥ freezing_limit(S, CM.callee) + MAX_CYCLES_PER_MESSAGE
      Ctxt_id ∉ dom S.call_contexts
    ```

    State after

  
    ```
    S with
      messages =
        Older_messages ·
        FuncMessage {
          call_context = Ctxt_id;
          receiver = CM.callee;
          entry_point = PublicMethod CM.method_name CM.caller CM.data
          queue = CM.queue;
        } ·
        Younger_messages
      call_contexts[Ctxt_id] = {
        canister = CM.callee;
        origin = CM.origin;
        needs_to_respond = true;
        deleted = false;
        available_cycles = CM.transferred_cycles;
      }
      balances[CM.callee] = balances[CM.callee] - MAX_CYCLES_PER_MESSAGE
      ```

-   Call context creation: Heartbeat

    If canister `C` exports a method with name `canister_heartbeat`, the IC will create the corresponding call context.

    Conditions

    ```       
    S.canisters[C] ≠ EmptyCanister
    S.canister_status[C] = Running
    balances[C] ≥ freezing_limit(S, C) + MAX_CYCLES_PER_MESSAGE
    Ctxt_id ∉ dom S.call_contexts
    ```

    State after

    ```   
    S with
      messages =
        FuncMessage {
          call_context = Ctxt_id;
          receiver = C;
          entry_point = Heartbeat;
          queue = Queue { from = System; to = C };
        }
        · S.messages
      call_contexts[Ctxt_id] = {
        canister = C;
        origin = FromHeartbeat;
        needs_to_respond = false;
        deleted = false;
        available_cycles = 0;
      }
      balances[C] = balances[C] - MAX_CYCLES_PER_MESSAGE
  ```

The IC can execute any message that is at the head of its queue, i.e. there is no older message with the same abstract `queue` field. The actual message execution, if successful, may enqueue further messages and --- if the function returns a response --- record this response. The new call and response messages are enqueued at the end.

Note that new messages are executed only if the canister is Running and is not frozen.

#### Message execution {#rule-message-execution}

The transition models the actual execution of a message, whether it is an initial call to a public method or a response. In either case, a call context already exists (see transition "Call context creation").

Conditions
```html
S.messages = Older_messages · FuncMessage M · Younger_messages
(M.queue = Unordered) or (∀ msg ∈ Older_messages. msg.queue ≠ M.queue)
S.canisters[M.receiver] ≠ EmptyCanister
Mod = S.canisters[M.receiver].module

Is_response = M.entry_point == Callback _ _ _

Env = {
  time = S.time[M.receiver];
  balance = S.balances[M.receiver]
  freezing_limit = freezing_limit(S, M.receiver);
  certificate = NoCertificate;
  status = S.status[M.receiver];
}

Available = S.call_contexts[M.call_contexts].available_cycles
( M.entry_point = PublicMethod Name Caller Data
  Arg = { data = Data; caller = Caller }
  (F = Mod.update_methods[Name](Arg, Env, Available)
  or
  (F = query_as_update(Mod.query_methods[Name], Arg, Env))
)
or
( M.entry_point = Callback Callback Response RefundedCycles
  F = Mod.callbacks(Callback, Response, RefundedCycles, Env, Available)
)
or
( M.entry_point = Heartbeat
  F = heartbeat_as_update(Mod.heartbeat, Env)
)

R = F(S.canisters[M.receiver].wasm_state)
```


State after
```html
if
  R = Return res
  Cycles_used ≤ (if Is_response then MAX_CYCLES_PER_RESPONSE else MAX_CYCLES_PER_MESSAGE)
  res.cycles_accepted ≤ Available
  New_balance =
      S.balances[M.receiver]
      + res.cycles_accepted
      + (if Is_response then MAX_CYCLES_PER_RESPONSE else MAX_CYCLES_PER_MESSAGE)
      - Cycles_used
      - ∑ [ MAX_CYCLES_PER_RESPONSE + call.transferred_cycles | call ∈ res.new_calls ]
  New_balance > if Is_response then 0 else freezing_limit(S, CM.callee);
  (res.response = NoResponse) or S.call_contexts[M.call_context].needs_to_respond
then
  S with
    canisters[M.receiver].wasm_state = res.new_state;
    messages =
      Older_messages ·
      Younger_messages ·
      [ CallMessage {
          origin = FromCanister {
            call_context = M.call_context;
            callback = call.callback
          };
          caller = M.receiver;
          callee = call.callee;
          method_name = call.method_name;
          arg = call.arg;
          transferred_cycles = call.transferred_cycles
          queue = Queue { from = M.receiver; to = call.callee };
        }
      | call ∈ res.new_calls ] ·
      [ ResponseMessage {
          origin = S.call_contexts[M.call_context].origin
          response = res.response;
          refunded_cycles = Available - res.cycles_accepted;
        }
      | res.response ≠ NoResponse ]

    if res.response = NoResponse:
        call_contexts[M.call_context].available_cycles = Available - res.cycles_accepted
    else
        call_contexts[M.call_context].needs_to_respond = false
        call_contexts[M.call_context].available_cycles = 0

    if res.new_certified_data ≠ NoCertifiedData:
      certified_data[M.receiver] = res.new_certified_data

    balances[M.receiver] = New_balance
else
  S with
    messages = Older_messages · Younger_messages
    balances[M.receiver] =
      S.balances[M.receiver]
      + (if Is_response then MAX_CYCLES_PER_RESPONSE else MAX_CYCLES_PER_MESSAGE)
      - Cycles_used
```          

The cycle consumption of executing this message is modeled via the unspecified `Cycles_used` variable.

Depending whether this is a call message and a response messages, we have either set aside `MAX_CYCLES_PER_MESSAGE` or `MAX_CYCLES_PER_RESPONSE`, either in the call context creation rule or the Callback invocation rule.

This transition detects certain behavior that will appear as a trap (and which an implementation may implement by trapping directly in a system call):

-   Responding if the present call context does not need to be responded to

-   Accepting more cycles than are available on the call context

-   Sending out more cycles than available to the canister

-   Consuming more cycles than allowed (and reserved)

If message execution [*traps* (in the sense of a Wasm function)](#define-wasm-fn), the message gets dropped. No response is generated (as some other message may still fulfill this calling context). Any state mutation is discarded.

If message execution [*returns* (in the sense of a Wasm function)](#define-wasm-fn), the state is updated and possible outbound calls and responses are enqueued.

Note that returning does *not* imply that the call associated with this message now *succeeds* in the sense defined in [section responding](#responding); that would require a (unique) call to `ic0.reply`. Note also that the state changes are persisted even when the IC is set to synthesize a [CANISTER_ERROR](#CANISTER_ERROR) reject immediately afterward (which happens when this returns without calling `ic0.reply` or `ic0.reject`, the corresponding call has not been responded to and there are no outstanding callbacks, see [Call context starvation](#rule-starvation)).

The functions `query_as_update` and `heartbeat_as_update` turns a query function resp the heartbeat into an update function; this is merely a notational trick to simplify the rule:

    query_as_update(f, arg, env) = λ wasm_state →
      match f(arg, env)(wasm_state) with
        Trap → Trap
        Return res → Return {
          new_state = wasm_state;
          new_calls = [];
          response = res;
          cycles_accepted = 0;
          new_certified_data = NoCertifiedData;
        }

    heartbeat_as_update(f, env) = λ wasm_state →
      match f(env)(wasm_state) with
        Trap → Trap
        Return wasm_state → Return {
          new_state = wasm_state;
          new_calls = [];
          response = NoResponse;
          cycles_accepted = 0;
          new_certified_data = NoCertifiedData;
        }

Note that by construction, a query function will either trap or return with a response; it will never send calls, and it will never change the state of the canister.

#### Call context starvation {#rule-starvation}

If the call context is not for heartbeat and there is no call, downstream calling context or response that could possibly fulfill a calling context, then a reject is synthesized. The error message below is *not* indicative. In particular, if the IC has an idea about *why* this starved, it can put that in there (e.g. the initial message handler trapped with an out-of-memory access).

Conditions
```html
S.call_contexts[Ctxt_id].needs_to_respond = true
S.call_contexts[Ctxt_id].origin ≠ FromHeartbeat
∀ CallMessage M ∈ S.messages. M.origin.calling_context ≠ Ctxt_id
∀ ResponseMessage M ∈ S.messages. M.origin.calling_context ≠ Ctxt_id
∀ ctxt_ids.
    S.call_contexts[ctxt_ids].needs_to_respond
    ==> S.call_contexts[ctxt_ids].origin.calling_context ≠ Ctxt_id
```


State after

``` html
S with
    call_contexts[Ctxt_id].needs_to_respond = false
    call_contexts[Ctxt_id].available_cycles = 0
    messages =
      S.messages ·
      ResponseMessage {
        origin = S.call_contexts[Ctxt_id].origin;
        response = Reject (CANISTER_ERROR, "starvation");
        refunded_cycles = S.call_contexts[Ctxt_id].available_cycles
      }
```


#### Call context removal {#_call_context_removal}

If there is no call, downstream calling context, or response that references a call context, and the call context has been replied to or the call context corresponds to a heartbeat that had already been executed, then the call context can be removed.

Conditions

```html
(
  S.call_contexts[Ctxt_id].needs_to_respond = false
) or
(
  S.call_contexts[Ctxt_id].origin = FromHeartbeat
  ∀ FuncMessage M ∈ S.messages. M.call_context ≠ Ctxt_id
)
∀ CallMessage M ∈ S.messages. M.origin.calling_context ≠ Ctxt_id
∀ ResponseMessage M ∈ S.messages. M.origin.calling_context ≠ Ctxt_id
∀ ctxt_ids.
    S.call_contexts[ctxt_ids].needs_to_respond = true
    ==> S.call_contexts[ctxt_ids].origin.calling_context ≠ Ctxt_id
```


State after

```html
S with
    call_contexts[Ctxt_id] = (deleted)
```


#### IC Management Canister: Canister creation {#_ic_management_canister_canister_creation}

The IC chooses an appropriate canister id and instantiates a new (empty) canister identified by this id. The *controllers* are set such that the sender of this request is the only controller, unless the `settings` say otherwise. All cycles on this call are now the canister's initial cycles.

This is also when the System Time of the new canister starts ticking.

The `compute_allocation` and `memory_allocation` settings are ignored in this abstract model of the Internet Computer, as it does not address questions of performance or scheduling.

Conditions

```html
S.messages = Older_messages · CallMessage M · Younger_messages
(M.queue = Unordered) or (∀ msg ∈ Older_messages. msg.queue ≠ M.queue)
M.callee = ic_principal
M.method_name = 'create_canister'
M.arg = candid()
is_system_assigned CanisterId
CanisterId ∉ dom S.canisters
```


State after

```html
S with
    canisters[CanisterId] = EmptyCanister
    time[CanisterId] = CurrentTime
    if A.settings.controllers is not null:
      controllers[CanisterId] = A.settings.controllers
    else:
      controllers[CanisterId] = [M.caller]
    balances[CanisterId] = M.transferred_cycles
    certified_data[CanisterId] = ""
    messages = Older_messages · Younger_messages ·
      ResponseMessage {
        origin = M.origin
        response = Accepted (candid({canister_id = CanisterId}))
        refunded_cycles = 0
      }
    canister_status[CanisterId] = Running
```


This uses the predicate

    is_system_assigned : Principal -> Bool

which characterizes all system-assigned ids.

To avoid clashes with potential user ids or is derived from users or canisters, we require (somewhat handwavy) that

-   `is_system_assigned (mk_self_authenticating_id pk) = false` for possible public keys `pk` and

-   `is_system_assigned (mk_derived_id p dn) = false` for any `p` that could be a user id or canister id.

-   `is_system_assigned p = false` for `|p| > 29`.

#### IC Management Canister: Changing settings {#_ic_management_canister_changing_settings}

Only the controllers of the given canister can update the canister settings.

The `compute_allocation` and `memory_allocation` settings are ignored in this abstract model of the Internet Computer, as it does not address questions of performance or scheduling.

Conditions

```html
S.messages = Older_messages · CallMessage M · Younger_messages
(M.queue = Unordered) or (∀ msg ∈ Older_messages. msg.queue ≠ M.queue)
M.callee = ic_principal
M.method_name = 'update_settings'
M.arg = candid(A)
M.caller ∈ S.controllers[A.canister_id]
```


State after

```html
S with
    if A.settings.controllers is not null:
      controllers[A.canister_id] = A.settings.controllers
    if A.settings.freezing_threshold exists:
      freezing_threshold[A.canister_id] = A.settings.freezing_threshold
    messages = Older_messages · Younger_messages ·
      ResponseMessage {
        origin = M.origin
        response = Accepted (candid())
        refunded_cycles = M.transferred_cycles
      }
```


#### IC Management Canister: Canister status {#_ic_management_canister_canister_status}

The controllers of a canister can obtain information about the canister.

The `Memory_size` is the (in this specification underspecified) total size of storage in bytes.

The `idle_cycles_burned_per_second` is the idle consumption of resources in cycles per second. Therefore, the freezing threshold in cycles can be obtained using the following formula: `freezing_threshold` (in seconds) \* `idle_cycles_burned_per_second`.

Conditions

```html
S.messages = Older_messages · CallMessage M · Younger_messages
(M.queue = Unordered) or (∀ msg ∈ Older_messages. msg.queue ≠ M.queue)
M.callee = ic_principal
M.method_name = 'canister_status'
M.arg = candid(A)
M.caller ∈ S.controllers[A.canister_id]
```


State after

```html
S with
    messages = Older_messages · Younger_messages ·
      ResponseMessage {
        origin = M.origin
        response = candid({
          status = S.canister_status[A.canister_id];
          module_hash =
            if S.canisters[A.canister_id] = EmptyCanister
            then null
            else opt (SHA-265(S.canisters[A.canister_id].raw_module));
          controllers = S.controllers[A.canister_id];
          memory_size = Memory_size;
          cycles = S.balance[A.canister_id];
          freezing_threshold = S.freezing_threshold[A.canister_id];
          idle_cycles_burned_per_second = freezing_limit(S, A.canister_id) / freezing_threshold;
        })
        refunded_cycles = M.transferred_cycles
      }
```


#### IC Management Canister: Code installation {#_ic_management_canister_code_installation}

Only the controllers of the given canister can install code. This transition installs new code over a canister. This involves invoking the `canister_init` method (see [Canister initialization](#system-api-init)), which must succeed.

Conditions

```html
S.messages = Older_messages · CallMessage M · Younger_messages
(M.queue = Unordered) or (∀ msg ∈ Older_messages. msg.queue ≠ M.queue)
M.callee = ic_principal
M.method_name = 'install_code'
M.arg = candid(A)
Mod = parse_wasm_mod(A.wasm_module)
  (A.mode = install && S.canisters[A.canister_id] = EmptyCanister)
or A.mode = reinstall
M.caller ∈ S.controllers[A.canister_id]
Arg = {
  data = A.arg;
  caller = M.caller;
}
Env = {
  time = S.time[M.receiver];
  balance = S.balances[M.receiver];
  freezing_limit = freezing_limit(S, M.receiver);
  certificate = NoCertificate;
  status = S.status[M.receiver];
}
Mod.init(A.canister_id, Arg, Env) = Return New_state
```


State after

```html
S with
    canisters[A.canister_id] =
      { wasm_state = New_state; module = Mod; raw_module = A.wasm_module }
    messages = Older_messages · Younger_messages ·
      ResponseMessage {
        origin = M.origin
        response = Accepted (candid())
        refunded_cycles = M.transferred_cycles
      }
```


#### IC Management Canister: Code upgrade {#_ic_management_canister_code_upgrade}

Only the controllers of the given canister can install new code. This changes the code of an *existing* canister, preserving the state in the stable memory. This involves invoking the `canister_pre_upgrade` method on the old and `canister_post_upgrade` method on the new canister, which must succeed and must not invoke other methods.

Conditions

```html
S.messages = Older_messages · CallMessage M · Younger_messages
(M.queue = Unordered) or (∀ msg ∈ Older_messages. msg.queue ≠ M.queue)
M.callee = ic_principal
M.method_name = 'install_code'
M.arg = candid(A)
Mod = parse_wasm_mod(A.wasm_module)

A.mode = upgrade
S.canisters[A.canister_id] ≠ EmptyCanister
M.caller ∈ S.controllers[A.canister_id]
S.canisters[A.canister_id] = { wasm_state = Old_state; module = Old_module }
Env = {
  time = S.time[M.receiver];
  balance = S.balances[M.receiver];
  freezing_limit = freezing_limit(S, M.receiver);
  certificate = NoCertificate;
  status = S.status[M.receiver];
}
Old_module.pre_upgrade(Old_State, M.caller, Env) = Return Stable_memory
Arg = {
  data = A.arg;
  caller = M.caller;
}
Mod.post_upgrade(A.canister_id, Stable_memory, Arg, Env) = Return New_state
```


State after

```html
S with
    canisters[A.canister_id] =
      { wasm_state = New_state; module = Mod; raw_module = A.wasm_module }
    messages = Older_messages · Younger_messages ·
      ResponseMessage {
        origin = M.origin
        response = Accepted (candid())
        refunded_cycles = M.transferred_cycles
      }
```


#### IC Management Canister: Code uninstallation {#rule-uninstall}

Upon uninstallation, the canister is reverted to an empty canister, and all outstanding call contexts are rejected and marked as deleted.

Conditions

```html
S.messages = Older_messages · CallMessage M · Younger_messages
(M.queue = Unordered) or (∀ msg ∈ Older_messages. msg.queue ≠ M.queue)
M.callee = ic_principal
M.method_name = 'uninstall_code'
M.arg = candid(A)
M.caller ∈ S.controllers[A.canister_id]
```


State after

```html
S with
    canisters[A.canister_id] = EmptyCanister
    certified_data[A.canister_id] = ""

    messages = Older_messages · Younger_messages ·
      ResponseMessage {
        origin = M.origin
        response = Accepted (candid())
        refunded_cycles = M.transferred_cycles
      } ·
      [ ResponseMessage {
          origin = Ctxt.origin
          response = Reject (CANISTER_REJECT, 'Canister has been uninstalled')
          refunded_cycles = Ctxt.available_cycles
        }
      | Ctxt_id ↦ Ctxt ∈ S.call_contexts
      , Ctxt.canister = A.canister_id
      , Ctxt.needs_to_respond = true
      ]

      for Ctxt_id ↦ Ctxt ∈ S.call_contexts:
        if Ctxt.canister = A.canister_id:
          call_contexts[Ctxt_id].deleted := true
          call_contexts[Ctxt_id].needs_to_respond := false
          call_contexts[Ctxt_id].available_cycles := 0
```


#### IC Management Canister: Stopping a canister {#_ic_management_canister_stopping_a_canister}

The controllers of a canister can stop a canister. Stopping a canister goes through two steps. First, the status of the canister is set to `Stopping`; as explained above, a stopping canister rejects all incoming requests and continues processing outstanding responses. When a stopping canister has no more open call contexts, its status is changed to `Stopped` and a response is generated. Note that when processing responses, a stopping canister can make calls to other canisters and thus create new call contexts. In addition, a canister which is stopped, or stopping will accept (and respond) to further `stop_canister` requests.

We encode this behavior via three (types of) transitions:

1.  First, any `stop_canister` call sets the state of the canister to `Stopping`; we record in the status the origin (and cycles) of all `stop_canister` calls which arrive at the canister while it is stopping (or stopped).

2.  Next, when the canister has no open call contexts (so, in particular, all outstanding responses to the canister have been processed), the status of the canister is set to `Stopped`.

3.  Finally, each pending `stop_canister` call (which are encoded in the status) is responded to, to indicate that that the canister is stopped.

Conditions

```
S.messages = Older_messages · CallMessage M · Younger_messages
(M.queue = Unordered) or (∀ msg ∈ Older_messages. msg.queue ≠ M.queue)
M.callee = ic_principal
M.method_name = 'stop_canister'
M.arg = candid(A)
S.canister_status[A.canister_id] = Running
M.caller ∈ S.controllers[A.canister_id]
```

State after

```
S with
    messages = Older_messages · Younger_messages
    S.status[A.canister_id] = Stopping [(M.origin, M.transferred_cycles)]
```

The next two transitions record any additional \'stop_canister\' requests that arrive at a stopping (or stopped) canister in its status.

Conditions

```html
S.messages = Older_messages · CallMessage M · Younger_messages
(M.queue = Unordered) or (∀ msg ∈ Older_messages. msg.queue ≠ M.queue)
M.callee = ic_principal
M.method_name = 'stop_canister'
M.arg = candid(A)
S.canister_status[A.canister_id] = Stopping Origins
M.caller ∈ S.controllers[A.canister_id]
```

State after

```html
S with
    messages = Older_messages · Younger_messages
    S.status[A.canister_id] = Stopping (Origins · (M.origin, M.transferred_cycles))
```

The status of a stopping canister which has no open call contexts is set to `Stopped`, and all pending `stop_canister` calls are replied to.

Conditions

```html
S.canister_status[A.canister_id] = Stopping Origins
∀ Ctxt_id. S.call_contexts[Ctxt_id].canister ≠ A.canister_id
```


State after

```html
S.canister_status[CanisterId] = Stopped
S.messages = Messages ·
    [ ResponseMessage {
        origin = O
        response = Accepted (candid())
        refunded_cycles = C
      }
    | (O, C) ∈ Origins
    ]
```


:::note
Sending a `stop_canister` message to an already stopped canister is acknowledged (i.e. responded with success), but is otherwise a no-op:
:::

Conditions

```html
S.messages = Older_messages · CallMessage M · Younger_messages
(M.queue = Unordered) or (∀ msg ∈ Older_messages. msg.queue ≠ M.queue)
M.callee = ic_principal
M.method_name = 'stop_canister'
M.arg = candid(A)
S.canister_status[A.canister_id] = Stopped
M.caller ∈ S.controllers[A.canister_id]
```


State after

```html
S with
    messages = Older_messages · Younger_messages
    S.messages = Messages ·
        ResponseMessage {
          origin = M.origin
          response = Accepted (candid())
        }
```


#### IC Management Canister: Starting a canister {#_ic_management_canister_starting_a_canister}

The controllers of a canister can start a `stopped` canister. If the canister is already running, the command has no effect on the canister.

Conditions

```html

```
        S.messages = Older_messages · CallMessage M · Younger_messages
        (M.queue = Unordered) or (∀ msg ∈ Older_messages. msg.queue ≠ M.queue)
        M.callee = ic_principal
        M.method_name = 'start_canister'
        M.arg = candid(A)
        S.status[A.canister_id] = Running or S.status[A.canister_id] = Stopped
        M.caller ∈ S.controllers[A.canister_id]

State after

```html
S with
    S.status[A.canister_id] = Running
    messages = Older_messages · Younger_messages ·
        ResponseMessage{
            origin = M.origin
            response = Accepted (candid())
            refunded_cycles = M.transferred_cycles
        }
```


If the status of the canister was 'stopping', then the canister status is set to `running`. The pending `stop_canister` request(s) are rejected.

Conditions

```html
S.messages = Older_messages · CallMessage M · Younger_messages
(M.queue = Unordered) or (∀ msg ∈ Older_messages. msg.queue ≠ M.queue)
M.callee = ic_principal
M.method_name = 'start_canister'
M.arg = candid(A)
S.status[A.canister_id] = Stopping Origins
M.caller ∈ S.controllers[A.canister_id]
```


State after

```html
S with
    S.status[A.canister_id] = Running
    messages = Older_messages · Younger_messages ·
        ResponseMessage{
            origin = M.origin
            response = Accepted (candid())
            refunded_cycles = M.transferred_cycles
        } ·
        [ ResponseMessage {
            origin = O
            response = Reject (CANISTER_REJECT, 'Canister has been restarted')
            refunded_cycles = C
          }
        | (O, C) ∈ Origins
        ]
```


#### IC Management Canister: Canister deletion {#_ic_management_canister_canister_deletion}

Conditions

```html
S.messages = Older_messages · CallMessage M · Younger_messages
(M.queue = Unordered) or (∀ msg ∈ Older_messages. msg.queue ≠ M.queue)
M.callee = ic_principal
M.method_name = 'delete_canister'
M.arg = candid(A)
S.canister_status[A.canister_id] = stopped
M.caller ∈ S.controllers[A.canister_id]
```


State after

```html
S with
    canisters[CanisterId] = (deleted)
    controllers[CanisterId] = (deleted)
    canister_status[CanisterId] = (deleted)
    time[CanisterId] = (deleted)
    balances[CanisterId] = (deleted)
    messages = Older_messages · Younger_messages ·
      ResponseMessage {
        origin = M.origin
        response = Accepted (candid())
        refunded_cycles = M.transferred_cycles
      }
```


#### IC Management Canister: Depositing cycles {#_ic_management_canister_depositing_cycles}

Conditions

```html
S.messages = Older_messages · CallMessage M · Younger_messages
(M.queue = Unordered) or (∀ msg ∈ Older_messages. msg.queue ≠ M.queue)
M.callee = ic_principal
M.method_name = 'deposit_cycles'
M.arg = candid(A)
Cycle_cost ≤ S.balances[A.canister_id] + M.transferred_cycles
```


State after

```html
S with
    balances[CanisterId] =
      S.balances[A.canister_id] + M.transferred_cycles
    messages = Older_messages · Younger_messages ·
      ResponseMessage {
        origin = M.origin
        response = Accepted (candid())
        refunded_cycles = 0
      }
```


#### IC Management Canister: Random numbers {#_ic_management_canister_random_numbers}

The management canister can produce pseudo-random bytes. It always returns a 32-byte `blob`:

The precise guarantees around the randomness, e.g. unpredictability, are not captured in this formal semantics.

Conditions

```html
S.messages = Older_messages · CallMessage M · Younger_messages
(M.queue = Unordered) or (∀ msg ∈ Older_messages. msg.queue ≠ M.queue)
M.callee = ic_principal
M.method_name = 'raw_rand'
M.arg = candid()
|B| = 32
```


State after

```html
S with
    messages = Older_messages · Younger_messages ·
      ResponseMessage {
        origin = M.origin
        response = Accepted (candid(B))
        refunded_cycles = M.transferred_cycles
      }
```


#### IC Management Canister: Canister creation with cycles {#_ic_management_canister_canister_creation_with_cycles}

This is a variant of `create_canister`, which sets the initial cycle balance based on the `amount` argument.

Conditions

```html
S.messages = Older_messages · CallMessage M · Younger_messages
(M.queue = Unordered) or (∀ msg ∈ Older_messages. msg.queue ≠ M.queue)
M.callee = ic_principal
M.method_name = 'provisional_create_canister_with_cycles'
M.arg = candid(A)
is_system_assigned CanisterId
CanisterId ∉ dom S.canisters
```


State after

```html
S with
    canisters[CanisterId] = EmptyCanister
    time[CanisterId] = CurrentTime
    controllers[CanisterId] = [M.caller]
    balances[CanisterId] = A.amount
    certified_data[CanisterId] = ""
    messages = Older_messages · Younger_messages ·
      ResponseMessage {
        origin = M.origin
        response = Accepted (candid({canister_id = CanisterId}))
        transferred_cycles = M.transferred_cycles
      }
    canister_status[CanisterId] = Running
```


#### IC Management Canister: Top up canister {#_ic_management_canister_top_up_canister}

Conditions

```html
S.messages = Older_messages · CallMessage M · Younger_messages
(M.queue = Unordered) or (∀ msg ∈ Older_messages. msg.queue ≠ M.queue)
M.callee = ic_principal
M.method_name = 'provisional_top_up_canister'
M.arg = candid(A)
A.canister_id ∈ dom S.canisters
```


State after

```html
S with
    balances[CanisterId] = balances[CanisterId] + A.amount
```


#### Callback invocation {#_callback_invocation}

When an inter-canister call has been responded to, we can queue the call to the callback.

This "bookkeeping transition" must be immediately followed by the corresponding ["Message execution" transition](#rule-message-execution).

Conditions

```html
S.messages = Older_messages · ResponseMessage RM · Younger_messages
RM.origin = FromCanister {
    call_context = Ctxt_id
    callback = Callback
  }
not S.call_contexts[Ctxt_id].deleted
```


State after

```html
S with
    balances[S.call_contexts[Ctxt_id].canister] =
      balances[S.call_contexts[Ctxt_id].canister] + RM.refunded_cycles
    messages =
      Older_messages ·
      FuncMessage {
        call_context = Ctxt_id
        receiver = C
        entry_point = Callback Callback FM.response RM.refunded_cycles
        queue = Unordered
      } ·
      Younger_messages
```


If the responded call context does not exist anymore, because the canister has been uninstalled since, the refundend cycles are still added to the canister balance, but no function invocation is enqueued:

Conditions

```html
S.messages = Older_messages · ResponseMessage RM · Younger_messages
RM.origin = FromCanister {
    call_context = Ctxt_id
    callback = Callback
  }
S.call_contexts[Ctxt_id].deleted
```


State after

```html
S with
    balances[S.call_contexts[Ctxt_id].canister] =
      balances[S.call_contexts[Ctxt_id].canister] + RM.refunded_cycles + MAX_CYCLES_PER_RESPONSE
    messages = Older_messages · Younger_messages
```


#### Respond to user request {#_respond_to_user_request}

When an ingress method call has been responded to, we can record the response in the list of queries.

Conditions

```html
S.requests[M] = Processing
S.messages = Older_messages · ResponseMessage RM · Younger_messages
RM.origin = FromUser { request = M }
```


State after

```html
S with
    messages = Older_messages · Younger_messages
    requests[M] =
      | Replied R   if response = Reply R
      | Rejected R  if response = Reject R
```


NB: The refunded cycles, `RM.refunded_cycles` are, by construction, empty.

#### Request clean up {#_request_clean_up}

The IC will keep the data for a completed or rejected request around for a certain, implementation defined amount of time, to allow users to poll for the data. After that time, the data of the request will be dropped:

Conditions

```html
(S.requests[M] = Replied _) or (S.requests[M] = Rejected _)
```


State after

```html
S with
    requests[M] = Done
```


At the same or some later point, the request will be removed from the state of the IC. This must happen no earlier than the ingress expiry time set in the request.

Conditions

```html
(S.requests[M] = Replied _) or (S.requests[M] = Rejected _) or (S.requests[M] = Done)
M.ingress_expiry < S.system_time
```


State after

```html
S with
    requests[M] = (deleted)
```


#### Canister out of cycles {#_canister_out_of_cycles}

Once a canister runs out of cycles, its code is uninstalled (cf. [IC Management Canister: Code uninstallation](#rule-uninstall)) and the allocations are set to zero (NB: allocations are currently not modeled in the formal model):

Conditions

```html
S.balances[CanisterId] = 0
```


State after

```html
S with
    canisters[CanisterId] = EmptyCanister
    certified_data[A.canister_id] = ""

    messages = Older_messages · Younger_messages ·
      [ ResponseMessage {
          origin = Ctxt.origin
          response = Reject (CANISTER_REJECT, 'Canister has been uninstalled')
          refunded_cycles = Ctxt.available_cycles
        }
      | Ctxt_id ↦ Ctxt ∈ S.call_contexts
      , Ctxt.canister = A.canister_id
      , Ctxt.needs_to_respond = true
      ]

    for Ctxt_id ↦ Ctxt ∈ S.call_contexts:
      if Ctxt.canister = A.canister_id:
        call_contexts[Ctxt_id].deleted := true
        call_contexts[Ctxt_id].needs_to_respond := false
        call_contexts[Ctxt_id].available_cycles := 0
```


#### Time progressing and cycle consumption {#_time_progressing_and_cycle_consumption}

Time progresses. Abstractly, it does so independently for each canister, and in unspecified intervals.

Conditions

```html
T0 = S.time[CanisterId]
T1 > T0
```


State after

```html
S with
    time[CanisterId] = T1
```


The canister cycle balance similarly depletes at an unspecified rate, but stays non-negative:

Conditions

```html
B0 = S.balances[CanisterId]
0 ≤ B1 < B0
```


State after

```html
S with
    balances[CanisterId] = B1
```


Similarly, the system time, used to expire requests, progresses:

Conditions

```html
T0 = S.system_time
T1 > T0
```


State after

```html
S with
    system_time = T1
```


#### Query call {#_query_call}

Canister query calls to `/api/v2/canister/<ECID>/query` can be executed directly. They can only be executed against canisters which are `Running`.

During the execution of a query call, a certificate is provided to the canister that is valid, contains a current state tree (or "recent enough"; the specification is currently vague about how old the certificate may be) and reveals the canister's [Certified Data](#system-api-certified-data).

Submitted request

`E`

Conditions

```html
E.content = CanisterQuery Q
Q.canister_id ∈ verify_envelope(E, Q.sender, S.system_time)
is_effective_canister_id(E.content, ECID)
S.system_time <= Q.ingress_expiry
S.canisters[Q.canister_id] ≠ EmptyCanister
S.canister_status[Q.canister_id] = Running
C = S.canisters[Q.canister_id]
F = C.module.query_methods[Q.method_name]
Arg = {
  data = Q.arg;
  caller = Q.sender;
}
verify_cert(Cert)
lookup(["canister",Q.canister_id,"certified_data"], Cert) = Found S.certified_data[Q.canister_id]
lookup(["time"], Cert) = Found S.system_time // or “recent enough”
Env = {
  time = S.time[Q.receiver];
  balance = S.balances[Q.canister_id];
  freezing_limit = freezing_limit(S, Q.canister_id);
  certificate = Cert;
  status = S.status[Q.receiver];
}
```


Read response

-   If `F(Arg, Env) = Trap` then

        {status: failed; error: "Query execution trapped"}

-   Else if `F(Arg, Env) = Return (Reject (code, msg))` then

        {status: rejected; reject_code: <code>: reject_message: <msg>}

-   Else if `F(Arg, Env) = Return (Reply R)` then

        {status: success; reply: { arg :  <R> } }

#### Certified state reads {#_certified_state_reads}

The user can read elements of the *state tree*, using a `read_state` request to `/api/v2/canister/<ECID>/read_state`.

Submitted request

`E`

Conditions

```html
E.content = ReadState RS
TS = verify_envelope(E, RS.sender, S.system_time)
S.system_time <= RS.ingress_expiry
∀ path ∈ RS.paths. may_read_path(S, R.sender, path)
∀ ["request_status", Rid] · _ ∈ RS.paths.  ∃ R ∈ S.requests ∧ hash_of_map(R) = Rid ∧ R.canister_id ∈ TS
```


Read response

  A record with
  -   `{certificate: C}`

The predicate `may_read_path` is defined as follows, implementing the access control outlined in [Request: Read state](#http-read-state):

    may_read_path(S, _, ["time"]) = True
    may_read_path(S, _, ["request_status", Rid] · _) =
      if ∃ R ∈ S.requests ∧ hash_of_map(R) = Rid
      then RS.sender == R.sender ∧ is_effective_canister_id(R, ECID)
      else True
    may_read_path(S, _, ["canister", cid, "module_hash"]) = cid == ECID
    may_read_path(S, _, ["canister", cid, "controllers"]) = cid == ECID
    may_read_path(S, _, ["canister", cid, "metadata", name]) =
      if name ∈ S.canisters[cid].public_custom_sections
      then cid == ECID
      else if name ∈ S.canisters[cid].private_custom_sections
      then cid == ECID ∧ RS.sender ∈ S.controllers[cid]
      else False
    may_read_path(S, _, _) = False

The response is a certificate `cert`, as specified in [Certification](#certification), which passes `verify_cert` (assuming `S.root_key` as the root of trust), and where for every `path` documented in [The system state tree](#the-system-state-tree) that is a suffix of a path in `RS.paths` or of `["time"]`, we have

    lookup(path, cert) = lookup_in_tree(path, state_tree(S))

where `state_tree` constructs the a labeled tree from the IC state `S` and the (so far underspecified) set of subnets `subnets`, as per [The system state tree](#the-system-state-tree)

    state_tree(S) = {
      "time": S.system_time;
      "request_id": { request_id(R): request_status_tree(S) | (R ↦ S) ∈ S.requests };
      "canister":
        { canister_id :
            { "module_hash" : SHA256(C.raw_module) | if C ≠ EmptyCanister } ∪
            { "controllers" : CBOR(S.controllers[canister_id]) } ∪
            { "metadata": { name: blob | (name, blob) ∈ S.canisters[canister_id].public_custom_sections ∪ S.canisters[canister_id].private_custom_sections } }
        | (canister_id, C) ∈ S.canisters };
      "subnet": { subnet_id : { "public_key" : pub } | (subnet_id, subnet_pk) ∈ subnets };
    }

    request_status_tree(Received) =
      { "status": "received" }
    request_status_tree(Processing) =
      { "status": "processing" }
    request_status_tree(Rejected (code,msg)) =
      { "status": "rejected"; "reject_code": code; "reject_message": msg }
    request_status_tree(Replied arg) =
      { "status": "replied"; "reply": arg }
    request_status_tree(Done) =
      { "status": "Done" }

and where `lookup_in_tree` is a function that returns the value or `Absent` as appropriately.

### Abstract Canisters to System API {#concrete-canisters}

In Section [Abstract canisters](#abstract-canisters) we introduced an abstraction over the interface to a canister, to avoid cluttering the abstract specification of the Internet Computer from WebAssembly details. In this section, we will fill the gap and explain how the abstract canister interface maps to the [concrete System API](#system-api) and the WebAssembly concepts as defined in the [WebAssembly specification](https://webassembly.github.io/spec/core/index.html).

#### The concrete `WasmState` {#_the_concrete_wasmstate}

The abstract `WasmState` above models the WebAssembly *store* `S`, which encompasses the functions, tables, memories and globals of the WebAssembly program, plus additional data maintained by the IC, such as the stable memory:

    WasmState = {
      store : S; // a store as per WebAssembly spec
      self_id : CanId;
      stable_mem : Blob
    }

As explained in Section "[WebAssembly module requirements](#system-api-module)", the WebAssembly module imports at most *one* memory and at most *one* table; in the following, *the* memory (resp. table) and the fields `mem` and `table` of `S` refer to that. Any system call that accesses the memory (resp. table) will trap if the module does not import the memory (resp. table).

We model `mem` as an array of bytes, and `table` as an array of execution functions.

The abstract `Callback` type above models an entry point for responses:

    Closure = {
        fun   : i32,
        env   : i32,
    }

    Callback = {
      on_reply : Closure;
      on_reject : Closure;
      on_cleanup : Closure | NoClosure;
    }

#### The execution state {#_the_execution_state}

We can model the execution of WebAssembly functions as stateful functions that have access to the WebAssembly store. In order to also model the behavior of the system imports, which have access to additional data structures, we extend the state as follows:

    Params = {
      data : NoData | Blob;
      caller : NoCaller | Principal;
      reject_code : 0 | SYS_FATAL | SYS_TRANSIENT | …;
      reject_message : Text;
      sysenv : Env;
      cycles_refunded : Nat;
      method_name : Text;
    }
    ExecutionState = {
      wasm_state : WasmState;
      params : Params;
      response : NoResponse | Response;
      cycles_accepted : Nat;
      cycles_available : Nat;
      balance : Funds;
      reply_params : { arg : Blob };
      pending_call : MethodCall | NoPendingCall;
      calls : List MethodCall;
      new_certified_data : NoCertifiedData | Blob;
      ingress_filter : Accept | Reject;
    }

This allows us to model WebAssembly functions, including host-provided imports, as functions with implicit mutable access to an `ExecutionState`, dubbed *execution functions*. Syntactically, we express this using an implicit argument of type `ref ExecutionState` in angle brackets (e.g. `func<es>(x)` for the invocation of a WebAssembly function with type `(x : i32) -> ()`). The lifetime of the `ExecutionState` data structure is that of one such function invocation.

:::note
It is nonsensical to pass to an execution function a WebAssembly store `S` that comes from a different WebAssembly module than one defining the function.
:::

#### The concrete `CanisterModule` {#_the_concrete_canistermodule}

Finally we can specify the abstract `CanisterModule` that models a concrete WebAssembly module.

-   The `initial_wasm_store` mentioned below is the store of the WebAssembly module after *instantiation* (as per WebAssembly spec) of the WasmModule contained in the [canister module](#canister-module-format), including executing a potential `(start)` function.

-   For more convenience when creating a new `ExecutionState`, we define the following partial records:

        empty_params = {
          data = NoData;
          caller = NoCaller;
          reject_code = 0;
          reject_message = "";
          cycles_refunded = 0;
        }

        empty_execution_state = {
          wasm_state = (undefined);
          params = (undefined);
          response = NoResponse;
          cycles_accepted = 0;
          cycles_available = 0;
          balance = 0;
          reply_params = { arg = "" };
          pending_call = NoPendingCall;
          calls = [];
          new_certified_data = NoCertifiedData;
          ingress_filter = Reject;
        }

-   The `init` field of the `CanisterModule` is defined as follows:

    If the WebAssembly module does not export a function called under the name `canister_init`, then the argument blob is ignored and the `initial_wasm_store` is returned:

        init = λ (self_id, arg, sysenv) →
          Return { store = initial_wasm_store; self_id = self_id; stable_mem = "" }

    Otherwise, if the WebAssembly module exports a function `func` under the name `canister_init`, it is

        init = λ (self_id, arg, sysenv) →
          let es = ref {empty_execution_state with
              wasm_state = { store = initial_wasm_store; self_id = self_id; stable_mem = "" }
              params = empty_params with { data = arg.data; caller = arg.caller; sysenv }
              balance = sysenv.balance
            }
          try func<es>() with Trap then Trap
          if es.performed_calls ≠ [] then Trap
          if es.response ≠ NoResponse then Trap
          if es.ingress_filter ≠ Reject then Trap
          Return es.wasm_state

    This formulation checks afterwards that the system calls `call.perform` or `msg.reply` were not invoked; an implementation can of course trap as soon as these system calls are invoked.

-   The `pre_upgrade` field of the `CanisterModule` is defined as follows:

    If the WebAssembly module does not export a function called under the name `canister_pre_upgrade`, then it simply returns the stable memory:

        pre_upgrade = λ (old_state, caller, sysenv) → Return old_state.stable_mem

    Otherwise, if the WebAssembly module exports a function `func` under the name `canister_pre_upgrade`, it is

        pre_upgrade = λ (old_state, caller, sysenv) →
          let es = ref {empty_execution_state with
              wasm_state = old_state
              params = { empty_params with caller = caller; sysenv }
              balance = sysenv.balance
            }
          try func<es>() with Trap then Trap
          if es.performed_calls ≠ [] then Trap
          if es.response ≠ NoResponse then Trap
          if es.ingress_filter ≠ Reject then Trap
          Return es.wasm_state.stable_mem

-   The `post_upgrade` field of the `CanisterModule` is defined as follows:

    If the WebAssembly module does not export a function called under the name `canister_post_upgrade`, then the argument blob is ignored and the `initial_wasm_store` is returned:

        post_upgrade = λ (self_id, stable_mem, arg, sysenv) →
          Return { store = initial_wasm_store; self_id = self_id; stable_mem = stable_mem }

    Otherwise, if the WebAssembly module exports a function `func` under the name `canister_post_upgrade`, it is

        post_upgrade = λ (self_id, stable_mem, arg, sysenv) →
          let es = ref {empty_execution_state with
              wasm_state = { store = initial_wasm_store; self_id = self_id; stable_mem = stable_mem }
              params = { empty_params with data = arg.data; caller = arg.caller; sysenv }
              balance = sysenv.balance
            }
          try func<es>() with Trap then Trap
          if es.performed_calls ≠ [] then Trap
          if es.response ≠ NoResponse then Trap
          if es.ingress_filter ≠ Reject then Trap
          Return es.wasm_state

-   The partial map `update_methods` of the `CanisterModule` is defined for all method names `method` for which the WebAssembly program exports a function `func` named `canister_update <method>`, and has value

        update_methods[method] = λ (arg, sysenv, available) → λ wasm_state →
          let es = ref {empty_execution_state with
              wasm_state = wasm_state;
              params = empty_params with { data = arg.data; caller = arg.caller; sysenv }
              balance = sysenv.balance
              cycles_available = arg.cycles;
            }
          try func<es>() with Trap then Trap
          if es.ingress_filter ≠ Reject then Trap
          Return {
            new_state = es.wasm_state;
            new_calls = es.calls;
            response = es.response;
            cycles_accepted = es.cycles_accepted;
            new_certified_data = es.new_certified_data
          }

-   The partial map `query_methods` of the `CanisterModule` is defined for all method names `method` for which the WebAssembly program exports a function `func` named `canister_query <method>`, and has value

        query_methods[method] = λ (arg, sysenv) → λ wasm_state →
          let es = ref {empty_execution_state with
              wasm_state = wasm_state;
              params = empty_params with { data = arg.data; caller = arg.caller; sysenv }
              balance = sysenv.balance
            }
          try func<es>() with Trap then Trap
          if es.cycles_accepted ≠ 0 then Trap
          if es.calls ≠ () then Trap
          if es.ingress_filter ≠ Reject then Trap
          if es.response = NoResponse then Trap
          Return es.response;

    This formulation checks afterwards that the system call `ic0.call_perform` was not invoked; an implementation can of course trap already when these system calls have been invoked.

    By construction, the (possibly modified) `es.wasm_state` is discarded.

-   The function `heartbeat` of the `CanisterModule` is defined if the WebAssembly program exports a function `func` named `canister_heartbeat`, and has value

        heartbeat = λ (sysenv) → λ wasm_state →
          let es = ref {empty_execution_state with
            wasm_state = wasm_state;
            params = empty_params with { data = NoData; caller = NoCaller; sysenv }
            balance = sysenv.balance
          }
          try func<es>() with Trap then Trap
          if es.cycles_accepted ≠ 0 then Trap
          if es.ingress_filter ≠ Reject then Trap
          if es.response ≠ NoResponse then Trap
          Return es.wasm_state;

    otherwise it is

```html
heartbeat = λ (sysenv) → λ wasm_state → Trap
```


-   The function `callbacks` of the `CanisterModule` is defined as follows

        callbacks = λ(callbacks, response, refunded_cycles, sysenv, available) → λ wasm_state →
          let params0 = { empty_params with
            sysenv
            cycles_refunded = refund_cycles;
          }
          let (fun, env, params) = match response with
            Reply data ->
              (callbacks.on_reply.fun, callbacks.on_reply.env,
                { params0 with data})
            Reject (reject_code, reject_message)->
              (callbacks.on_reject.fun, callbacks.on_reject.env,
                { params0 with reject_code; reject_message})
          try
            if fun > |es.wasm_state.store.table| then Trap
            let func = es.wasm_state.store.table[fun]
            if typeof(func) ≠ func (i32) -> () then Trap

            let es = ref {empty_execution_state with
              wasm_state = wasm_state;
              params = params;
              balance = sysenv.balance;
              cycles_available = available;
            }
            func<es>(env)
            Return {
              new_state = es.wasm_state;
              new_calls = es.calls;
              response = es.response;
              cycles_accepted = es.cycles_accepted;
              new_certified_data = es.certified_data;
            }
          with Trap
            if callbacks.on_cleanup = NoClosure then Trap
            if callbacks.on_cleanup.fun > |es.wasm_state.store.table| then Trap
            let func = es.wasm_state.store.table[callbacks.on_cleanup.fun]
            if typeof(func) ≠ func (i32) -> () then Trap

            let es = ref { empty_execution_state with
              wasm_state;
            }
            func<es>(callbacks.on_cleanup.env)
            Return {
              new_state = es.wasm_state;
              new_calls = [];
              response = NoResponse;
              cycles_accepted = 0;
            }

    Note that if the initial callback handler traps, the cleanup callback (if present) is executed, and the canister has the chance to update its state.

-   The `inspect_message` field of the `CanisterModule` is defined as follows.

    If the WebAssembly module does not export a function called under the name `canister_inspect_message`, then access is always granted:

        inspect_message = λ (method_name, wasm_state, arg, sysenv) →
          Return Accept

    Otherwise, if the WebAssembly module exports a function `func` under the name `canister_inspect_message`, it is

        inspect_message = λ (method_name, wasm_state, arg, sysenv) →
          let es = ref {empty_execution_state with
              wasm_state = wasm_state;
              params = empty_params with {
                data = arg.data;
                caller = arg.caller;
                method_name = arg.method_name;
                sysenv
              }
              balance = sysenv.balance;
              cycles_available = 0; // ingress requests have no funds
            }
           try func<es>() with Trap then Trap
           if es.calls ≠ () then Trap
           if es.response ≠ NoResponse then Trap
           Return es.ingress_filter;

#### Helper functions {#_helper_functions}

In the following section, we use the these helper functions

    copy_to_canister<es>(dst : i32, offset : i32, size : i32, data : blob) =
      if offset+size > |data| then Trap
      if dst+size > |es.wasm_state.store.mem| then Trap
      es.wasm_state.store.mem[dst..dst+size] := data[offset..offset+size]

    copy_from_canister<es>(src : i32, size : i32) blob =
      if src+size > |es.wasm_state.store.mem| then Trap
      return es.wasm_state.store.mem[src..src+size]

Cycles are represented by 128-bit values so they require 16 bytes of memory.

    copy_cycles_to_canister<es>(dst : i32, data : blob) =
     let size = 16;
     if dst+size > |es.wasm_state.store.mem| then Trap
      es.wasm_state.store.mem[dst..dst+size] := data[0..size]

#### System imports {#_system_imports}

Upon *instantiation* of the WebAssembly module, we can provide the following functions as imports.

The pseudo-code below does *not* explicitly enforce the restrictions of which imports are available in which contexts; for that the table in [Overview of imports](#system-api-imports) is authoritative, and is assumed to be part of the implementation.

    ic0.msg_arg_data_size<es>() : i32 =
      return |es.params.arg|

    ic0.msg_arg_data_copy<es>(dst:i32, offset:i32, size:i32) =
      copy_to_canister<es>(dst, offset, size, es.param.arg)

    ic0.msg_caller_size() : i32 =
      return |es.params.caller|

    ic0.msg_caller_copy(dst:i32, offset:i32, size:i32) : i32 =
      copy_to_canister<es>(dst, offset, size, es.params.caller)

    ic0.msg_reject_code<es>() : i32 =
      es.params.reject_code

    ic0.msg_reject_msg_size<es>() : i32 =
      return |es.params.reject_msg|

    ic0.msg_reject_msg_copy<es>(dst:i32, offset:i32, size:i32) : i32 =
      copy_to_canister<es>(dst, offset, size, es.params.reject_msg)

    ic0.msg_reply_data_append<es>(src : i32, size : i32) =
      if es.response ≠ NoResponse then Trap
      es.reply_params.arg := es.reply_params.arg · copy_from_canister<es>(src, size)

    ic0.msg_reply<es>() =
      if es.response ≠ NoResponse then Trap
      es.response := Reply (es.reply_params.arg)
      es.cycles_available := 0

    ic0.msg_reject<es>(src : i32, size : i32) =
      if es.response ≠ NoResponse then Trap
      es.response := Reject (CANISTER_REJECT, copy_from_canister<es>(src, size))
      es.cycles_available := 0

    ic0.msg_cycles_available<es>() : i64 =
      if es.cycles_available >= 2^64 then Trap
      return es.cycles_available

    ic0.msg_cycles_available128<es>(dst : i32) =
      let amount = es.cycles_available
      copy_cycles_to_canister<es>(dst, amount.to_little_endian_bytes())

    ic0.msg_cycles_refunded<es>() : i64 =
      if es.params.cycles_refunded >= 2^64 then Trap
      return es.params.cycles_refunded

    ic0.msg_cycles_refunded128<es>(dst : i32) =
      let amount = es.params.cycles_refunded
      copy_cycles_to_canister<es>(dst, amount.to_little_endian_bytes())

    ic0.accept_message<es>() =
      if es.ingress_filter = Accept then Trap
      es.ingress_filter = Accept

    ic0.msg_method_name_size<es>() : i32 =
      return |es.method_name|

    ic0.msg_method_name_copy<es>(dst : i32, offset : i32, size : i32) : i32 =
      copy_to_canister<es>(dst, offset, size, es.params.method_name)

    ic0.msg_cycles_accept<es>(max_amount : i64) : i64 =
      let amount = min(max_amount, es.cycles_available)
      es.cycles_available := es.cycles_available - amount
      es.cycles_accepted := es.cycles_accepted + amount
      es.balance := es.balance + amount
      return amount

    ic0.msg_cycles_accept128<es>(max_amount_high : i64, max_amount_low : i64, dst : i32) =
      let max_amount = max_amount_high * 2^64 + max_amount_low
      let amount = min(max_amount, es.cycles_available)
      es.cycles_available := es.cycles_available - amount
      es.cycles_accepted := es.cycles_accepted + amount
      es.balance := es.balance + amount
      copy_cycles_to_canister<es>(dst, amount.to_little_endian_bytes())

    ic0.canister_self_size<es>() : i32 =
      return |es.wasm_state.self_id|

    ic0.canister_self_copy<es>(dst:i32, offset:i32, size:i32) =
      copy_to_canister<es>(dst, offset, size, es.wasm_state.self_id)

    ic0.canister_cycle_balance<es>() : i64 =
      if es.balance >= 2^64 then Trap
      return es.balance

    ic0.canister_cycles_balance128<es>(dst : i32) =
      let amount = es.balance
      copy_cycles_to_canister<es>(dst, amount.to_little_endian_bytes())

    ic0.canister_status<es>() : i32 =
      match es.params.sysenv.canister_status with
        Running  -> return 1
        Stopping -> return 2
        Stopped  -> return 3

    ic0.call_new<es>(
        callee_src  : i32,
        callee_size : i32,
        name_src    : i32,
        name_size   : i32,
        reply_fun   : i32,
        reply_env   : i32,
        reject_fun  : i32,
        reject_env  : i32,
      ) =
      discard_pending_call<es>()

      if es.balance < MAX_CYCLES_PER_RESPONSE then Trap
      es.balance := es.balance - MAX_CYCLES_PER_RESPONSE

      callee := copy_from_canister<es>(callee_src, callee_size);
      method_name := copy_from_canister<es>(name_src, name_size);

      if reply_fun > |es.wasm_state.store.table| then Trap
      if typeof(es.wasm_state.store.table[reply_fun]) ≠ func (anyref, i32) -> () then Trap

      if reject_fun > |es.wasm_state.store.table| then Trap
      if typeof(es.wasm_state.store.table[reject_fun]) ≠ func (anyref, i32) -> () then Trap

      es.pending_call = MethodCall {
        callee = callee;
        method_name = callee;
        arg = "";
        transferred_cycles = 0;
        callback = Callback {
          on_reply = Closure { fun = reply_fun; env = reply_env }
          on_reject = Closure { fun = reject_fun; env = reject_env }
          on_cleanup = NoClosure
        };
      }

    ic0.call_data_append<es> (src : i32, size : i32) =
      if es.pending_call = NoPendingCall then Trap
      es.pending_call.arg := es.pending_call.arg · copy_from_canister<es>(src, size)

    ic0.call_on_cleanup<es> (fun : i32, env : i32) =
      if fun > |es.wasm_state.store.table| then Trap
      if typeof(es.wasm_state.store.table[fun]) ≠ func (anyref, i32) -> () then Trap
      if es.pending_call = NoPendingCall then Trap
      if es.pending_call.callback.on_cleanup ≠ NoClosure then Trap
      es.pending_call.callback.on_cleanup := Closure { fun = fun; env = env}

    ic0.call_cycles_add<es>(amount : i64) =
      if es.pending_call = NoPendingCall then Trap
      if es.balance < amount then Trap

      es.balance := es.balance - amount
      es.pending_call.transferred_cycles := es.pending_call.transferred_cycles + amount

    ic0.call_cycles_add128<es>(amount_high : i64, amount_low : i64) =
      let amount = amount_high * 2^64 + amount_low
      if es.pending_call = NoPendingCall then Trap
      if es.balance < amount then Trap

      es.balance := es.balance - amount
      es.pending_call.transferred_cycles := es.pending_call.transferred_cycles + amount

    ic0.call_peform<es>() : ( err_code : i32 ) =
      if es.pending_call = NoPendingCall then Trap

      // are we below the threezing threshold?
      // Or maybe the system has other reasons to not perform this
      if es.balance < es.env.freezing_limit or system_cannot_do_this_call_now()
      then
        discard_pending_call<es>()
        return 1
      or
        es.calls := es.calls · es.pending_call
        es.pending_call := NoPendingCall
        return 0

    // helper function
    discard_pending_call<es>() =
      if es.pending_call ≠ NoPendingCall then
        es.balance := es.balance + MAX_CYCLES_PER_RESPONSE + es.pending_call.transferred_cycles
        es.pending_call := NoPendingCall

    ic0.stable_size<es>() : (page_count : i32) =
      if |es.wasm_state.store.mem| > 2^32 then Trap
      page_count := |es.wasm_state.stable_mem| / 64k
      return page_count

    ic0.stable_grow<es>(new_pages : i32) : (old_page_count : i32) =
      if |es.wasm_state.store.mem| > 2^32 then Trap
      if arbitrary() then return -1
      else
        old_size := |es.wasm_state.stable_mem| / 64k
        if old_size + new_pages > 2^16 then return -1
        es.wasm_state.stable_mem :=
          es.wasm_state.stable_mem · repeat(0x00, new_pages * 64k)
        return old_size

    ic0.stable_write<es>(offset : i32, src : i32, size : i32)
      if |es.wasm_state.store.mem| > 2^32 then Trap
      if src+size > |es.wasm_state.store.mem| then Trap
      if offset+size > |es.wasm_state.stable_mem| then Trap

      es.wasm_state.stable_mem[offset..offset+size] := es.wasm_state.store.mem[src..src+size]

    ic0.stable_read<es>(dst : i32, offset : i32, size : i32)
      if |es.wasm_state.store.mem| > 2^32 then Trap
      if offset+size > |es.wasm_state.stable_mem| then Trap
      if dst+size > |es.wasm_state.store.mem| then Trap

      es.wasm_state.store.mem[offset..offset+size] := es.wasm_state.stable.mem[src..src+size]

    ic0.stable64_size<es>() : (page_count : i64) =
      return |es.wasm_state.stable_mem| / 64k

    ic0.stable64_grow<es>(new_pages : i64) : (old_page_count : i64) =
      if arbitrary()
      then return -1
      else
        old_size := |es.wasm_state.stable_mem| / 64k
        es.wasm_state.stable_mem :=
          es.wasm_state.stable_mem · repeat(0x00, new_pages * 64k)
        return old_size

    ic0.stable64_write<es>(offset : i64, src : i64, size : i64)
      if src+size > |es.wasm_state.store.mem| then Trap
      if offset+size > |es.wasm_state.stable_mem| then Trap

      es.wasm_state.stable_mem[offset..offset+size] := es.wasm_state.store.mem[src..src+size]

    ic0.stable64_read<es>(dst : i64, offset : i64, size : i64)
      if offset+size > |es.wasm_state.stable_mem| then Trap
      if dst+size > |es.wasm_state.store.mem| then Trap

      es.wasm_state.store.mem[offset..offset+size] := es.wasm_state.stable.mem[src..src+size]

    ic0.time<es>() : i32 =
      return es.params.time

    ic0.certified_data_set<es>(src: i32, size: i32) =
      es.new_certified_data := es.wasm_state[src..src+size]

    ic0.data_certificate_present<es>() : i32 =
      if es.params.sysenv.certificate = NoCertificate
      then return 0
      else return 1

    ic0.data_certificate_size<es>() : i32 =
      if es.params.sysenv.certificate = NoCertificate then Trap
      return |es.params.sysenv.certificate|

    ic0.data_certificate_copy<es>(dst: i32, offset: i32, size: i32) =
      if es.params.sysenv.certificate = NoCertificate then Trap
      copy_to_canister<es>(dst, offset, size, es.params.sysenv.certificate)

    ic0.performance_counter<es>(type : i32) : i64 =
      arbitrary()

    ic0.debug_print<es>(src : i32, size : i32) =
      return

    ic0.trap<es>(src : i32, size : i32) =
      Trap

<Changelog/><|MERGE_RESOLUTION|>--- conflicted
+++ resolved
@@ -14,13 +14,9 @@
 
 This document describes this *external* view of the Internet Computer, i.e. the low-level interfaces it provides to dapp developers and users, and what will happen when they use these interfaces.
 
-<<<<<<< HEAD
 :::caution
-While this document describes the external interface and behavior of the Internet Computer, it is not intended as end-user or end-developer documentation. Most developers will interact with the Internet Computer through additional tooling like the SDK, Canister Development Kits and Motoko. Please see <https://sdk.dfinity.org/> for suitable documentation.
-=======
-:::note
 While this document describes the external interface and behavior of the Internet Computer, it is not intended as end-user or end-developer documentation. Most developers will interact with the Internet Computer through additional tooling like the SDK, Canister Development Kits and Motoko. Please see <https://smartcontracts.org/> for suitable documentation.
->>>>>>> 93196be2
+
 :::
 
 The target audience of this document are
