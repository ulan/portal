--- conflicted
+++ resolved
@@ -38,15 +38,9 @@
 
 ### Overview of the Internet Computer {#_overview_of_the_internet_computer}
 
-<<<<<<< HEAD
-Dapps on the Internet Computer, or *IC* for short, are implemented as *canister smart contracts*, or *canisters* for short. If you want to build on the Internet Computer as a dapp developer, you first create a *canister module* that contains the WebAssembly code and configuration for your dapp, and deploy it using the [HTTPS interface](#http-interface). You can create canister modules using the Motoko language and the SDK, which is more convenient. If you want to use your own tooling, however, then this document describes [what a canister module looks like](#canister-module-format) and how the [WebAssembly code can interact with the IC](#system-api).
-
-Once your dapp is running on the Internet Computer, it is a canister smart contract, and users can interact with it. They can use the [HTTPS interface](#http-interface) to interact with the canister according to the [System API](#system-api).
-=======
 Dapps on the Internet Computer, or *IC* for short, are implemented as *canisters*. If you want to build on the Internet Computer as a dapp developer, you first create a *canister module* that contains the WebAssembly code and configuration for your dapp, and deploy it using the [HTTPS interface](#https-interface). You can create canister modules using the Motoko language and the SDK, which is more convenient. If you want to use your own tooling, however, then this document describes [what a canister module looks like](#canister-module-format) and how the [WebAssembly code can interact with the IC](#system-api).
 
 Once your dapp is running on the Internet Computer, it is a canister, and users can interact with it. They can use the [HTTPS interface](#https-interface) to interact with the canister according to the [System API](#system-api).
->>>>>>> 9a61487f
 
 The user can also use the HTTPS interface to issue read-only queries, which are faster, but cannot change the state of a canister.
 
@@ -60,7 +54,6 @@
     participant "Canister 1" as Can1
     Developer -> IC : /submit create canister
     create Can1
-<<<<<<< HEAD
     IC -> Can1 : create
     Developer <-- IC : canister-id=1
     Developer -> IC : /submit install module
@@ -68,24 +61,11 @@
     |||
     User -> IC : /submit call “hello”
     IC -> Can1 : hello
-=======
-    IC-> Can1 : create
-    Developer <--IC: canister-id=1
-    Developer ->IC: /submit install module
-    IC-> Can1 : initialize
-    |||
-    User ->IC: /submit call “hello”
-    IC-> Can1 : hello
->>>>>>> 9a61487f
     return "Hello world!"
     User <-- IC : "Hello World!"
 ```
 
-<<<<<<< HEAD
-Sections "[HTTPS Interface](#http-interface)" and "[Canister interface (System API)](#system-api)" describe these interfaces, together with a brief description of what they do. Afterwards, you will find a [more formal description](#abstract-behavior) of the Internet Computer that describes its abstract behavior with more rigor.
-=======
 Sections “[HTTPS Interface](#https-interface)” and “[Canister interface (System API)](#system-api)” describe these interfaces, together with a brief description of what they do. Afterwards, you will find a [more formal description](#abstract-behavior) of the Internet Computer that describes its abstract behavior with more rigor.
->>>>>>> 9a61487f
 
 ### Nomenclature {#_nomenclature}
 
@@ -482,11 +462,7 @@
 
 2.  For a certain amount of time, the IC behaves as if it does not know about the call.
 
-<<<<<<< HEAD
 3.  The IC asks the targeted canister if it is willing to accept this message and be charged for the expense of processing it. This uses the [Ingress message inspection](#system-api-inspect-message) API for normal calls. For calls to the management canister, the rules in [The IC management canister](#ic-management-canister) apply.
-=======
-3.  the IC asks the targeted canister if it is willing to accept this message and be charged for the expense of processing it. This uses the [Ingress message inspection](#system-api-inspect-message) API for normal calls. For calls to the management canister, the rules in [the IC management canister](#the-ic-management-canister) apply.
->>>>>>> 9a61487f
 
 4.  At some point, the IC may accept the call for processing and set its status to `received`. This indicates that the IC as a whole has received the call and plans on processing it (although it may still not get processed if the IC is under high load). Furthermore, the user should also be able to ask any endpoint about the status of the pending call.
 
@@ -558,13 +534,9 @@
 
 This request type can *also* be used to call a query method. A user may choose to go this way, instead of via the faster and cheaper [Request: Query call](#http-query) below, if they want to get a *certified* response.
 
-<<<<<<< HEAD
 :::note
 The functionality exposed via the [The IC management canister](#ic-management-canister) can be used this way.
 :::
-=======
-The functionality exposed via the [the IC management canister](#the-ic-management-canister) can be used this way.
->>>>>>> 9a61487f
 
 ### Request: Read state {#http-read-state}
 
